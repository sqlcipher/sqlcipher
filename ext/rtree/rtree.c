--- conflicted
+++ resolved
@@ -519,7 +519,6 @@
     if( pRtree->iDepth>RTREE_MAX_DEPTH ){
       rc = SQLITE_CORRUPT_VTAB;
     }
-<<<<<<< HEAD
   }
 
   /* If no error has occurred so far, check if the "number of entries"
@@ -532,20 +531,6 @@
     }
   }
 
-=======
-  }
-
-  /* If no error has occurred so far, check if the "number of entries"
-  ** field on the node is too large. If so, set the return code to 
-  ** SQLITE_CORRUPT_VTAB.
-  */
-  if( pNode && rc==SQLITE_OK ){
-    if( NCELL(pNode)>((pRtree->iNodeSize-4)/pRtree->nBytesPerCell) ){
-      rc = SQLITE_CORRUPT_VTAB;
-    }
-  }
-
->>>>>>> dea8ae9a
   if( rc==SQLITE_OK ){
     if( pNode!=0 ){
       nodeHashInsert(pRtree, pNode);
@@ -1283,12 +1268,8 @@
         rc = SQLITE_NOMEM;
       }else{
         memset(pCsr->aConstraint, 0, sizeof(RtreeConstraint)*argc);
-<<<<<<< HEAD
-        assert( (idxStr==0 && argc==0) || (int)strlen(idxStr)==argc*2 );
-=======
         assert( (idxStr==0 && argc==0)
                 || (idxStr && (int)strlen(idxStr)==argc*2) );
->>>>>>> dea8ae9a
         for(ii=0; ii<argc; ii++){
           RtreeConstraint *p = &pCsr->aConstraint[ii];
           p->op = idxStr[ii*2];
@@ -1589,14 +1570,10 @@
 
     float fMinGrowth = 0.0;
     float fMinArea = 0.0;
-<<<<<<< HEAD
-    float fMinOverlap = 0.0;
-=======
 #if VARIANT_RSTARTREE_CHOOSESUBTREE
     float fMinOverlap = 0.0;
     float overlap;
 #endif
->>>>>>> dea8ae9a
 
     int nCell = NCELL(pNode);
     RtreeCell cell;
@@ -1644,16 +1621,6 @@
        || (overlap==fMinOverlap && growth==fMinGrowth && area<fMinArea)
       ){
         bBest = 1;
-<<<<<<< HEAD
-      }
-#else
-      if( iCell==0||growth<fMinGrowth||(growth==fMinGrowth && area<fMinArea) ){
-        bBest = 1;
-      }
-#endif
-      if( bBest ){
-=======
->>>>>>> dea8ae9a
         fMinOverlap = overlap;
       }
 #else
