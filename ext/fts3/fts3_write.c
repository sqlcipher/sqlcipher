--- conflicted
+++ resolved
@@ -256,11 +256,7 @@
 /* 4  */  "DELETE FROM %Q.'%q_segdir'",
 /* 5  */  "DELETE FROM %Q.'%q_docsize'",
 /* 6  */  "DELETE FROM %Q.'%q_stat'",
-<<<<<<< HEAD
-/* 7  */  "SELECT %s FROM %Q.'%q_content' AS x WHERE rowid=?",
-=======
 /* 7  */  "SELECT %s WHERE rowid=?",
->>>>>>> dea8ae9a
 /* 8  */  "SELECT (SELECT max(idx) FROM %Q.'%q_segdir' WHERE level = ?) + 1",
 /* 9  */  "INSERT INTO %Q.'%q_segments'(blockid, block) VALUES(?, ?)",
 /* 10 */  "SELECT coalesce((SELECT max(blockid) FROM %Q.'%q_segments') + 1, 1)",
@@ -302,11 +298,7 @@
     if( eStmt==SQL_CONTENT_INSERT ){
       zSql = sqlite3_mprintf(azSql[eStmt], p->zDb, p->zName, p->zWriteExprlist);
     }else if( eStmt==SQL_SELECT_CONTENT_BY_ROWID ){
-<<<<<<< HEAD
-      zSql = sqlite3_mprintf(azSql[eStmt], p->zReadExprlist, p->zDb, p->zName);
-=======
       zSql = sqlite3_mprintf(azSql[eStmt], p->zReadExprlist);
->>>>>>> dea8ae9a
     }else{
       zSql = sqlite3_mprintf(azSql[eStmt], p->zDb, p->zName);
     }
@@ -349,11 +341,7 @@
     rc = sqlite3_step(pStmt);
     if( rc!=SQLITE_ROW || sqlite3_column_type(pStmt, 0)!=SQLITE_BLOB ){
       rc = sqlite3_reset(pStmt);
-<<<<<<< HEAD
-      if( rc==SQLITE_OK ) rc = SQLITE_CORRUPT_VTAB;
-=======
       if( rc==SQLITE_OK ) rc = FTS_CORRUPT_VTAB;
->>>>>>> dea8ae9a
       pStmt = 0;
     }else{
       rc = SQLITE_OK;
@@ -421,24 +409,13 @@
 ** not what users expect when they get SQLITE_LOCKED_SHAREDCACHE. It can
 ** still happen if the user reads data directly from the %_segments or
 ** %_segdir tables instead of going through FTS3 though.
-<<<<<<< HEAD
-=======
 **
 ** This reasoning does not apply to a content=xxx table.
->>>>>>> dea8ae9a
 */
 int sqlite3Fts3ReadLock(Fts3Table *p){
   int rc;                         /* Return code */
   sqlite3_stmt *pStmt;            /* Statement used to obtain lock */
 
-<<<<<<< HEAD
-  rc = fts3SqlStmt(p, SQL_SELECT_CONTENT_BY_ROWID, &pStmt, 0);
-  if( rc==SQLITE_OK ){
-    sqlite3_bind_null(pStmt, 1);
-    sqlite3_step(pStmt);
-    rc = sqlite3_reset(pStmt);
-  }
-=======
   if( p->zContentTbl==0 ){
     rc = fts3SqlStmt(p, SQL_SELECT_CONTENT_BY_ROWID, &pStmt, 0);
     if( rc==SQLITE_OK ){
@@ -450,7 +427,6 @@
     rc = SQLITE_OK;
   }
 
->>>>>>> dea8ae9a
   return rc;
 }
 
@@ -1190,11 +1166,7 @@
   if( nPrefix<0 || nSuffix<=0 
    || &pNext[nSuffix]>&pReader->aNode[pReader->nNode] 
   ){
-<<<<<<< HEAD
-    return SQLITE_CORRUPT_VTAB;
-=======
     return FTS_CORRUPT_VTAB;
->>>>>>> dea8ae9a
   }
 
   if( nPrefix+nSuffix>pReader->nTermAlloc ){
@@ -1224,11 +1196,7 @@
   if( &pReader->aDoclist[pReader->nDoclist]>&pReader->aNode[pReader->nNode] 
    || (pReader->nPopulate==0 && pReader->aDoclist[pReader->nDoclist-1])
   ){
-<<<<<<< HEAD
-    return SQLITE_CORRUPT_VTAB;
-=======
     return FTS_CORRUPT_VTAB;
->>>>>>> dea8ae9a
   }
   return SQLITE_OK;
 }
@@ -2178,12 +2146,6 @@
 static int fts3IsEmpty(Fts3Table *p, sqlite3_value *pRowid, int *pisEmpty){
   sqlite3_stmt *pStmt;
   int rc;
-<<<<<<< HEAD
-  rc = fts3SqlStmt(p, SQL_IS_EMPTY, &pStmt, &pRowid);
-  if( rc==SQLITE_OK ){
-    if( SQLITE_ROW==sqlite3_step(pStmt) ){
-      *pisEmpty = sqlite3_column_int(pStmt, 0);
-=======
   if( p->zContentTbl ){
     /* If using the content=xxx option, assume the table is never empty */
     *pisEmpty = 0;
@@ -2195,7 +2157,6 @@
         *pisEmpty = sqlite3_column_int(pStmt, 0);
       }
       rc = sqlite3_reset(pStmt);
->>>>>>> dea8ae9a
     }
   }
   return rc;
@@ -2501,17 +2462,10 @@
 
   assert( iCol<0 || iCol<p->nColumn );
   pCsr->iColFilter = iCol;
-<<<<<<< HEAD
 
   return SQLITE_OK;
 }
 
-=======
-
-  return SQLITE_OK;
-}
-
->>>>>>> dea8ae9a
 /*
 ** This function is called on a MultiSegReader that has been started using
 ** sqlite3Fts3MsrIncrStart(). One or more calls to MsrIncrNext() may also
@@ -2555,10 +2509,7 @@
   int isColFilter =    (pCsr->pFilter->flags & FTS3_SEGMENT_COLUMN_FILTER);
   int isPrefix =       (pCsr->pFilter->flags & FTS3_SEGMENT_PREFIX);
   int isScan =         (pCsr->pFilter->flags & FTS3_SEGMENT_SCAN);
-<<<<<<< HEAD
-=======
   int isFirst =        (pCsr->pFilter->flags & FTS3_SEGMENT_FIRST);
->>>>>>> dea8ae9a
 
   Fts3SegReader **apSegment = pCsr->apSegment;
   int nSegment = pCsr->nSegment;
@@ -2618,10 +2569,7 @@
     assert( isIgnoreEmpty || (isRequirePos && !isColFilter) );
     if( nMerge==1 
      && !isIgnoreEmpty 
-<<<<<<< HEAD
-=======
      && !isFirst 
->>>>>>> dea8ae9a
      && (p->bDescIdx==0 || fts3SegReaderIsPending(apSegment[0])==0)
     ){
       pCsr->nDoclist = apSegment[0]->nDoclist;
@@ -2687,14 +2635,6 @@
             }
             pCsr->aBuffer = aNew;
           }
-<<<<<<< HEAD
-          nDoclist += sqlite3Fts3PutVarint(&pCsr->aBuffer[nDoclist], iDelta);
-          iPrev = iDocid;
-          if( isRequirePos ){
-            memcpy(&pCsr->aBuffer[nDoclist], pList, nList);
-            nDoclist += nList;
-            pCsr->aBuffer[nDoclist++] = '\0';
-=======
 
           if( isFirst ){
             char *a = &pCsr->aBuffer[nDoclist];
@@ -2713,7 +2653,6 @@
               nDoclist += nList;
               pCsr->aBuffer[nDoclist++] = '\0';
             }
->>>>>>> dea8ae9a
           }
         }
 
@@ -2727,19 +2666,11 @@
     }
     pCsr->nAdvance = nMerge;
   }while( rc==SQLITE_OK );
-<<<<<<< HEAD
 
   return rc;
 }
 
 
-=======
-
-  return rc;
-}
-
-
->>>>>>> dea8ae9a
 void sqlite3Fts3SegReaderFinish(
   Fts3MultiSegReader *pCsr       /* Cursor object */
 ){
@@ -3021,8 +2952,6 @@
   return (rc==SQLITE_OK && bReturnDone && bSeenDone) ? SQLITE_DONE : rc;
 }
 
-<<<<<<< HEAD
-=======
 /*
 ** This function is called when the user executes the following statement:
 **
@@ -3103,7 +3032,6 @@
   return rc;
 }
 
->>>>>>> dea8ae9a
 /*
 ** Handle a 'special' INSERT of the form:
 **
@@ -3121,11 +3049,8 @@
     return SQLITE_NOMEM;
   }else if( nVal==8 && 0==sqlite3_strnicmp(zVal, "optimize", 8) ){
     rc = fts3DoOptimize(p, 0);
-<<<<<<< HEAD
-=======
   }else if( nVal==7 && 0==sqlite3_strnicmp(zVal, "rebuild", 7) ){
     rc = fts3DoRebuild(p);
->>>>>>> dea8ae9a
 #ifdef SQLITE_TEST
   }else if( nVal>9 && 0==sqlite3_strnicmp(zVal, "nodesize=", 9) ){
     p->nNodeSize = atoi(&zVal[9]);
@@ -3206,10 +3131,7 @@
         for(pDef=pCsr->pDeferred; pDef && rc==SQLITE_OK; pDef=pDef->pNext){
           Fts3PhraseToken *pPT = pDef->pToken;
           if( (pDef->iCol>=p->nColumn || pDef->iCol==i)
-<<<<<<< HEAD
-=======
            && (pPT->bFirst==0 || iPos==0)
->>>>>>> dea8ae9a
            && (pPT->n==nToken || (pPT->isPrefix && pPT->n<nToken))
            && (0==memcmp(zToken, pPT->z, pPT->n))
           ){
@@ -3301,27 +3223,18 @@
       /* Deleting this row means the whole table is empty. In this case
       ** delete the contents of all three tables and throw away any
       ** data in the pendingTerms hash table.  */
-<<<<<<< HEAD
-      rc = fts3DeleteAll(p);
-=======
       rc = fts3DeleteAll(p, 1);
->>>>>>> dea8ae9a
       *pnDoc = *pnDoc - 1;
     }else{
       sqlite3_int64 iRemove = sqlite3_value_int64(pRowid);
       rc = fts3PendingTermsDocid(p, iRemove);
       fts3DeleteTerms(&rc, p, pRowid, aSzDel);
-<<<<<<< HEAD
-      fts3SqlExec(&rc, p, SQL_DELETE_CONTENT, &pRowid);
-      if( sqlite3_changes(p->db) ) *pnDoc = *pnDoc - 1;
-=======
       if( p->zContentTbl==0 ){
         fts3SqlExec(&rc, p, SQL_DELETE_CONTENT, &pRowid);
         if( sqlite3_changes(p->db) ) *pnDoc = *pnDoc - 1;
       }else{
         *pnDoc = *pnDoc - 1;
       }
->>>>>>> dea8ae9a
       if( p->bHasDocsize ){
         fts3SqlExec(&rc, p, SQL_DELETE_DOCSIZE, &pRowid);
       }
@@ -3344,23 +3257,13 @@
   Fts3Table *p = (Fts3Table *)pVtab;
   int rc = SQLITE_OK;             /* Return Code */
   int isRemove = 0;               /* True for an UPDATE or DELETE */
-<<<<<<< HEAD
-  sqlite3_int64 iRemove = 0;      /* Rowid removed by UPDATE or DELETE */
-=======
->>>>>>> dea8ae9a
   u32 *aSzIns = 0;                /* Sizes of inserted documents */
   u32 *aSzDel;                    /* Sizes of deleted documents */
   int nChng = 0;                  /* Net change in number of documents */
   int bInsertDone = 0;
-<<<<<<< HEAD
 
   assert( p->pSegments==0 );
 
-=======
-
-  assert( p->pSegments==0 );
-
->>>>>>> dea8ae9a
   /* Check for a "special" INSERT operation. One of the form:
   **
   **   INSERT INTO xyz(xyz) VALUES('command');
@@ -3391,11 +3294,7 @@
   ** detect the conflict and return SQLITE_CONSTRAINT before beginning to
   ** modify the database file.
   */
-<<<<<<< HEAD
-  if( nArg>1 ){
-=======
   if( nArg>1 && p->zContentTbl==0 ){
->>>>>>> dea8ae9a
     /* Find the value object that holds the new rowid value. */
     sqlite3_value *pNewRowid = apVal[3+p->nColumn];
     if( sqlite3_value_type(pNewRowid)==SQLITE_NULL ){
@@ -3440,27 +3339,17 @@
     assert( sqlite3_value_type(apVal[0])==SQLITE_INTEGER );
     rc = fts3DeleteByRowid(p, apVal[0], &nChng, aSzDel);
     isRemove = 1;
-<<<<<<< HEAD
-    iRemove = sqlite3_value_int64(apVal[0]);
-=======
->>>>>>> dea8ae9a
   }
   
   /* If this is an INSERT or UPDATE operation, insert the new record. */
   if( nArg>1 && rc==SQLITE_OK ){
     if( bInsertDone==0 ){
       rc = fts3InsertData(p, apVal, pRowid);
-<<<<<<< HEAD
-      if( rc==SQLITE_CONSTRAINT ) rc = SQLITE_CORRUPT_VTAB;
-    }
-    if( rc==SQLITE_OK && (!isRemove || *pRowid!=iRemove) ){
-=======
       if( rc==SQLITE_CONSTRAINT && p->zContentTbl==0 ){
         rc = FTS_CORRUPT_VTAB;
       }
     }
     if( rc==SQLITE_OK && (!isRemove || *pRowid!=p->iPrevDocid ) ){
->>>>>>> dea8ae9a
       rc = fts3PendingTermsDocid(p, *pRowid);
     }
     if( rc==SQLITE_OK ){
