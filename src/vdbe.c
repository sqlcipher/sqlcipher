--- conflicted
+++ resolved
@@ -673,11 +673,7 @@
       assert( pOp->p2<=p->nMem );
       pOut = &aMem[pOp->p2];
       memAboutToChange(p, pOut);
-<<<<<<< HEAD
-      sqlite3VdbeMemReleaseExternal(pOut);
-=======
       MemReleaseExt(pOut);
->>>>>>> dea8ae9a
       pOut->flags = MEM_Int;
     }
 
@@ -2151,10 +2147,6 @@
   assert( pOp->p3>0 && pOp->p3<=p->nMem );
   pDest = &aMem[pOp->p3];
   memAboutToChange(p, pDest);
-<<<<<<< HEAD
-  MemSetTypeFlag(pDest, MEM_Null);
-=======
->>>>>>> dea8ae9a
   zRec = 0;
 
   /* This block sets the variable payloadSize to be the total number of
@@ -3215,11 +3207,7 @@
     if( pOp->p4.pKeyInfo ){
       int pgno;
       assert( pOp->p4type==P4_KEYINFO );
-<<<<<<< HEAD
-      rc = sqlite3BtreeCreateTable(pCx->pBt, &pgno, BTREE_BLOBKEY); 
-=======
       rc = sqlite3BtreeCreateTable(pCx->pBt, &pgno, BTREE_BLOBKEY | pOp->p5); 
->>>>>>> dea8ae9a
       if( rc==SQLITE_OK ){
         assert( pgno==MASTER_ROOT+1 );
         rc = sqlite3BtreeCursor(pCx->pBt, pgno, 1, 
@@ -3372,11 +3360,7 @@
   assert( OP_SeekGe == OP_SeekLt+2 );
   assert( OP_SeekGt == OP_SeekLt+3 );
   assert( pC->isOrdered );
-<<<<<<< HEAD
-  if( pC->pCursor!=0 ){
-=======
   if( ALWAYS(pC->pCursor!=0) ){
->>>>>>> dea8ae9a
     oc = pOp->opcode;
     pC->nullRow = 0;
     if( pC->isTable ){
@@ -3598,15 +3582,7 @@
       if( pIdxKey==0 ) goto no_mem;
       assert( pIn3->flags & MEM_Blob );
       assert( (pIn3->flags & MEM_Zero)==0 );  /* zeroblobs already expanded */
-<<<<<<< HEAD
-      pIdxKey = sqlite3VdbeRecordUnpack(pC->pKeyInfo, pIn3->n, pIn3->z,
-                                        aTempRec, sizeof(aTempRec));
-      if( pIdxKey==0 ){
-        goto no_mem;
-      }
-=======
       sqlite3VdbeRecordUnpack(pC->pKeyInfo, pIn3->n, pIn3->z, pIdxKey);
->>>>>>> dea8ae9a
       pIdxKey->flags |= UNPACKED_PREFIX_MATCH;
     }
     rc = sqlite3BtreeMovetoUnpacked(pC->pCursor, pIdxKey, 0, 0, &res);
@@ -5911,12 +5887,6 @@
   assert( memIsValid(pName) );
   REGISTER_TRACE(pOp->p1, pName);
   assert( pName->flags & MEM_Str );
-<<<<<<< HEAD
-  rc = pVtab->pModule->xRename(pVtab, pName->z);
-  importVtabErrMsg(p, pVtab);
-  p->expired = 0;
-
-=======
   testcase( pName->enc==SQLITE_UTF8 );
   testcase( pName->enc==SQLITE_UTF16BE );
   testcase( pName->enc==SQLITE_UTF16LE );
@@ -5926,7 +5896,6 @@
     importVtabErrMsg(p, pVtab);
     p->expired = 0;
   }
->>>>>>> dea8ae9a
   break;
 }
 #endif
