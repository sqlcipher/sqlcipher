/*
** 2001 September 15
**
** The author disclaims copyright to this source code.  In place of
** a legal notice, here is a blessing:
**
**    May you do good and not evil.
**    May you find forgiveness for yourself and forgive others.
**    May you share freely, never taking more than you give.
**
*************************************************************************
** This is the implementation of the page cache subsystem or "pager".
**
** The pager is used to access a database disk file.  It implements
** atomic commit and rollback through the use of a journal file that
** is separate from the database file.  The pager also implements file
** locking to prevent two processes from writing the same database
** file simultaneously, or one process from reading the database while
** another is writing.
*/
#ifndef SQLITE_OMIT_DISKIO
#include "sqliteInt.h"
#include "wal.h"


/******************* NOTES ON THE DESIGN OF THE PAGER ************************
**
** This comment block describes invariants that hold when using a rollback
** journal.  These invariants do not apply for journal_mode=WAL,
** journal_mode=MEMORY, or journal_mode=OFF.
**
** Within this comment block, a page is deemed to have been synced
** automatically as soon as it is written when PRAGMA synchronous=OFF.
** Otherwise, the page is not synced until the xSync method of the VFS
** is called successfully on the file containing the page.
**
** Definition:  A page of the database file is said to be "overwriteable" if
** one or more of the following are true about the page:
**
**     (a)  The original content of the page as it was at the beginning of
**          the transaction has been written into the rollback journal and
**          synced.
**
**     (b)  The page was a freelist leaf page at the start of the transaction.
**
**     (c)  The page number is greater than the largest page that existed in
**          the database file at the start of the transaction.
**
** (1) A page of the database file is never overwritten unless one of the
**     following are true:
**
**     (a) The page and all other pages on the same sector are overwriteable.
**
**     (b) The atomic page write optimization is enabled, and the entire
**         transaction other than the update of the transaction sequence
**         number consists of a single page change.
**
** (2) The content of a page written into the rollback journal exactly matches
**     both the content in the database when the rollback journal was written
**     and the content in the database at the beginning of the current
**     transaction.
**
** (3) Writes to the database file are an integer multiple of the page size
**     in length and are aligned on a page boundary.
**
** (4) Reads from the database file are either aligned on a page boundary and
**     an integer multiple of the page size in length or are taken from the
**     first 100 bytes of the database file.
**
** (5) All writes to the database file are synced prior to the rollback journal
**     being deleted, truncated, or zeroed.
**
** (6) If a super-journal file is used, then all writes to the database file
**     are synced prior to the super-journal being deleted.
**
** Definition: Two databases (or the same database at two points it time)
** are said to be "logically equivalent" if they give the same answer to
** all queries.  Note in particular the content of freelist leaf
** pages can be changed arbitrarily without affecting the logical equivalence
** of the database.
**
** (7) At any time, if any subset, including the empty set and the total set,
**     of the unsynced changes to a rollback journal are removed and the
**     journal is rolled back, the resulting database file will be logically
**     equivalent to the database file at the beginning of the transaction.
**
** (8) When a transaction is rolled back, the xTruncate method of the VFS
**     is called to restore the database file to the same size it was at
**     the beginning of the transaction.  (In some VFSes, the xTruncate
**     method is a no-op, but that does not change the fact the SQLite will
**     invoke it.)
**
** (9) Whenever the database file is modified, at least one bit in the range
**     of bytes from 24 through 39 inclusive will be changed prior to releasing
**     the EXCLUSIVE lock, thus signaling other connections on the same
**     database to flush their caches.
**
** (10) The pattern of bits in bytes 24 through 39 shall not repeat in less
**      than one billion transactions.
**
** (11) A database file is well-formed at the beginning and at the conclusion
**      of every transaction.
**
** (12) An EXCLUSIVE lock is held on the database file when writing to
**      the database file.
**
** (13) A SHARED lock is held on the database file while reading any
**      content out of the database file.
**
******************************************************************************/

/*
** Macros for troubleshooting.  Normally turned off
*/
#if 0
int sqlite3PagerTrace=1;  /* True to enable tracing */
#define sqlite3DebugPrintf printf
#define PAGERTRACE(X)     if( sqlite3PagerTrace ){ sqlite3DebugPrintf X; }
#else
#define PAGERTRACE(X)
#endif

/*
** The following two macros are used within the PAGERTRACE() macros above
** to print out file-descriptors.
**
** PAGERID() takes a pointer to a Pager struct as its argument. The
** associated file-descriptor is returned. FILEHANDLEID() takes an sqlite3_file
** struct as its argument.
*/
#define PAGERID(p) (SQLITE_PTR_TO_INT(p->fd))
#define FILEHANDLEID(fd) (SQLITE_PTR_TO_INT(fd))

/*
** The Pager.eState variable stores the current 'state' of a pager. A
** pager may be in any one of the seven states shown in the following
** state diagram.
**
**                            OPEN <------+------+
**                              |         |      |
**                              V         |      |
**               +---------> READER-------+      |
**               |              |                |
**               |              V                |
**               |<-------WRITER_LOCKED------> ERROR
**               |              |                ^ 
**               |              V                |
**               |<------WRITER_CACHEMOD-------->|
**               |              |                |
**               |              V                |
**               |<-------WRITER_DBMOD---------->|
**               |              |                |
**               |              V                |
**               +<------WRITER_FINISHED-------->+
**
**
** List of state transitions and the C [function] that performs each:
**
**   OPEN              -> READER              [sqlite3PagerSharedLock]
**   READER            -> OPEN                [pager_unlock]
**
**   READER            -> WRITER_LOCKED       [sqlite3PagerBegin]
**   WRITER_LOCKED     -> WRITER_CACHEMOD     [pager_open_journal]
**   WRITER_CACHEMOD   -> WRITER_DBMOD        [syncJournal]
**   WRITER_DBMOD      -> WRITER_FINISHED     [sqlite3PagerCommitPhaseOne]
**   WRITER_***        -> READER              [pager_end_transaction]
**
**   WRITER_***        -> ERROR               [pager_error]
**   ERROR             -> OPEN                [pager_unlock]
**
**
**  OPEN:
**
**    The pager starts up in this state. Nothing is guaranteed in this
**    state - the file may or may not be locked and the database size is
**    unknown. The database may not be read or written.
**
**    * No read or write transaction is active.
**    * Any lock, or no lock at all, may be held on the database file.
**    * The dbSize, dbOrigSize and dbFileSize variables may not be trusted.
**
**  READER:
**
**    In this state all the requirements for reading the database in
**    rollback (non-WAL) mode are met. Unless the pager is (or recently
**    was) in exclusive-locking mode, a user-level read transaction is
**    open. The database size is known in this state.
**
**    A connection running with locking_mode=normal enters this state when
**    it opens a read-transaction on the database and returns to state
**    OPEN after the read-transaction is completed. However a connection
**    running in locking_mode=exclusive (including temp databases) remains in
**    this state even after the read-transaction is closed. The only way
**    a locking_mode=exclusive connection can transition from READER to OPEN
**    is via the ERROR state (see below).
**
**    * A read transaction may be active (but a write-transaction cannot).
**    * A SHARED or greater lock is held on the database file.
**    * The dbSize variable may be trusted (even if a user-level read
**      transaction is not active). The dbOrigSize and dbFileSize variables
**      may not be trusted at this point.
**    * If the database is a WAL database, then the WAL connection is open.
**    * Even if a read-transaction is not open, it is guaranteed that
**      there is no hot-journal in the file-system.
**
**  WRITER_LOCKED:
**
**    The pager moves to this state from READER when a write-transaction
**    is first opened on the database. In WRITER_LOCKED state, all locks
**    required to start a write-transaction are held, but no actual
**    modifications to the cache or database have taken place.
**
**    In rollback mode, a RESERVED or (if the transaction was opened with
**    BEGIN EXCLUSIVE) EXCLUSIVE lock is obtained on the database file when
**    moving to this state, but the journal file is not written to or opened
**    to in this state. If the transaction is committed or rolled back while
**    in WRITER_LOCKED state, all that is required is to unlock the database
**    file.
**
**    IN WAL mode, WalBeginWriteTransaction() is called to lock the log file.
**    If the connection is running with locking_mode=exclusive, an attempt
**    is made to obtain an EXCLUSIVE lock on the database file.
**
**    * A write transaction is active.
**    * If the connection is open in rollback-mode, a RESERVED or greater
**      lock is held on the database file.
**    * If the connection is open in WAL-mode, a WAL write transaction
**      is open (i.e. sqlite3WalBeginWriteTransaction() has been successfully
**      called).
**    * The dbSize, dbOrigSize and dbFileSize variables are all valid.
**    * The contents of the pager cache have not been modified.
**    * The journal file may or may not be open.
**    * Nothing (not even the first header) has been written to the journal.
**
**  WRITER_CACHEMOD:
**
**    A pager moves from WRITER_LOCKED state to this state when a page is
**    first modified by the upper layer. In rollback mode the journal file
**    is opened (if it is not already open) and a header written to the
**    start of it. The database file on disk has not been modified.
**
**    * A write transaction is active.
**    * A RESERVED or greater lock is held on the database file.
**    * The journal file is open and the first header has been written
**      to it, but the header has not been synced to disk.
**    * The contents of the page cache have been modified.
**
**  WRITER_DBMOD:
**
**    The pager transitions from WRITER_CACHEMOD into WRITER_DBMOD state
**    when it modifies the contents of the database file. WAL connections
**    never enter this state (since they do not modify the database file,
**    just the log file).
**
**    * A write transaction is active.
**    * An EXCLUSIVE or greater lock is held on the database file.
**    * The journal file is open and the first header has been written
**      and synced to disk.
**    * The contents of the page cache have been modified (and possibly
**      written to disk).
**
**  WRITER_FINISHED:
**
**    It is not possible for a WAL connection to enter this state.
**
**    A rollback-mode pager changes to WRITER_FINISHED state from WRITER_DBMOD
**    state after the entire transaction has been successfully written into the
**    database file. In this state the transaction may be committed simply
**    by finalizing the journal file. Once in WRITER_FINISHED state, it is
**    not possible to modify the database further. At this point, the upper
**    layer must either commit or rollback the transaction.
**
**    * A write transaction is active.
**    * An EXCLUSIVE or greater lock is held on the database file.
**    * All writing and syncing of journal and database data has finished.
**      If no error occurred, all that remains is to finalize the journal to
**      commit the transaction. If an error did occur, the caller will need
**      to rollback the transaction.
**
**  ERROR:
**
**    The ERROR state is entered when an IO or disk-full error (including
**    SQLITE_IOERR_NOMEM) occurs at a point in the code that makes it
**    difficult to be sure that the in-memory pager state (cache contents,
**    db size etc.) are consistent with the contents of the file-system.
**
**    Temporary pager files may enter the ERROR state, but in-memory pagers
**    cannot.
**
**    For example, if an IO error occurs while performing a rollback,
**    the contents of the page-cache may be left in an inconsistent state.
**    At this point it would be dangerous to change back to READER state
**    (as usually happens after a rollback). Any subsequent readers might
**    report database corruption (due to the inconsistent cache), and if
**    they upgrade to writers, they may inadvertently corrupt the database
**    file. To avoid this hazard, the pager switches into the ERROR state
**    instead of READER following such an error.
**
**    Once it has entered the ERROR state, any attempt to use the pager
**    to read or write data returns an error. Eventually, once all
**    outstanding transactions have been abandoned, the pager is able to
**    transition back to OPEN state, discarding the contents of the
**    page-cache and any other in-memory state at the same time. Everything
**    is reloaded from disk (and, if necessary, hot-journal rollback performed)
**    when a read-transaction is next opened on the pager (transitioning
**    the pager into READER state). At that point the system has recovered
**    from the error.
**
**    Specifically, the pager jumps into the ERROR state if:
**
**      1. An error occurs while attempting a rollback. This happens in
**         function sqlite3PagerRollback().
**
**      2. An error occurs while attempting to finalize a journal file
**         following a commit in function sqlite3PagerCommitPhaseTwo().
**
**      3. An error occurs while attempting to write to the journal or
**         database file in function pagerStress() in order to free up
**         memory.
**
**    In other cases, the error is returned to the b-tree layer. The b-tree
**    layer then attempts a rollback operation. If the error condition
**    persists, the pager enters the ERROR state via condition (1) above.
**
**    Condition (3) is necessary because it can be triggered by a read-only
**    statement executed within a transaction. In this case, if the error
**    code were simply returned to the user, the b-tree layer would not
**    automatically attempt a rollback, as it assumes that an error in a
**    read-only statement cannot leave the pager in an internally inconsistent
**    state.
**
**    * The Pager.errCode variable is set to something other than SQLITE_OK.
**    * There are one or more outstanding references to pages (after the
**      last reference is dropped the pager should move back to OPEN state).
**    * The pager is not an in-memory pager.
**   
**
** Notes:
**
**   * A pager is never in WRITER_DBMOD or WRITER_FINISHED state if the
**     connection is open in WAL mode. A WAL connection is always in one
**     of the first four states.
**
**   * Normally, a connection open in exclusive mode is never in PAGER_OPEN
**     state. There are two exceptions: immediately after exclusive-mode has
**     been turned on (and before any read or write transactions are
**     executed), and when the pager is leaving the "error state".
**
**   * See also: assert_pager_state().
*/
#define PAGER_OPEN                  0
#define PAGER_READER                1
#define PAGER_WRITER_LOCKED         2
#define PAGER_WRITER_CACHEMOD       3
#define PAGER_WRITER_DBMOD          4
#define PAGER_WRITER_FINISHED       5
#define PAGER_ERROR                 6

/*
** The Pager.eLock variable is almost always set to one of the
** following locking-states, according to the lock currently held on
** the database file: NO_LOCK, SHARED_LOCK, RESERVED_LOCK or EXCLUSIVE_LOCK.
** This variable is kept up to date as locks are taken and released by
** the pagerLockDb() and pagerUnlockDb() wrappers.
**
** If the VFS xLock() or xUnlock() returns an error other than SQLITE_BUSY
** (i.e. one of the SQLITE_IOERR subtypes), it is not clear whether or not
** the operation was successful. In these circumstances pagerLockDb() and
** pagerUnlockDb() take a conservative approach - eLock is always updated
** when unlocking the file, and only updated when locking the file if the
** VFS call is successful. This way, the Pager.eLock variable may be set
** to a less exclusive (lower) value than the lock that is actually held
** at the system level, but it is never set to a more exclusive value.
**
** This is usually safe. If an xUnlock fails or appears to fail, there may
** be a few redundant xLock() calls or a lock may be held for longer than
** required, but nothing really goes wrong.
**
** The exception is when the database file is unlocked as the pager moves
** from ERROR to OPEN state. At this point there may be a hot-journal file
** in the file-system that needs to be rolled back (as part of an OPEN->SHARED
** transition, by the same pager or any other). If the call to xUnlock()
** fails at this point and the pager is left holding an EXCLUSIVE lock, this
** can confuse the call to xCheckReservedLock() call made later as part
** of hot-journal detection.
**
** xCheckReservedLock() is defined as returning true "if there is a RESERVED
** lock held by this process or any others". So xCheckReservedLock may
** return true because the caller itself is holding an EXCLUSIVE lock (but
** doesn't know it because of a previous error in xUnlock). If this happens
** a hot-journal may be mistaken for a journal being created by an active
** transaction in another process, causing SQLite to read from the database
** without rolling it back.
**
** To work around this, if a call to xUnlock() fails when unlocking the
** database in the ERROR state, Pager.eLock is set to UNKNOWN_LOCK. It
** is only changed back to a real locking state after a successful call
** to xLock(EXCLUSIVE). Also, the code to do the OPEN->SHARED state transition
** omits the check for a hot-journal if Pager.eLock is set to UNKNOWN_LOCK
** lock. Instead, it assumes a hot-journal exists and obtains an EXCLUSIVE
** lock on the database file before attempting to roll it back. See function
** PagerSharedLock() for more detail.
**
** Pager.eLock may only be set to UNKNOWN_LOCK when the pager is in
** PAGER_OPEN state.
*/
#define UNKNOWN_LOCK                (EXCLUSIVE_LOCK+1)

/*
<<<<<<< HEAD
** A macro used for invoking the codec if there is one
*/
/* BEGIN SQLCIPHER */
#ifdef SQLITE_HAS_CODEC
# define CODEC1(P,D,N,X,E) \
    if( P->xCodec && P->xCodec(P->pCodec,D,N,X)==0 ){ E; }
# define CODEC2(P,D,N,X,E,O) \
    if( P->xCodec==0 ){ O=(char*)D; }else \
    if( (O=(char*)(P->xCodec(P->pCodec,D,N,X)))==0 ){ E; }
#else
# define CODEC1(P,D,N,X,E)   /* NO-OP */
# define CODEC2(P,D,N,X,E,O) O=(char*)D
#endif
/* END SQLCIPHER */

/*
** The maximum allowed sector size. 64KiB. If the xSectorsize() method 
=======
** The maximum allowed sector size. 64KiB. If the xSectorsize() method
>>>>>>> c9d47f93
** returns a value larger than this, then MAX_SECTOR_SIZE is used instead.
** This could conceivably cause corruption following a power failure on
** such a system. This is currently an undocumented limit.
*/
#define MAX_SECTOR_SIZE 0x10000


/*
** An instance of the following structure is allocated for each active
** savepoint and statement transaction in the system. All such structures
** are stored in the Pager.aSavepoint[] array, which is allocated and
** resized using sqlite3Realloc().
**
** When a savepoint is created, the PagerSavepoint.iHdrOffset field is
** set to 0. If a journal-header is written into the main journal while
** the savepoint is active, then iHdrOffset is set to the byte offset
** immediately following the last journal record written into the main
** journal before the journal-header. This is required during savepoint
** rollback (see pagerPlaybackSavepoint()).
*/
typedef struct PagerSavepoint PagerSavepoint;
struct PagerSavepoint {
  i64 iOffset;                 /* Starting offset in main journal */
  i64 iHdrOffset;              /* See above */
  Bitvec *pInSavepoint;        /* Set of pages in this savepoint */
  Pgno nOrig;                  /* Original number of pages in file */
  Pgno iSubRec;                /* Index of first record in sub-journal */
  int bTruncateOnRelease;      /* If stmt journal may be truncated on RELEASE */
#ifndef SQLITE_OMIT_WAL
  u32 aWalData[WAL_SAVEPOINT_NDATA];        /* WAL savepoint context */
#endif
};

/*
** Bits of the Pager.doNotSpill flag.  See further description below.
*/
#define SPILLFLAG_OFF         0x01 /* Never spill cache.  Set via pragma */
#define SPILLFLAG_ROLLBACK    0x02 /* Current rolling back, so do not spill */
#define SPILLFLAG_NOSYNC      0x04 /* Spill is ok, but do not sync */

/*
** An open page cache is an instance of struct Pager. A description of
** some of the more important member variables follows:
**
** eState
**
**   The current 'state' of the pager object. See the comment and state
**   diagram above for a description of the pager state.
**
** eLock
**
**   For a real on-disk database, the current lock held on the database file -
**   NO_LOCK, SHARED_LOCK, RESERVED_LOCK or EXCLUSIVE_LOCK.
**
**   For a temporary or in-memory database (neither of which require any
**   locks), this variable is always set to EXCLUSIVE_LOCK. Since such
**   databases always have Pager.exclusiveMode==1, this tricks the pager
**   logic into thinking that it already has all the locks it will ever
**   need (and no reason to release them).
**
**   In some (obscure) circumstances, this variable may also be set to
**   UNKNOWN_LOCK. See the comment above the #define of UNKNOWN_LOCK for
**   details.
**
** changeCountDone
**
**   This boolean variable is used to make sure that the change-counter
**   (the 4-byte header field at byte offset 24 of the database file) is
**   not updated more often than necessary.
**
**   It is set to true when the change-counter field is updated, which
**   can only happen if an exclusive lock is held on the database file.
**   It is cleared (set to false) whenever an exclusive lock is
**   relinquished on the database file. Each time a transaction is committed,
**   The changeCountDone flag is inspected. If it is true, the work of
**   updating the change-counter is omitted for the current transaction.
**
**   This mechanism means that when running in exclusive mode, a connection
**   need only update the change-counter once, for the first transaction
**   committed.
**
** setSuper
**
**   When PagerCommitPhaseOne() is called to commit a transaction, it may
**   (or may not) specify a super-journal name to be written into the
**   journal file before it is synced to disk.
**
**   Whether or not a journal file contains a super-journal pointer affects
**   the way in which the journal file is finalized after the transaction is
**   committed or rolled back when running in "journal_mode=PERSIST" mode.
**   If a journal file does not contain a super-journal pointer, it is
**   finalized by overwriting the first journal header with zeroes. If
**   it does contain a super-journal pointer the journal file is finalized
**   by truncating it to zero bytes, just as if the connection were
**   running in "journal_mode=truncate" mode.
**
**   Journal files that contain super-journal pointers cannot be finalized
**   simply by overwriting the first journal-header with zeroes, as the
**   super-journal pointer could interfere with hot-journal rollback of any
**   subsequently interrupted transaction that reuses the journal file.
**
**   The flag is cleared as soon as the journal file is finalized (either
**   by PagerCommitPhaseTwo or PagerRollback). If an IO error prevents the
**   journal file from being successfully finalized, the setSuper flag
**   is cleared anyway (and the pager will move to ERROR state).
**
** doNotSpill
**
**   This variables control the behavior of cache-spills  (calls made by
**   the pcache module to the pagerStress() routine to write cached data
**   to the file-system in order to free up memory).
**
**   When bits SPILLFLAG_OFF or SPILLFLAG_ROLLBACK of doNotSpill are set,
**   writing to the database from pagerStress() is disabled altogether.
**   The SPILLFLAG_ROLLBACK case is done in a very obscure case that
**   comes up during savepoint rollback that requires the pcache module
**   to allocate a new page to prevent the journal file from being written
**   while it is being traversed by code in pager_playback().  The SPILLFLAG_OFF
**   case is a user preference.
**
**   If the SPILLFLAG_NOSYNC bit is set, writing to the database from
**   pagerStress() is permitted, but syncing the journal file is not.
**   This flag is set by sqlite3PagerWrite() when the file-system sector-size
**   is larger than the database page-size in order to prevent a journal sync
**   from happening in between the journalling of two pages on the same sector.
**
** subjInMemory
**
**   This is a boolean variable. If true, then any required sub-journal
**   is opened as an in-memory journal file. If false, then in-memory
**   sub-journals are only used for in-memory pager files.
**
**   This variable is updated by the upper layer each time a new
**   write-transaction is opened.
**
** dbSize, dbOrigSize, dbFileSize
**
**   Variable dbSize is set to the number of pages in the database file.
**   It is valid in PAGER_READER and higher states (all states except for
**   OPEN and ERROR).
**
**   dbSize is set based on the size of the database file, which may be
**   larger than the size of the database (the value stored at offset
**   28 of the database header by the btree). If the size of the file
**   is not an integer multiple of the page-size, the value stored in
**   dbSize is rounded down (i.e. a 5KB file with 2K page-size has dbSize==2).
**   Except, any file that is greater than 0 bytes in size is considered
**   to have at least one page. (i.e. a 1KB file with 2K page-size leads
**   to dbSize==1).
**
**   During a write-transaction, if pages with page-numbers greater than
**   dbSize are modified in the cache, dbSize is updated accordingly.
**   Similarly, if the database is truncated using PagerTruncateImage(),
**   dbSize is updated.
**
**   Variables dbOrigSize and dbFileSize are valid in states
**   PAGER_WRITER_LOCKED and higher. dbOrigSize is a copy of the dbSize
**   variable at the start of the transaction. It is used during rollback,
**   and to determine whether or not pages need to be journalled before
**   being modified.
**
**   Throughout a write-transaction, dbFileSize contains the size of
**   the file on disk in pages. It is set to a copy of dbSize when the
**   write-transaction is first opened, and updated when VFS calls are made
**   to write or truncate the database file on disk.
**
**   The only reason the dbFileSize variable is required is to suppress
**   unnecessary calls to xTruncate() after committing a transaction. If,
**   when a transaction is committed, the dbFileSize variable indicates
**   that the database file is larger than the database image (Pager.dbSize),
**   pager_truncate() is called. The pager_truncate() call uses xFilesize()
**   to measure the database file on disk, and then truncates it if required.
**   dbFileSize is not used when rolling back a transaction. In this case
**   pager_truncate() is called unconditionally (which means there may be
**   a call to xFilesize() that is not strictly required). In either case,
**   pager_truncate() may cause the file to become smaller or larger.
**
** dbHintSize
**
**   The dbHintSize variable is used to limit the number of calls made to
**   the VFS xFileControl(FCNTL_SIZE_HINT) method.
**
**   dbHintSize is set to a copy of the dbSize variable when a
**   write-transaction is opened (at the same time as dbFileSize and
**   dbOrigSize). If the xFileControl(FCNTL_SIZE_HINT) method is called,
**   dbHintSize is increased to the number of pages that correspond to the
**   size-hint passed to the method call. See pager_write_pagelist() for
**   details.
**
** errCode
**
**   The Pager.errCode variable is only ever used in PAGER_ERROR state. It
**   is set to zero in all other states. In PAGER_ERROR state, Pager.errCode
**   is always set to SQLITE_FULL, SQLITE_IOERR or one of the SQLITE_IOERR_XXX
**   sub-codes.
**
** syncFlags, walSyncFlags
**
**   syncFlags is either SQLITE_SYNC_NORMAL (0x02) or SQLITE_SYNC_FULL (0x03).
**   syncFlags is used for rollback mode.  walSyncFlags is used for WAL mode
**   and contains the flags used to sync the checkpoint operations in the
**   lower two bits, and sync flags used for transaction commits in the WAL
**   file in bits 0x04 and 0x08.  In other words, to get the correct sync flags
**   for checkpoint operations, use (walSyncFlags&0x03) and to get the correct
**   sync flags for transaction commit, use ((walSyncFlags>>2)&0x03).  Note
**   that with synchronous=NORMAL in WAL mode, transaction commit is not synced
**   meaning that the 0x04 and 0x08 bits are both zero.
*/
struct Pager {
  sqlite3_vfs *pVfs;          /* OS functions to use for IO */
  u8 exclusiveMode;           /* Boolean. True if locking_mode==EXCLUSIVE */
  u8 journalMode;             /* One of the PAGER_JOURNALMODE_* values */
  u8 useJournal;              /* Use a rollback journal on this file */
  u8 noSync;                  /* Do not sync the journal if true */
  u8 fullSync;                /* Do extra syncs of the journal for robustness */
  u8 extraSync;               /* sync directory after journal delete */
  u8 syncFlags;               /* SYNC_NORMAL or SYNC_FULL otherwise */
  u8 walSyncFlags;            /* See description above */
  u8 tempFile;                /* zFilename is a temporary or immutable file */
  u8 noLock;                  /* Do not lock (except in WAL mode) */
  u8 readOnly;                /* True for a read-only database */
  u8 memDb;                   /* True to inhibit all file I/O */
  u8 memVfs;                  /* VFS-implemented memory database */

  /**************************************************************************
  ** The following block contains those class members that change during
  ** routine operation.  Class members not in this block are either fixed
  ** when the pager is first created or else only change when there is a
  ** significant mode change (such as changing the page_size, locking_mode,
  ** or the journal_mode).  From another view, these class members describe
  ** the "state" of the pager, while other class members describe the
  ** "configuration" of the pager.
  */
  u8 eState;                  /* Pager state (OPEN, READER, WRITER_LOCKED..) */
  u8 eLock;                   /* Current lock held on database file */
  u8 changeCountDone;         /* Set after incrementing the change-counter */
  u8 setSuper;                /* Super-jrnl name is written into jrnl */
  u8 doNotSpill;              /* Do not spill the cache when non-zero */
  u8 subjInMemory;            /* True to use in-memory sub-journals */
  u8 bUseFetch;               /* True to use xFetch() */
  u8 hasHeldSharedLock;       /* True if a shared lock has ever been held */
  Pgno dbSize;                /* Number of pages in the database */
  Pgno dbOrigSize;            /* dbSize before the current transaction */
  Pgno dbFileSize;            /* Number of pages in the database file */
  Pgno dbHintSize;            /* Value passed to FCNTL_SIZE_HINT call */
  int errCode;                /* One of several kinds of errors */
  int nRec;                   /* Pages journalled since last j-header written */
  u32 cksumInit;              /* Quasi-random value added to every checksum */
  u32 nSubRec;                /* Number of records written to sub-journal */
  Bitvec *pInJournal;         /* One bit for each page in the database file */
  sqlite3_file *fd;           /* File descriptor for database */
  sqlite3_file *jfd;          /* File descriptor for main journal */
  sqlite3_file *sjfd;         /* File descriptor for sub-journal */
  i64 journalOff;             /* Current write offset in the journal file */
  i64 journalHdr;             /* Byte offset to previous journal header */
  sqlite3_backup *pBackup;    /* Pointer to list of ongoing backup processes */
  PagerSavepoint *aSavepoint; /* Array of active savepoints */
  int nSavepoint;             /* Number of elements in aSavepoint[] */
  u32 iDataVersion;           /* Changes whenever database content changes */
  char dbFileVers[16];        /* Changes whenever database file changes */

  int nMmapOut;               /* Number of mmap pages currently outstanding */
  sqlite3_int64 szMmap;       /* Desired maximum mmap size */
  PgHdr *pMmapFreelist;       /* List of free mmap page headers (pDirty) */
  /*
  ** End of the routinely-changing class members
  ***************************************************************************/

  u16 nExtra;                 /* Add this many bytes to each in-memory page */
  i16 nReserve;               /* Number of unused bytes at end of each page */
  u32 vfsFlags;               /* Flags for sqlite3_vfs.xOpen() */
  u32 sectorSize;             /* Assumed sector size during rollback */
  Pgno mxPgno;                /* Maximum allowed size of the database */
  Pgno lckPgno;               /* Page number for the locking page */
  i64 pageSize;               /* Number of bytes in a page */
  i64 journalSizeLimit;       /* Size limit for persistent journal files */
  char *zFilename;            /* Name of the database file */
  char *zJournal;             /* Name of the journal file */
  int (*xBusyHandler)(void*); /* Function to call when busy */
  void *pBusyHandlerArg;      /* Context argument for xBusyHandler */
  int aStat[4];               /* Total cache hits, misses, writes, spills */
#ifdef SQLITE_TEST
  int nRead;                  /* Database pages read */
#endif
  void (*xReiniter)(DbPage*); /* Call this routine when reloading pages */
  int (*xGet)(Pager*,Pgno,DbPage**,int); /* Routine to fetch a patch */
/* BEGIN SQLCIPHER */
#ifdef SQLITE_HAS_CODEC
  void *(*xCodec)(void*,void*,Pgno,int); /* Routine for en/decoding data */
  void (*xCodecSizeChng)(void*,int,int); /* Notify of page size changes */
  void (*xCodecFree)(void*);             /* Destructor for the codec */
  void *pCodec;               /* First argument to xCodec... methods */
#endif
/* END SQLCIPHER */
  char *pTmpSpace;            /* Pager.pageSize bytes of space for tmp use */
  PCache *pPCache;            /* Pointer to page cache object */
#ifndef SQLITE_OMIT_WAL
  Wal *pWal;                  /* Write-ahead log used by "journal_mode=wal" */
  char *zWal;                 /* File name for write-ahead log */
#endif
};

/*
** Indexes for use with Pager.aStat[]. The Pager.aStat[] array contains
** the values accessed by passing SQLITE_DBSTATUS_CACHE_HIT, CACHE_MISS
** or CACHE_WRITE to sqlite3_db_status().
*/
#define PAGER_STAT_HIT   0
#define PAGER_STAT_MISS  1
#define PAGER_STAT_WRITE 2
#define PAGER_STAT_SPILL 3

/*
** The following global variables hold counters used for
** testing purposes only.  These variables do not exist in
** a non-testing build.  These variables are not thread-safe.
*/
#ifdef SQLITE_TEST
int sqlite3_pager_readdb_count = 0;    /* Number of full pages read from DB */
int sqlite3_pager_writedb_count = 0;   /* Number of full pages written to DB */
int sqlite3_pager_writej_count = 0;    /* Number of pages written to journal */
# define PAGER_INCR(v)  v++
#else
# define PAGER_INCR(v)
#endif



/*
** Journal files begin with the following magic string.  The data
** was obtained from /dev/random.  It is used only as a sanity check.
**
** Since version 2.8.0, the journal format contains additional sanity
** checking information.  If the power fails while the journal is being
** written, semi-random garbage data might appear in the journal
** file after power is restored.  If an attempt is then made
** to roll the journal back, the database could be corrupted.  The additional
** sanity checking data is an attempt to discover the garbage in the
** journal and ignore it.
**
** The sanity checking information for the new journal format consists
** of a 32-bit checksum on each page of data.  The checksum covers both
** the page number and the pPager->pageSize bytes of data for the page.
** This cksum is initialized to a 32-bit random value that appears in the
** journal file right after the header.  The random initializer is important,
** because garbage data that appears at the end of a journal is likely
** data that was once in other files that have now been deleted.  If the
** garbage data came from an obsolete journal file, the checksums might
** be correct.  But by initializing the checksum to random value which
** is different for every journal, we minimize that risk.
*/
static const unsigned char aJournalMagic[] = {
  0xd9, 0xd5, 0x05, 0xf9, 0x20, 0xa1, 0x63, 0xd7,
};

/*
** The size of the of each page record in the journal is given by
** the following macro.
*/
#define JOURNAL_PG_SZ(pPager)  ((pPager->pageSize) + 8)

/*
** The journal header size for this pager. This is usually the same
** size as a single disk sector. See also setSectorSize().
*/
#define JOURNAL_HDR_SZ(pPager) (pPager->sectorSize)

/*
** The macro MEMDB is true if we are dealing with an in-memory database.
** We do this as a macro so that if the SQLITE_OMIT_MEMORYDB macro is set,
** the value of MEMDB will be a constant and the compiler will optimize
** out code that would never execute.
*/
#ifdef SQLITE_OMIT_MEMORYDB
# define MEMDB 0
#else
# define MEMDB pPager->memDb
#endif

/*
** The macro USEFETCH is true if we are allowed to use the xFetch and xUnfetch
** interfaces to access the database using memory-mapped I/O.
*/
#if SQLITE_MAX_MMAP_SIZE>0
# define USEFETCH(x) ((x)->bUseFetch)
#else
# define USEFETCH(x) 0
#endif

/*
** The argument to this macro is a file descriptor (type sqlite3_file*).
** Return 0 if it is not open, or non-zero (but not 1) if it is.
**
** This is so that expressions can be written as:
**
**   if( isOpen(pPager->jfd) ){ ...
**
** instead of
**
**   if( pPager->jfd->pMethods ){ ...
*/
#define isOpen(pFd) ((pFd)->pMethods!=0)

#ifdef SQLITE_DIRECT_OVERFLOW_READ
/*
** Return true if page pgno can be read directly from the database file
** by the b-tree layer. This is the case if:
**
**   * the database file is open,
**   * there are no dirty pages in the cache, and
**   * the desired page is not currently in the wal file.
*/
int sqlite3PagerDirectReadOk(Pager *pPager, Pgno pgno){
  if( pPager->fd->pMethods==0 ) return 0;
  if( sqlite3PCacheIsDirty(pPager->pPCache) ) return 0;
/* BEGIN SQLCIPHER */
#ifdef SQLITE_HAS_CODEC
  if( pPager->xCodec!=0 ) return 0;
#endif
/* END SQLCIPHER */
#ifndef SQLITE_OMIT_WAL
  if( pPager->pWal ){
    u32 iRead = 0;
    int rc;
    rc = sqlite3WalFindFrame(pPager->pWal, pgno, &iRead);
    return (rc==SQLITE_OK && iRead==0);
  }
#endif
  return 1;
}
#endif

#ifndef SQLITE_OMIT_WAL
# define pagerUseWal(x) ((x)->pWal!=0)
#else
# define pagerUseWal(x) 0
# define pagerRollbackWal(x) 0
# define pagerWalFrames(v,w,x,y) 0
# define pagerOpenWalIfPresent(z) SQLITE_OK
# define pagerBeginReadTransaction(z) SQLITE_OK
#endif

#ifndef NDEBUG
/*
** Usage:
**
**   assert( assert_pager_state(pPager) );
**
** This function runs many asserts to try to find inconsistencies in
** the internal state of the Pager object.
*/
static int assert_pager_state(Pager *p){
  Pager *pPager = p;

  /* State must be valid. */
  assert( p->eState==PAGER_OPEN
       || p->eState==PAGER_READER
       || p->eState==PAGER_WRITER_LOCKED
       || p->eState==PAGER_WRITER_CACHEMOD
       || p->eState==PAGER_WRITER_DBMOD
       || p->eState==PAGER_WRITER_FINISHED
       || p->eState==PAGER_ERROR
  );

  /* Regardless of the current state, a temp-file connection always behaves
  ** as if it has an exclusive lock on the database file. It never updates
  ** the change-counter field, so the changeCountDone flag is always set.
  */
  assert( p->tempFile==0 || p->eLock==EXCLUSIVE_LOCK );
  assert( p->tempFile==0 || pPager->changeCountDone );

  /* If the useJournal flag is clear, the journal-mode must be "OFF".
  ** And if the journal-mode is "OFF", the journal file must not be open.
  */
  assert( p->journalMode==PAGER_JOURNALMODE_OFF || p->useJournal );
  assert( p->journalMode!=PAGER_JOURNALMODE_OFF || !isOpen(p->jfd) );

  /* Check that MEMDB implies noSync. And an in-memory journal. Since
  ** this means an in-memory pager performs no IO at all, it cannot encounter
  ** either SQLITE_IOERR or SQLITE_FULL during rollback or while finalizing
  ** a journal file. (although the in-memory journal implementation may
  ** return SQLITE_IOERR_NOMEM while the journal file is being written). It
  ** is therefore not possible for an in-memory pager to enter the ERROR
  ** state.
  */
  if( MEMDB ){
    assert( !isOpen(p->fd) );
    assert( p->noSync );
    assert( p->journalMode==PAGER_JOURNALMODE_OFF
         || p->journalMode==PAGER_JOURNALMODE_MEMORY
    );
    assert( p->eState!=PAGER_ERROR && p->eState!=PAGER_OPEN );
    assert( pagerUseWal(p)==0 );
  }

  /* If changeCountDone is set, a RESERVED lock or greater must be held
  ** on the file.
  */
  assert( pPager->changeCountDone==0 || pPager->eLock>=RESERVED_LOCK );
  assert( p->eLock!=PENDING_LOCK );

  switch( p->eState ){
    case PAGER_OPEN:
      assert( !MEMDB );
      assert( pPager->errCode==SQLITE_OK );
      assert( sqlite3PcacheRefCount(pPager->pPCache)==0 || pPager->tempFile );
      break;

    case PAGER_READER:
      assert( pPager->errCode==SQLITE_OK );
      assert( p->eLock!=UNKNOWN_LOCK );
      assert( p->eLock>=SHARED_LOCK );
      break;

    case PAGER_WRITER_LOCKED:
      assert( p->eLock!=UNKNOWN_LOCK );
      assert( pPager->errCode==SQLITE_OK );
      if( !pagerUseWal(pPager) ){
        assert( p->eLock>=RESERVED_LOCK );
      }
      assert( pPager->dbSize==pPager->dbOrigSize );
      assert( pPager->dbOrigSize==pPager->dbFileSize );
      assert( pPager->dbOrigSize==pPager->dbHintSize );
      assert( pPager->setSuper==0 );
      break;

    case PAGER_WRITER_CACHEMOD:
      assert( p->eLock!=UNKNOWN_LOCK );
      assert( pPager->errCode==SQLITE_OK );
      if( !pagerUseWal(pPager) ){
        /* It is possible that if journal_mode=wal here that neither the
        ** journal file nor the WAL file are open. This happens during
        ** a rollback transaction that switches from journal_mode=off
        ** to journal_mode=wal.
        */
        assert( p->eLock>=RESERVED_LOCK );
        assert( isOpen(p->jfd)
             || p->journalMode==PAGER_JOURNALMODE_OFF
             || p->journalMode==PAGER_JOURNALMODE_WAL
        );
      }
      assert( pPager->dbOrigSize==pPager->dbFileSize );
      assert( pPager->dbOrigSize==pPager->dbHintSize );
      break;

    case PAGER_WRITER_DBMOD:
      assert( p->eLock==EXCLUSIVE_LOCK );
      assert( pPager->errCode==SQLITE_OK );
      assert( !pagerUseWal(pPager) );
      assert( p->eLock>=EXCLUSIVE_LOCK );
      assert( isOpen(p->jfd)
           || p->journalMode==PAGER_JOURNALMODE_OFF
           || p->journalMode==PAGER_JOURNALMODE_WAL
           || (sqlite3OsDeviceCharacteristics(p->fd)&SQLITE_IOCAP_BATCH_ATOMIC)
      );
      assert( pPager->dbOrigSize<=pPager->dbHintSize );
      break;

    case PAGER_WRITER_FINISHED:
      assert( p->eLock==EXCLUSIVE_LOCK );
      assert( pPager->errCode==SQLITE_OK );
      assert( !pagerUseWal(pPager) );
      assert( isOpen(p->jfd)
           || p->journalMode==PAGER_JOURNALMODE_OFF
           || p->journalMode==PAGER_JOURNALMODE_WAL
           || (sqlite3OsDeviceCharacteristics(p->fd)&SQLITE_IOCAP_BATCH_ATOMIC)
      );
      break;

    case PAGER_ERROR:
      /* There must be at least one outstanding reference to the pager if
      ** in ERROR state. Otherwise the pager should have already dropped
      ** back to OPEN state.
      */
      assert( pPager->errCode!=SQLITE_OK );
      assert( sqlite3PcacheRefCount(pPager->pPCache)>0 || pPager->tempFile );
      break;
  }

  return 1;
}
#endif /* ifndef NDEBUG */

#ifdef SQLITE_DEBUG
/*
** Return a pointer to a human readable string in a static buffer
** containing the state of the Pager object passed as an argument. This
** is intended to be used within debuggers. For example, as an alternative
** to "print *pPager" in gdb:
**
** (gdb) printf "%s", print_pager_state(pPager)
**
** This routine has external linkage in order to suppress compiler warnings
** about an unused function.  It is enclosed within SQLITE_DEBUG and so does
** not appear in normal builds.
*/
char *print_pager_state(Pager *p){
  static char zRet[1024];

  sqlite3_snprintf(1024, zRet,
      "Filename:      %s\n"
      "State:         %s errCode=%d\n"
      "Lock:          %s\n"
      "Locking mode:  locking_mode=%s\n"
      "Journal mode:  journal_mode=%s\n"
      "Backing store: tempFile=%d memDb=%d useJournal=%d\n"
      "Journal:       journalOff=%lld journalHdr=%lld\n"
      "Size:          dbsize=%d dbOrigSize=%d dbFileSize=%d\n"
      , p->zFilename
      , p->eState==PAGER_OPEN            ? "OPEN" :
        p->eState==PAGER_READER          ? "READER" :
        p->eState==PAGER_WRITER_LOCKED   ? "WRITER_LOCKED" :
        p->eState==PAGER_WRITER_CACHEMOD ? "WRITER_CACHEMOD" :
        p->eState==PAGER_WRITER_DBMOD    ? "WRITER_DBMOD" :
        p->eState==PAGER_WRITER_FINISHED ? "WRITER_FINISHED" :
        p->eState==PAGER_ERROR           ? "ERROR" : "?error?"
      , (int)p->errCode
      , p->eLock==NO_LOCK         ? "NO_LOCK" :
        p->eLock==RESERVED_LOCK   ? "RESERVED" :
        p->eLock==EXCLUSIVE_LOCK  ? "EXCLUSIVE" :
        p->eLock==SHARED_LOCK     ? "SHARED" :
        p->eLock==UNKNOWN_LOCK    ? "UNKNOWN" : "?error?"
      , p->exclusiveMode ? "exclusive" : "normal"
      , p->journalMode==PAGER_JOURNALMODE_MEMORY   ? "memory" :
        p->journalMode==PAGER_JOURNALMODE_OFF      ? "off" :
        p->journalMode==PAGER_JOURNALMODE_DELETE   ? "delete" :
        p->journalMode==PAGER_JOURNALMODE_PERSIST  ? "persist" :
        p->journalMode==PAGER_JOURNALMODE_TRUNCATE ? "truncate" :
        p->journalMode==PAGER_JOURNALMODE_WAL      ? "wal" : "?error?"
      , (int)p->tempFile, (int)p->memDb, (int)p->useJournal
      , p->journalOff, p->journalHdr
      , (int)p->dbSize, (int)p->dbOrigSize, (int)p->dbFileSize
  );

  return zRet;
}
#endif

/* Forward references to the various page getters */
static int getPageNormal(Pager*,Pgno,DbPage**,int);
static int getPageError(Pager*,Pgno,DbPage**,int);
#if SQLITE_MAX_MMAP_SIZE>0
static int getPageMMap(Pager*,Pgno,DbPage**,int);
#endif

/*
** Set the Pager.xGet method for the appropriate routine used to fetch
** content from the pager.
*/
static void setGetterMethod(Pager *pPager){
  if( pPager->errCode ){
    pPager->xGet = getPageError;
#if SQLITE_MAX_MMAP_SIZE>0
  }else if( USEFETCH(pPager)
/* BEGIN SQLCIPHER */
#ifdef SQLITE_HAS_CODEC
   && pPager->xCodec==0
#endif
/* END SQLCIPHER */
  ){
    pPager->xGet = getPageMMap;
#endif /* SQLITE_MAX_MMAP_SIZE>0 */
  }else{
    pPager->xGet = getPageNormal;
  }
}

/*
** Return true if it is necessary to write page *pPg into the sub-journal.
** A page needs to be written into the sub-journal if there exists one
** or more open savepoints for which:
**
**   * The page-number is less than or equal to PagerSavepoint.nOrig, and
**   * The bit corresponding to the page-number is not set in
**     PagerSavepoint.pInSavepoint.
*/
static int subjRequiresPage(PgHdr *pPg){
  Pager *pPager = pPg->pPager;
  PagerSavepoint *p;
  Pgno pgno = pPg->pgno;
  int i;
  for(i=0; i<pPager->nSavepoint; i++){
    p = &pPager->aSavepoint[i];
    if( p->nOrig>=pgno && 0==sqlite3BitvecTestNotNull(p->pInSavepoint, pgno) ){
      for(i=i+1; i<pPager->nSavepoint; i++){
        pPager->aSavepoint[i].bTruncateOnRelease = 0;
      }
      return 1;
    }
  }
  return 0;
}

#ifdef SQLITE_DEBUG
/*
** Return true if the page is already in the journal file.
*/
static int pageInJournal(Pager *pPager, PgHdr *pPg){
  return sqlite3BitvecTest(pPager->pInJournal, pPg->pgno);
}
#endif

/*
** Read a 32-bit integer from the given file descriptor.  Store the integer
** that is read in *pRes.  Return SQLITE_OK if everything worked, or an
** error code is something goes wrong.
**
** All values are stored on disk as big-endian.
*/
static int read32bits(sqlite3_file *fd, i64 offset, u32 *pRes){
  unsigned char ac[4];
  int rc = sqlite3OsRead(fd, ac, sizeof(ac), offset);
  if( rc==SQLITE_OK ){
    *pRes = sqlite3Get4byte(ac);
  }
  return rc;
}

/*
** Write a 32-bit integer into a string buffer in big-endian byte order.
*/
#define put32bits(A,B)  sqlite3Put4byte((u8*)A,B)


/*
** Write a 32-bit integer into the given file descriptor.  Return SQLITE_OK
** on success or an error code is something goes wrong.
*/
static int write32bits(sqlite3_file *fd, i64 offset, u32 val){
  char ac[4];
  put32bits(ac, val);
  return sqlite3OsWrite(fd, ac, 4, offset);
}

/*
** Unlock the database file to level eLock, which must be either NO_LOCK
** or SHARED_LOCK. Regardless of whether or not the call to xUnlock()
** succeeds, set the Pager.eLock variable to match the (attempted) new lock.
**
** Except, if Pager.eLock is set to UNKNOWN_LOCK when this function is
** called, do not modify it. See the comment above the #define of
** UNKNOWN_LOCK for an explanation of this.
*/
static int pagerUnlockDb(Pager *pPager, int eLock){
  int rc = SQLITE_OK;

  assert( !pPager->exclusiveMode || pPager->eLock==eLock );
  assert( eLock==NO_LOCK || eLock==SHARED_LOCK );
  assert( eLock!=NO_LOCK || pagerUseWal(pPager)==0 );
  if( isOpen(pPager->fd) ){
    assert( pPager->eLock>=eLock );
    rc = pPager->noLock ? SQLITE_OK : sqlite3OsUnlock(pPager->fd, eLock);
    if( pPager->eLock!=UNKNOWN_LOCK ){
      pPager->eLock = (u8)eLock;
    }
    IOTRACE(("UNLOCK %p %d\n", pPager, eLock))
  }
  pPager->changeCountDone = pPager->tempFile; /* ticket fb3b3024ea238d5c */
  return rc;
}

/*
** Lock the database file to level eLock, which must be either SHARED_LOCK,
** RESERVED_LOCK or EXCLUSIVE_LOCK. If the caller is successful, set the
** Pager.eLock variable to the new locking state.
**
** Except, if Pager.eLock is set to UNKNOWN_LOCK when this function is
** called, do not modify it unless the new locking state is EXCLUSIVE_LOCK.
** See the comment above the #define of UNKNOWN_LOCK for an explanation
** of this.
*/
static int pagerLockDb(Pager *pPager, int eLock){
  int rc = SQLITE_OK;

  assert( eLock==SHARED_LOCK || eLock==RESERVED_LOCK || eLock==EXCLUSIVE_LOCK );
  if( pPager->eLock<eLock || pPager->eLock==UNKNOWN_LOCK ){
    rc = pPager->noLock ? SQLITE_OK : sqlite3OsLock(pPager->fd, eLock);
    if( rc==SQLITE_OK && (pPager->eLock!=UNKNOWN_LOCK||eLock==EXCLUSIVE_LOCK) ){
      pPager->eLock = (u8)eLock;
      IOTRACE(("LOCK %p %d\n", pPager, eLock))
    }
  }
  return rc;
}

/*
** This function determines whether or not the atomic-write or
** atomic-batch-write optimizations can be used with this pager. The
** atomic-write optimization can be used if:
**
**  (a) the value returned by OsDeviceCharacteristics() indicates that
**      a database page may be written atomically, and
**  (b) the value returned by OsSectorSize() is less than or equal
**      to the page size.
**
** If it can be used, then the value returned is the size of the journal
** file when it contains rollback data for exactly one page.
**
** The atomic-batch-write optimization can be used if OsDeviceCharacteristics()
** returns a value with the SQLITE_IOCAP_BATCH_ATOMIC bit set. -1 is
** returned in this case.
**
** If neither optimization can be used, 0 is returned.
*/
static int jrnlBufferSize(Pager *pPager){
  assert( !MEMDB );

#if defined(SQLITE_ENABLE_ATOMIC_WRITE) \
 || defined(SQLITE_ENABLE_BATCH_ATOMIC_WRITE)
  int dc;                           /* Device characteristics */

  assert( isOpen(pPager->fd) );
  dc = sqlite3OsDeviceCharacteristics(pPager->fd);
#else
  UNUSED_PARAMETER(pPager);
#endif

#ifdef SQLITE_ENABLE_BATCH_ATOMIC_WRITE
  if( pPager->dbSize>0 && (dc&SQLITE_IOCAP_BATCH_ATOMIC) ){
    return -1;
  }
#endif

#ifdef SQLITE_ENABLE_ATOMIC_WRITE
  {
    int nSector = pPager->sectorSize;
    int szPage = pPager->pageSize;

    assert(SQLITE_IOCAP_ATOMIC512==(512>>8));
    assert(SQLITE_IOCAP_ATOMIC64K==(65536>>8));
    if( 0==(dc&(SQLITE_IOCAP_ATOMIC|(szPage>>8)) || nSector>szPage) ){
      return 0;
    }
  }

  return JOURNAL_HDR_SZ(pPager) + JOURNAL_PG_SZ(pPager);
#endif

  return 0;
}

/*
** If SQLITE_CHECK_PAGES is defined then we do some sanity checking
** on the cache using a hash function.  This is used for testing
** and debugging only.
*/
#ifdef SQLITE_CHECK_PAGES
/*
** Return a 32-bit hash of the page data for pPage.
*/
static u32 pager_datahash(int nByte, unsigned char *pData){
  u32 hash = 0;
  int i;
  for(i=0; i<nByte; i++){
    hash = (hash*1039) + pData[i];
  }
  return hash;
}
static u32 pager_pagehash(PgHdr *pPage){
  return pager_datahash(pPage->pPager->pageSize, (unsigned char *)pPage->pData);
}
static void pager_set_pagehash(PgHdr *pPage){
  pPage->pageHash = pager_pagehash(pPage);
}

/*
** The CHECK_PAGE macro takes a PgHdr* as an argument. If SQLITE_CHECK_PAGES
** is defined, and NDEBUG is not defined, an assert() statement checks
** that the page is either dirty or still matches the calculated page-hash.
*/
#define CHECK_PAGE(x) checkPage(x)
static void checkPage(PgHdr *pPg){
  Pager *pPager = pPg->pPager;
  assert( pPager->eState!=PAGER_ERROR );
  assert( (pPg->flags&PGHDR_DIRTY) || pPg->pageHash==pager_pagehash(pPg) );
}

#else
#define pager_datahash(X,Y)  0
#define pager_pagehash(X)  0
#define pager_set_pagehash(X)
#define CHECK_PAGE(x)
#endif  /* SQLITE_CHECK_PAGES */

/*
** When this is called the journal file for pager pPager must be open.
** This function attempts to read a super-journal file name from the
** end of the file and, if successful, copies it into memory supplied
** by the caller. See comments above writeSuperJournal() for the format
** used to store a super-journal file name at the end of a journal file.
**
** zSuper must point to a buffer of at least nSuper bytes allocated by
** the caller. This should be sqlite3_vfs.mxPathname+1 (to ensure there is
** enough space to write the super-journal name). If the super-journal
** name in the journal is longer than nSuper bytes (including a
** nul-terminator), then this is handled as if no super-journal name
** were present in the journal.
**
** If a super-journal file name is present at the end of the journal
** file, then it is copied into the buffer pointed to by zSuper. A
** nul-terminator byte is appended to the buffer following the
** super-journal file name.
**
** If it is determined that no super-journal file name is present
** zSuper[0] is set to 0 and SQLITE_OK returned.
**
** If an error occurs while reading from the journal file, an SQLite
** error code is returned.
*/
static int readSuperJournal(sqlite3_file *pJrnl, char *zSuper, u32 nSuper){
  int rc;                    /* Return code */
  u32 len;                   /* Length in bytes of super-journal name */
  i64 szJ;                   /* Total size in bytes of journal file pJrnl */
  u32 cksum;                 /* MJ checksum value read from journal */
  u32 u;                     /* Unsigned loop counter */
  unsigned char aMagic[8];   /* A buffer to hold the magic header */
  zSuper[0] = '\0';

  if( SQLITE_OK!=(rc = sqlite3OsFileSize(pJrnl, &szJ))
   || szJ<16
   || SQLITE_OK!=(rc = read32bits(pJrnl, szJ-16, &len))
   || len>=nSuper
   || len>szJ-16
   || len==0
   || SQLITE_OK!=(rc = read32bits(pJrnl, szJ-12, &cksum))
   || SQLITE_OK!=(rc = sqlite3OsRead(pJrnl, aMagic, 8, szJ-8))
   || memcmp(aMagic, aJournalMagic, 8)
   || SQLITE_OK!=(rc = sqlite3OsRead(pJrnl, zSuper, len, szJ-16-len))
  ){
    return rc;
  }

  /* See if the checksum matches the super-journal name */
  for(u=0; u<len; u++){
    cksum -= zSuper[u];
  }
  if( cksum ){
    /* If the checksum doesn't add up, then one or more of the disk sectors
    ** containing the super-journal filename is corrupted. This means
    ** definitely roll back, so just return SQLITE_OK and report a (nul)
    ** super-journal filename.
    */
    len = 0;
  }
  zSuper[len] = '\0';
  zSuper[len+1] = '\0';
  
  return SQLITE_OK;
}

/*
** Return the offset of the sector boundary at or immediately
** following the value in pPager->journalOff, assuming a sector
** size of pPager->sectorSize bytes.
**
** i.e for a sector size of 512:
**
**   Pager.journalOff          Return value
**   ---------------------------------------
**   0                         0
**   512                       512
**   100                       512
**   2000                      2048
**
*/
static i64 journalHdrOffset(Pager *pPager){
  i64 offset = 0;
  i64 c = pPager->journalOff;
  if( c ){
    offset = ((c-1)/JOURNAL_HDR_SZ(pPager) + 1) * JOURNAL_HDR_SZ(pPager);
  }
  assert( offset%JOURNAL_HDR_SZ(pPager)==0 );
  assert( offset>=c );
  assert( (offset-c)<JOURNAL_HDR_SZ(pPager) );
  return offset;
}

/*
** The journal file must be open when this function is called.
**
** This function is a no-op if the journal file has not been written to
** within the current transaction (i.e. if Pager.journalOff==0).
**
** If doTruncate is non-zero or the Pager.journalSizeLimit variable is
** set to 0, then truncate the journal file to zero bytes in size. Otherwise,
** zero the 28-byte header at the start of the journal file. In either case,
** if the pager is not in no-sync mode, sync the journal file immediately
** after writing or truncating it.
**
** If Pager.journalSizeLimit is set to a positive, non-zero value, and
** following the truncation or zeroing described above the size of the
** journal file in bytes is larger than this value, then truncate the
** journal file to Pager.journalSizeLimit bytes. The journal file does
** not need to be synced following this operation.
**
** If an IO error occurs, abandon processing and return the IO error code.
** Otherwise, return SQLITE_OK.
*/
static int zeroJournalHdr(Pager *pPager, int doTruncate){
  int rc = SQLITE_OK;                               /* Return code */
  assert( isOpen(pPager->jfd) );
  assert( !sqlite3JournalIsInMemory(pPager->jfd) );
  if( pPager->journalOff ){
    const i64 iLimit = pPager->journalSizeLimit;    /* Local cache of jsl */

    IOTRACE(("JZEROHDR %p\n", pPager))
    if( doTruncate || iLimit==0 ){
      rc = sqlite3OsTruncate(pPager->jfd, 0);
    }else{
      static const char zeroHdr[28] = {0};
      rc = sqlite3OsWrite(pPager->jfd, zeroHdr, sizeof(zeroHdr), 0);
    }
    if( rc==SQLITE_OK && !pPager->noSync ){
      rc = sqlite3OsSync(pPager->jfd, SQLITE_SYNC_DATAONLY|pPager->syncFlags);
    }

    /* At this point the transaction is committed but the write lock
    ** is still held on the file. If there is a size limit configured for
    ** the persistent journal and the journal file currently consumes more
    ** space than that limit allows for, truncate it now. There is no need
    ** to sync the file following this operation.
    */
    if( rc==SQLITE_OK && iLimit>0 ){
      i64 sz;
      rc = sqlite3OsFileSize(pPager->jfd, &sz);
      if( rc==SQLITE_OK && sz>iLimit ){
        rc = sqlite3OsTruncate(pPager->jfd, iLimit);
      }
    }
  }
  return rc;
}

/*
** The journal file must be open when this routine is called. A journal
** header (JOURNAL_HDR_SZ bytes) is written into the journal file at the
** current location.
**
** The format for the journal header is as follows:
** - 8 bytes: Magic identifying journal format.
** - 4 bytes: Number of records in journal, or -1 no-sync mode is on.
** - 4 bytes: Random number used for page hash.
** - 4 bytes: Initial database page count.
** - 4 bytes: Sector size used by the process that wrote this journal.
** - 4 bytes: Database page size.
**
** Followed by (JOURNAL_HDR_SZ - 28) bytes of unused space.
*/
static int writeJournalHdr(Pager *pPager){
  int rc = SQLITE_OK;                 /* Return code */
  char *zHeader = pPager->pTmpSpace;  /* Temporary space used to build header */
  u32 nHeader = (u32)pPager->pageSize;/* Size of buffer pointed to by zHeader */
  u32 nWrite;                         /* Bytes of header sector written */
  int ii;                             /* Loop counter */

  assert( isOpen(pPager->jfd) );      /* Journal file must be open. */

  if( nHeader>JOURNAL_HDR_SZ(pPager) ){
    nHeader = JOURNAL_HDR_SZ(pPager);
  }

  /* If there are active savepoints and any of them were created
  ** since the most recent journal header was written, update the
  ** PagerSavepoint.iHdrOffset fields now.
  */
  for(ii=0; ii<pPager->nSavepoint; ii++){
    if( pPager->aSavepoint[ii].iHdrOffset==0 ){
      pPager->aSavepoint[ii].iHdrOffset = pPager->journalOff;
    }
  }

  pPager->journalHdr = pPager->journalOff = journalHdrOffset(pPager);

  /*
  ** Write the nRec Field - the number of page records that follow this
  ** journal header. Normally, zero is written to this value at this time.
  ** After the records are added to the journal (and the journal synced,
  ** if in full-sync mode), the zero is overwritten with the true number
  ** of records (see syncJournal()).
  **
  ** A faster alternative is to write 0xFFFFFFFF to the nRec field. When
  ** reading the journal this value tells SQLite to assume that the
  ** rest of the journal file contains valid page records. This assumption
  ** is dangerous, as if a failure occurred whilst writing to the journal
  ** file it may contain some garbage data. There are two scenarios
  ** where this risk can be ignored:
  **
  **   * When the pager is in no-sync mode. Corruption can follow a
  **     power failure in this case anyway.
  **
  **   * When the SQLITE_IOCAP_SAFE_APPEND flag is set. This guarantees
  **     that garbage data is never appended to the journal file.
  */
  assert( isOpen(pPager->fd) || pPager->noSync );
  if( pPager->noSync || (pPager->journalMode==PAGER_JOURNALMODE_MEMORY)
   || (sqlite3OsDeviceCharacteristics(pPager->fd)&SQLITE_IOCAP_SAFE_APPEND)
  ){
    memcpy(zHeader, aJournalMagic, sizeof(aJournalMagic));
    put32bits(&zHeader[sizeof(aJournalMagic)], 0xffffffff);
  }else{
    memset(zHeader, 0, sizeof(aJournalMagic)+4);
  }

  /* The random check-hash initializer */
  sqlite3_randomness(sizeof(pPager->cksumInit), &pPager->cksumInit);
  put32bits(&zHeader[sizeof(aJournalMagic)+4], pPager->cksumInit);
  /* The initial database size */
  put32bits(&zHeader[sizeof(aJournalMagic)+8], pPager->dbOrigSize);
  /* The assumed sector size for this process */
  put32bits(&zHeader[sizeof(aJournalMagic)+12], pPager->sectorSize);

  /* The page size */
  put32bits(&zHeader[sizeof(aJournalMagic)+16], pPager->pageSize);

  /* Initializing the tail of the buffer is not necessary.  Everything
  ** works find if the following memset() is omitted.  But initializing
  ** the memory prevents valgrind from complaining, so we are willing to
  ** take the performance hit.
  */
  memset(&zHeader[sizeof(aJournalMagic)+20], 0,
         nHeader-(sizeof(aJournalMagic)+20));

  /* In theory, it is only necessary to write the 28 bytes that the
  ** journal header consumes to the journal file here. Then increment the
  ** Pager.journalOff variable by JOURNAL_HDR_SZ so that the next
  ** record is written to the following sector (leaving a gap in the file
  ** that will be implicitly filled in by the OS).
  **
  ** However it has been discovered that on some systems this pattern can
  ** be significantly slower than contiguously writing data to the file,
  ** even if that means explicitly writing data to the block of
  ** (JOURNAL_HDR_SZ - 28) bytes that will not be used. So that is what
  ** is done.
  **
  ** The loop is required here in case the sector-size is larger than the
  ** database page size. Since the zHeader buffer is only Pager.pageSize
  ** bytes in size, more than one call to sqlite3OsWrite() may be required
  ** to populate the entire journal header sector.
  */
  for(nWrite=0; rc==SQLITE_OK&&nWrite<JOURNAL_HDR_SZ(pPager); nWrite+=nHeader){
    IOTRACE(("JHDR %p %lld %d\n", pPager, pPager->journalHdr, nHeader))
    rc = sqlite3OsWrite(pPager->jfd, zHeader, nHeader, pPager->journalOff);
    assert( pPager->journalHdr <= pPager->journalOff );
    pPager->journalOff += nHeader;
  }

  return rc;
}

/*
** The journal file must be open when this is called. A journal header file
** (JOURNAL_HDR_SZ bytes) is read from the current location in the journal
** file. The current location in the journal file is given by
** pPager->journalOff. See comments above function writeJournalHdr() for
** a description of the journal header format.
**
** If the header is read successfully, *pNRec is set to the number of
** page records following this header and *pDbSize is set to the size of the
** database before the transaction began, in pages. Also, pPager->cksumInit
** is set to the value read from the journal header. SQLITE_OK is returned
** in this case.
**
** If the journal header file appears to be corrupted, SQLITE_DONE is
** returned and *pNRec and *PDbSize are undefined.  If JOURNAL_HDR_SZ bytes
** cannot be read from the journal file an error code is returned.
*/
static int readJournalHdr(
  Pager *pPager,               /* Pager object */
  int isHot,
  i64 journalSize,             /* Size of the open journal file in bytes */
  u32 *pNRec,                  /* OUT: Value read from the nRec field */
  u32 *pDbSize                 /* OUT: Value of original database size field */
){
  int rc;                      /* Return code */
  unsigned char aMagic[8];     /* A buffer to hold the magic header */
  i64 iHdrOff;                 /* Offset of journal header being read */

  assert( isOpen(pPager->jfd) );      /* Journal file must be open. */

  /* Advance Pager.journalOff to the start of the next sector. If the
  ** journal file is too small for there to be a header stored at this
  ** point, return SQLITE_DONE.
  */
  pPager->journalOff = journalHdrOffset(pPager);
  if( pPager->journalOff+JOURNAL_HDR_SZ(pPager) > journalSize ){
    return SQLITE_DONE;
  }
  iHdrOff = pPager->journalOff;

  /* Read in the first 8 bytes of the journal header. If they do not match
  ** the  magic string found at the start of each journal header, return
  ** SQLITE_DONE. If an IO error occurs, return an error code. Otherwise,
  ** proceed.
  */
  if( isHot || iHdrOff!=pPager->journalHdr ){
    rc = sqlite3OsRead(pPager->jfd, aMagic, sizeof(aMagic), iHdrOff);
    if( rc ){
      return rc;
    }
    if( memcmp(aMagic, aJournalMagic, sizeof(aMagic))!=0 ){
      return SQLITE_DONE;
    }
  }

  /* Read the first three 32-bit fields of the journal header: The nRec
  ** field, the checksum-initializer and the database size at the start
  ** of the transaction. Return an error code if anything goes wrong.
  */
  if( SQLITE_OK!=(rc = read32bits(pPager->jfd, iHdrOff+8, pNRec))
   || SQLITE_OK!=(rc = read32bits(pPager->jfd, iHdrOff+12, &pPager->cksumInit))
   || SQLITE_OK!=(rc = read32bits(pPager->jfd, iHdrOff+16, pDbSize))
  ){
    return rc;
  }

  if( pPager->journalOff==0 ){
    u32 iPageSize;               /* Page-size field of journal header */
    u32 iSectorSize;             /* Sector-size field of journal header */

    /* Read the page-size and sector-size journal header fields. */
    if( SQLITE_OK!=(rc = read32bits(pPager->jfd, iHdrOff+20, &iSectorSize))
     || SQLITE_OK!=(rc = read32bits(pPager->jfd, iHdrOff+24, &iPageSize))
    ){
      return rc;
    }

    /* Versions of SQLite prior to 3.5.8 set the page-size field of the
    ** journal header to zero. In this case, assume that the Pager.pageSize
    ** variable is already set to the correct page size.
    */
    if( iPageSize==0 ){
      iPageSize = pPager->pageSize;
    }

    /* Check that the values read from the page-size and sector-size fields
    ** are within range. To be 'in range', both values need to be a power
    ** of two greater than or equal to 512 or 32, and not greater than their
    ** respective compile time maximum limits.
    */
    if( iPageSize<512                  || iSectorSize<32
     || iPageSize>SQLITE_MAX_PAGE_SIZE || iSectorSize>MAX_SECTOR_SIZE
     || ((iPageSize-1)&iPageSize)!=0   || ((iSectorSize-1)&iSectorSize)!=0
    ){
      /* If the either the page-size or sector-size in the journal-header is
      ** invalid, then the process that wrote the journal-header must have
      ** crashed before the header was synced. In this case stop reading
      ** the journal file here.
      */
      return SQLITE_DONE;
    }

    /* Update the page-size to match the value read from the journal.
    ** Use a testcase() macro to make sure that malloc failure within
    ** PagerSetPagesize() is tested.
    */
    rc = sqlite3PagerSetPagesize(pPager, &iPageSize, -1);
    testcase( rc!=SQLITE_OK );

    /* Update the assumed sector-size to match the value used by
    ** the process that created this journal. If this journal was
    ** created by a process other than this one, then this routine
    ** is being called from within pager_playback(). The local value
    ** of Pager.sectorSize is restored at the end of that routine.
    */
    pPager->sectorSize = iSectorSize;
  }

  pPager->journalOff += JOURNAL_HDR_SZ(pPager);
  return rc;
}


/*
** Write the supplied super-journal name into the journal file for pager
** pPager at the current location. The super-journal name must be the last
** thing written to a journal file. If the pager is in full-sync mode, the
** journal file descriptor is advanced to the next sector boundary before
** anything is written. The format is:
**
**   + 4 bytes: PAGER_SJ_PGNO.
**   + N bytes: super-journal filename in utf-8.
**   + 4 bytes: N (length of super-journal name in bytes, no nul-terminator).
**   + 4 bytes: super-journal name checksum.
**   + 8 bytes: aJournalMagic[].
**
** The super-journal page checksum is the sum of the bytes in the super-journal
** name, where each byte is interpreted as a signed 8-bit integer.
**
** If zSuper is a NULL pointer (occurs for a single database transaction),
** this call is a no-op.
*/
static int writeSuperJournal(Pager *pPager, const char *zSuper){
  int rc;                          /* Return code */
  int nSuper;                      /* Length of string zSuper */
  i64 iHdrOff;                     /* Offset of header in journal file */
  i64 jrnlSize;                    /* Size of journal file on disk */
  u32 cksum = 0;                   /* Checksum of string zSuper */

  assert( pPager->setSuper==0 );
  assert( !pagerUseWal(pPager) );

  if( !zSuper
   || pPager->journalMode==PAGER_JOURNALMODE_MEMORY
   || !isOpen(pPager->jfd)
  ){
    return SQLITE_OK;
  }
  pPager->setSuper = 1;
  assert( pPager->journalHdr <= pPager->journalOff );

  /* Calculate the length in bytes and the checksum of zSuper */
  for(nSuper=0; zSuper[nSuper]; nSuper++){
    cksum += zSuper[nSuper];
  }

  /* If in full-sync mode, advance to the next disk sector before writing
  ** the super-journal name. This is in case the previous page written to
  ** the journal has already been synced.
  */
  if( pPager->fullSync ){
    pPager->journalOff = journalHdrOffset(pPager);
  }
  iHdrOff = pPager->journalOff;

  /* Write the super-journal data to the end of the journal file. If
  ** an error occurs, return the error code to the caller.
  */
  if( (0 != (rc = write32bits(pPager->jfd, iHdrOff, PAGER_SJ_PGNO(pPager))))
   || (0 != (rc = sqlite3OsWrite(pPager->jfd, zSuper, nSuper, iHdrOff+4)))
   || (0 != (rc = write32bits(pPager->jfd, iHdrOff+4+nSuper, nSuper)))
   || (0 != (rc = write32bits(pPager->jfd, iHdrOff+4+nSuper+4, cksum)))
   || (0 != (rc = sqlite3OsWrite(pPager->jfd, aJournalMagic, 8,
                                 iHdrOff+4+nSuper+8)))
  ){
    return rc;
  }
  pPager->journalOff += (nSuper+20);

  /* If the pager is in persistent-journal mode, then the physical
  ** journal-file may extend past the end of the super-journal name
  ** and 8 bytes of magic data just written to the file. This is
  ** dangerous because the code to rollback a hot-journal file
  ** will not be able to find the super-journal name to determine
  ** whether or not the journal is hot.
  **
  ** Easiest thing to do in this scenario is to truncate the journal
  ** file to the required size.
  */
  if( SQLITE_OK==(rc = sqlite3OsFileSize(pPager->jfd, &jrnlSize))
   && jrnlSize>pPager->journalOff
  ){
    rc = sqlite3OsTruncate(pPager->jfd, pPager->journalOff);
  }
  return rc;
}

/*
** Discard the entire contents of the in-memory page-cache.
*/
static void pager_reset(Pager *pPager){
  pPager->iDataVersion++;
  sqlite3BackupRestart(pPager->pBackup);
  sqlite3PcacheClear(pPager->pPCache);
}

/*
** Return the pPager->iDataVersion value
*/
u32 sqlite3PagerDataVersion(Pager *pPager){
  return pPager->iDataVersion;
}

/*
** Free all structures in the Pager.aSavepoint[] array and set both
** Pager.aSavepoint and Pager.nSavepoint to zero. Close the sub-journal
** if it is open and the pager is not in exclusive mode.
*/
static void releaseAllSavepoints(Pager *pPager){
  int ii;               /* Iterator for looping through Pager.aSavepoint */
  for(ii=0; ii<pPager->nSavepoint; ii++){
    sqlite3BitvecDestroy(pPager->aSavepoint[ii].pInSavepoint);
  }
  if( !pPager->exclusiveMode || sqlite3JournalIsInMemory(pPager->sjfd) ){
    sqlite3OsClose(pPager->sjfd);
  }
  sqlite3_free(pPager->aSavepoint);
  pPager->aSavepoint = 0;
  pPager->nSavepoint = 0;
  pPager->nSubRec = 0;
}

/*
** Set the bit number pgno in the PagerSavepoint.pInSavepoint
** bitvecs of all open savepoints. Return SQLITE_OK if successful
** or SQLITE_NOMEM if a malloc failure occurs.
*/
static int addToSavepointBitvecs(Pager *pPager, Pgno pgno){
  int ii;                   /* Loop counter */
  int rc = SQLITE_OK;       /* Result code */

  for(ii=0; ii<pPager->nSavepoint; ii++){
    PagerSavepoint *p = &pPager->aSavepoint[ii];
    if( pgno<=p->nOrig ){
      rc |= sqlite3BitvecSet(p->pInSavepoint, pgno);
      testcase( rc==SQLITE_NOMEM );
      assert( rc==SQLITE_OK || rc==SQLITE_NOMEM );
    }
  }
  return rc;
}

/*
** This function is a no-op if the pager is in exclusive mode and not
** in the ERROR state. Otherwise, it switches the pager to PAGER_OPEN
** state.
**
** If the pager is not in exclusive-access mode, the database file is
** completely unlocked. If the file is unlocked and the file-system does
** not exhibit the UNDELETABLE_WHEN_OPEN property, the journal file is
** closed (if it is open).
**
** If the pager is in ERROR state when this function is called, the
** contents of the pager cache are discarded before switching back to
** the OPEN state. Regardless of whether the pager is in exclusive-mode
** or not, any journal file left in the file-system will be treated
** as a hot-journal and rolled back the next time a read-transaction
** is opened (by this or by any other connection).
*/
static void pager_unlock(Pager *pPager){

  assert( pPager->eState==PAGER_READER
       || pPager->eState==PAGER_OPEN
       || pPager->eState==PAGER_ERROR
  );

  sqlite3BitvecDestroy(pPager->pInJournal);
  pPager->pInJournal = 0;
  releaseAllSavepoints(pPager);

  if( pagerUseWal(pPager) ){
    assert( !isOpen(pPager->jfd) );
    sqlite3WalEndReadTransaction(pPager->pWal);
    pPager->eState = PAGER_OPEN;
  }else if( !pPager->exclusiveMode ){
    int rc;                       /* Error code returned by pagerUnlockDb() */
    int iDc = isOpen(pPager->fd)?sqlite3OsDeviceCharacteristics(pPager->fd):0;

    /* If the operating system support deletion of open files, then
    ** close the journal file when dropping the database lock.  Otherwise
    ** another connection with journal_mode=delete might delete the file
    ** out from under us.
    */
    assert( (PAGER_JOURNALMODE_MEMORY   & 5)!=1 );
    assert( (PAGER_JOURNALMODE_OFF      & 5)!=1 );
    assert( (PAGER_JOURNALMODE_WAL      & 5)!=1 );
    assert( (PAGER_JOURNALMODE_DELETE   & 5)!=1 );
    assert( (PAGER_JOURNALMODE_TRUNCATE & 5)==1 );
    assert( (PAGER_JOURNALMODE_PERSIST  & 5)==1 );
    if( 0==(iDc & SQLITE_IOCAP_UNDELETABLE_WHEN_OPEN)
     || 1!=(pPager->journalMode & 5)
    ){
      sqlite3OsClose(pPager->jfd);
    }

    /* If the pager is in the ERROR state and the call to unlock the database
    ** file fails, set the current lock to UNKNOWN_LOCK. See the comment
    ** above the #define for UNKNOWN_LOCK for an explanation of why this
    ** is necessary.
    */
    rc = pagerUnlockDb(pPager, NO_LOCK);
    if( rc!=SQLITE_OK && pPager->eState==PAGER_ERROR ){
      pPager->eLock = UNKNOWN_LOCK;
    }

    /* The pager state may be changed from PAGER_ERROR to PAGER_OPEN here
    ** without clearing the error code. This is intentional - the error
    ** code is cleared and the cache reset in the block below.
    */
    assert( pPager->errCode || pPager->eState!=PAGER_ERROR );
    pPager->eState = PAGER_OPEN;
  }

  /* If Pager.errCode is set, the contents of the pager cache cannot be
  ** trusted. Now that there are no outstanding references to the pager,
  ** it can safely move back to PAGER_OPEN state. This happens in both
  ** normal and exclusive-locking mode.
  */
  assert( pPager->errCode==SQLITE_OK || !MEMDB );
  if( pPager->errCode ){
    if( pPager->tempFile==0 ){
      pager_reset(pPager);
      pPager->changeCountDone = 0;
      pPager->eState = PAGER_OPEN;
    }else{
      pPager->eState = (isOpen(pPager->jfd) ? PAGER_OPEN : PAGER_READER);
    }
    if( USEFETCH(pPager) ) sqlite3OsUnfetch(pPager->fd, 0, 0);
    pPager->errCode = SQLITE_OK;
    setGetterMethod(pPager);
  }

  pPager->journalOff = 0;
  pPager->journalHdr = 0;
  pPager->setSuper = 0;
}

/*
** This function is called whenever an IOERR or FULL error that requires
** the pager to transition into the ERROR state may have occurred.
** The first argument is a pointer to the pager structure, the second
** the error-code about to be returned by a pager API function. The
** value returned is a copy of the second argument to this function.
**
** If the second argument is SQLITE_FULL, SQLITE_IOERR or one of the
** IOERR sub-codes, the pager enters the ERROR state and the error code
** is stored in Pager.errCode. While the pager remains in the ERROR state,
** all major API calls on the Pager will immediately return Pager.errCode.
**
** The ERROR state indicates that the contents of the pager-cache
** cannot be trusted. This state can be cleared by completely discarding
** the contents of the pager-cache. If a transaction was active when
** the persistent error occurred, then the rollback journal may need
** to be replayed to restore the contents of the database file (as if
** it were a hot-journal).
*/
static int pager_error(Pager *pPager, int rc){
  int rc2 = rc & 0xff;
  assert( rc==SQLITE_OK || !MEMDB );
  assert(
       pPager->errCode==SQLITE_FULL ||
       pPager->errCode==SQLITE_OK ||
       (pPager->errCode & 0xff)==SQLITE_IOERR
  );
  if( rc2==SQLITE_FULL || rc2==SQLITE_IOERR ){
    pPager->errCode = rc;
    pPager->eState = PAGER_ERROR;
    setGetterMethod(pPager);
  }
  return rc;
}

static int pager_truncate(Pager *pPager, Pgno nPage);

/*
** The write transaction open on pPager is being committed (bCommit==1)
** or rolled back (bCommit==0).
**
** Return TRUE if and only if all dirty pages should be flushed to disk.
**
** Rules:
**
**   *  For non-TEMP databases, always sync to disk.  This is necessary
**      for transactions to be durable.
**
**   *  Sync TEMP database only on a COMMIT (not a ROLLBACK) when the backing
**      file has been created already (via a spill on pagerStress()) and
**      when the number of dirty pages in memory exceeds 25% of the total
**      cache size.
*/
static int pagerFlushOnCommit(Pager *pPager, int bCommit){
  if( pPager->tempFile==0 ) return 1;
  if( !bCommit ) return 0;
  if( !isOpen(pPager->fd) ) return 0;
  return (sqlite3PCachePercentDirty(pPager->pPCache)>=25);
}

/*
** This routine ends a transaction. A transaction is usually ended by
** either a COMMIT or a ROLLBACK operation. This routine may be called
** after rollback of a hot-journal, or if an error occurs while opening
** the journal file or writing the very first journal-header of a
** database transaction.
**
** This routine is never called in PAGER_ERROR state. If it is called
** in PAGER_NONE or PAGER_SHARED state and the lock held is less
** exclusive than a RESERVED lock, it is a no-op.
**
** Otherwise, any active savepoints are released.
**
** If the journal file is open, then it is "finalized". Once a journal
** file has been finalized it is not possible to use it to roll back a
** transaction. Nor will it be considered to be a hot-journal by this
** or any other database connection. Exactly how a journal is finalized
** depends on whether or not the pager is running in exclusive mode and
** the current journal-mode (Pager.journalMode value), as follows:
**
**   journalMode==MEMORY
**     Journal file descriptor is simply closed. This destroys an
**     in-memory journal.
**
**   journalMode==TRUNCATE
**     Journal file is truncated to zero bytes in size.
**
**   journalMode==PERSIST
**     The first 28 bytes of the journal file are zeroed. This invalidates
**     the first journal header in the file, and hence the entire journal
**     file. An invalid journal file cannot be rolled back.
**
**   journalMode==DELETE
**     The journal file is closed and deleted using sqlite3OsDelete().
**
**     If the pager is running in exclusive mode, this method of finalizing
**     the journal file is never used. Instead, if the journalMode is
**     DELETE and the pager is in exclusive mode, the method described under
**     journalMode==PERSIST is used instead.
**
** After the journal is finalized, the pager moves to PAGER_READER state.
** If running in non-exclusive rollback mode, the lock on the file is
** downgraded to a SHARED_LOCK.
**
** SQLITE_OK is returned if no error occurs. If an error occurs during
** any of the IO operations to finalize the journal file or unlock the
** database then the IO error code is returned to the user. If the
** operation to finalize the journal file fails, then the code still
** tries to unlock the database file if not in exclusive mode. If the
** unlock operation fails as well, then the first error code related
** to the first error encountered (the journal finalization one) is
** returned.
*/
static int pager_end_transaction(Pager *pPager, int hasSuper, int bCommit){
  int rc = SQLITE_OK;      /* Error code from journal finalization operation */
  int rc2 = SQLITE_OK;     /* Error code from db file unlock operation */

  /* Do nothing if the pager does not have an open write transaction
  ** or at least a RESERVED lock. This function may be called when there
  ** is no write-transaction active but a RESERVED or greater lock is
  ** held under two circumstances:
  **
  **   1. After a successful hot-journal rollback, it is called with
  **      eState==PAGER_NONE and eLock==EXCLUSIVE_LOCK.
  **
  **   2. If a connection with locking_mode=exclusive holding an EXCLUSIVE
  **      lock switches back to locking_mode=normal and then executes a
  **      read-transaction, this function is called with eState==PAGER_READER
  **      and eLock==EXCLUSIVE_LOCK when the read-transaction is closed.
  */
  assert( assert_pager_state(pPager) );
  assert( pPager->eState!=PAGER_ERROR );
  if( pPager->eState<PAGER_WRITER_LOCKED && pPager->eLock<RESERVED_LOCK ){
    return SQLITE_OK;
  }

  releaseAllSavepoints(pPager);
  assert( isOpen(pPager->jfd) || pPager->pInJournal==0
      || (sqlite3OsDeviceCharacteristics(pPager->fd)&SQLITE_IOCAP_BATCH_ATOMIC)
  );
  if( isOpen(pPager->jfd) ){
    assert( !pagerUseWal(pPager) );

    /* Finalize the journal file. */
    if( sqlite3JournalIsInMemory(pPager->jfd) ){
      /* assert( pPager->journalMode==PAGER_JOURNALMODE_MEMORY ); */
      sqlite3OsClose(pPager->jfd);
    }else if( pPager->journalMode==PAGER_JOURNALMODE_TRUNCATE ){
      if( pPager->journalOff==0 ){
        rc = SQLITE_OK;
      }else{
        rc = sqlite3OsTruncate(pPager->jfd, 0);
        if( rc==SQLITE_OK && pPager->fullSync ){
          /* Make sure the new file size is written into the inode right away.
          ** Otherwise the journal might resurrect following a power loss and
          ** cause the last transaction to roll back.  See
          ** https://bugzilla.mozilla.org/show_bug.cgi?id=1072773
          */
          rc = sqlite3OsSync(pPager->jfd, pPager->syncFlags);
        }
      }
      pPager->journalOff = 0;
    }else if( pPager->journalMode==PAGER_JOURNALMODE_PERSIST
      || (pPager->exclusiveMode && pPager->journalMode!=PAGER_JOURNALMODE_WAL)
    ){
      rc = zeroJournalHdr(pPager, hasSuper||pPager->tempFile);
      pPager->journalOff = 0;
    }else{
      /* This branch may be executed with Pager.journalMode==MEMORY if
      ** a hot-journal was just rolled back. In this case the journal
      ** file should be closed and deleted. If this connection writes to
      ** the database file, it will do so using an in-memory journal.
      */
      int bDelete = !pPager->tempFile;
      assert( sqlite3JournalIsInMemory(pPager->jfd)==0 );
      assert( pPager->journalMode==PAGER_JOURNALMODE_DELETE
           || pPager->journalMode==PAGER_JOURNALMODE_MEMORY
           || pPager->journalMode==PAGER_JOURNALMODE_WAL
      );
      sqlite3OsClose(pPager->jfd);
      if( bDelete ){
        rc = sqlite3OsDelete(pPager->pVfs, pPager->zJournal, pPager->extraSync);
      }
    }
  }

#ifdef SQLITE_CHECK_PAGES
  sqlite3PcacheIterateDirty(pPager->pPCache, pager_set_pagehash);
  if( pPager->dbSize==0 && sqlite3PcacheRefCount(pPager->pPCache)>0 ){
    PgHdr *p = sqlite3PagerLookup(pPager, 1);
    if( p ){
      p->pageHash = 0;
      sqlite3PagerUnrefNotNull(p);
    }
  }
#endif

  sqlite3BitvecDestroy(pPager->pInJournal);
  pPager->pInJournal = 0;
  pPager->nRec = 0;
  if( rc==SQLITE_OK ){
    if( MEMDB || pagerFlushOnCommit(pPager, bCommit) ){
      sqlite3PcacheCleanAll(pPager->pPCache);
    }else{
      sqlite3PcacheClearWritable(pPager->pPCache);
    }
    sqlite3PcacheTruncate(pPager->pPCache, pPager->dbSize);
  }

  if( pagerUseWal(pPager) ){
    /* Drop the WAL write-lock, if any. Also, if the connection was in
    ** locking_mode=exclusive mode but is no longer, drop the EXCLUSIVE
    ** lock held on the database file.
    */
    rc2 = sqlite3WalEndWriteTransaction(pPager->pWal);
    assert( rc2==SQLITE_OK );
  }else if( rc==SQLITE_OK && bCommit && pPager->dbFileSize>pPager->dbSize ){
    /* This branch is taken when committing a transaction in rollback-journal
    ** mode if the database file on disk is larger than the database image.
    ** At this point the journal has been finalized and the transaction
    ** successfully committed, but the EXCLUSIVE lock is still held on the
    ** file. So it is safe to truncate the database file to its minimum
    ** required size.  */
    assert( pPager->eLock==EXCLUSIVE_LOCK );
    rc = pager_truncate(pPager, pPager->dbSize);
  }

  if( rc==SQLITE_OK && bCommit ){
    rc = sqlite3OsFileControl(pPager->fd, SQLITE_FCNTL_COMMIT_PHASETWO, 0);
    if( rc==SQLITE_NOTFOUND ) rc = SQLITE_OK;
  }

  if( !pPager->exclusiveMode
   && (!pagerUseWal(pPager) || sqlite3WalExclusiveMode(pPager->pWal, 0))
  ){
    rc2 = pagerUnlockDb(pPager, SHARED_LOCK);
  }
  pPager->eState = PAGER_READER;
  pPager->setSuper = 0;

  return (rc==SQLITE_OK?rc2:rc);
}

/*
** Execute a rollback if a transaction is active and unlock the
** database file.
**
** If the pager has already entered the ERROR state, do not attempt
** the rollback at this time. Instead, pager_unlock() is called. The
** call to pager_unlock() will discard all in-memory pages, unlock
** the database file and move the pager back to OPEN state. If this
** means that there is a hot-journal left in the file-system, the next
** connection to obtain a shared lock on the pager (which may be this one)
** will roll it back.
**
** If the pager has not already entered the ERROR state, but an IO or
** malloc error occurs during a rollback, then this will itself cause
** the pager to enter the ERROR state. Which will be cleared by the
** call to pager_unlock(), as described above.
*/
static void pagerUnlockAndRollback(Pager *pPager){
  if( pPager->eState!=PAGER_ERROR && pPager->eState!=PAGER_OPEN ){
    assert( assert_pager_state(pPager) );
    if( pPager->eState>=PAGER_WRITER_LOCKED ){
      sqlite3BeginBenignMalloc();
      sqlite3PagerRollback(pPager);
      sqlite3EndBenignMalloc();
    }else if( !pPager->exclusiveMode ){
      assert( pPager->eState==PAGER_READER );
      pager_end_transaction(pPager, 0, 0);
    }
  }
  pager_unlock(pPager);
}

/*
** Parameter aData must point to a buffer of pPager->pageSize bytes
** of data. Compute and return a checksum based on the contents of the
** page of data and the current value of pPager->cksumInit.
**
** This is not a real checksum. It is really just the sum of the
** random initial value (pPager->cksumInit) and every 200th byte
** of the page data, starting with byte offset (pPager->pageSize%200).
** Each byte is interpreted as an 8-bit unsigned integer.
**
** Changing the formula used to compute this checksum results in an
** incompatible journal file format.
**
** If journal corruption occurs due to a power failure, the most likely
** scenario is that one end or the other of the record will be changed.
** It is much less likely that the two ends of the journal record will be
** correct and the middle be corrupt.  Thus, this "checksum" scheme,
** though fast and simple, catches the mostly likely kind of corruption.
*/
static u32 pager_cksum(Pager *pPager, const u8 *aData){
  u32 cksum = pPager->cksumInit;         /* Checksum value to return */
  int i = pPager->pageSize-200;          /* Loop counter */
  while( i>0 ){
    cksum += aData[i];
    i -= 200;
  }
  return cksum;
}

/*
** Report the current page size and number of reserved bytes back
** to the codec.
*/
/* BEGIN SQLCIPHER */
#ifdef SQLITE_HAS_CODEC
static void pagerReportSize(Pager *pPager){
  if( pPager->xCodecSizeChng ){
    pPager->xCodecSizeChng(pPager->pCodec, pPager->pageSize,
                           (int)pPager->nReserve);
  }
}
#else
# define pagerReportSize(X)     /* No-op if we do not support a codec */
#endif
/* END SQLCIPHER */

/* BEGIN SQLCIPHER */
#ifdef SQLITE_HAS_CODEC
/*
** Make sure the number of reserved bits is the same in the destination
** pager as it is in the source.  This comes up when a VACUUM changes the
** number of reserved bits to the "optimal" amount.
*/
void sqlite3PagerAlignReserve(Pager *pDest, Pager *pSrc){
  if( pDest->nReserve!=pSrc->nReserve ){
    pDest->nReserve = pSrc->nReserve;
    pagerReportSize(pDest);
  }
}
#endif
/* END SQLCIPHER */

/*
** Read a single page from either the journal file (if isMainJrnl==1) or
** from the sub-journal (if isMainJrnl==0) and playback that page.
** The page begins at offset *pOffset into the file. The *pOffset
** value is increased to the start of the next page in the journal.
**
** The main rollback journal uses checksums - the statement journal does
** not.
**
** If the page number of the page record read from the (sub-)journal file
** is greater than the current value of Pager.dbSize, then playback is
** skipped and SQLITE_OK is returned.
**
** If pDone is not NULL, then it is a record of pages that have already
** been played back.  If the page at *pOffset has already been played back
** (if the corresponding pDone bit is set) then skip the playback.
** Make sure the pDone bit corresponding to the *pOffset page is set
** prior to returning.
**
** If the page record is successfully read from the (sub-)journal file
** and played back, then SQLITE_OK is returned. If an IO error occurs
** while reading the record from the (sub-)journal file or while writing
** to the database file, then the IO error code is returned. If data
** is successfully read from the (sub-)journal file but appears to be
** corrupted, SQLITE_DONE is returned. Data is considered corrupted in
** two circumstances:
**
**   * If the record page-number is illegal (0 or PAGER_SJ_PGNO), or
**   * If the record is being rolled back from the main journal file
**     and the checksum field does not match the record content.
**
** Neither of these two scenarios are possible during a savepoint rollback.
**
** If this is a savepoint rollback, then memory may have to be dynamically
** allocated by this function. If this is the case and an allocation fails,
** SQLITE_NOMEM is returned.
*/
static int pager_playback_one_page(
  Pager *pPager,                /* The pager being played back */
  i64 *pOffset,                 /* Offset of record to playback */
  Bitvec *pDone,                /* Bitvec of pages already played back */
  int isMainJrnl,               /* 1 -> main journal. 0 -> sub-journal. */
  int isSavepnt                 /* True for a savepoint rollback */
){
  int rc;
  PgHdr *pPg;                   /* An existing page in the cache */
  Pgno pgno;                    /* The page number of a page in journal */
  u32 cksum;                    /* Checksum used for sanity checking */
  char *aData;                  /* Temporary storage for the page */
  sqlite3_file *jfd;            /* The file descriptor for the journal file */
  int isSynced;                 /* True if journal page is synced */
/* BEGIN SQLCIPHER */
#ifdef SQLITE_HAS_CODEC
  /* The jrnlEnc flag is true if Journal pages should be passed through
  ** the codec.  It is false for pure in-memory journals. */
  const int jrnlEnc = (isMainJrnl || pPager->subjInMemory==0);
#endif
/* END SQLCIPHER */

  assert( (isMainJrnl&~1)==0 );      /* isMainJrnl is 0 or 1 */
  assert( (isSavepnt&~1)==0 );       /* isSavepnt is 0 or 1 */
  assert( isMainJrnl || pDone );     /* pDone always used on sub-journals */
  assert( isSavepnt || pDone==0 );   /* pDone never used on non-savepoint */

  aData = pPager->pTmpSpace;
  assert( aData );         /* Temp storage must have already been allocated */
  assert( pagerUseWal(pPager)==0 || (!isMainJrnl && isSavepnt) );

  /* Either the state is greater than PAGER_WRITER_CACHEMOD (a transaction
  ** or savepoint rollback done at the request of the caller) or this is
  ** a hot-journal rollback. If it is a hot-journal rollback, the pager
  ** is in state OPEN and holds an EXCLUSIVE lock. Hot-journal rollback
  ** only reads from the main journal, not the sub-journal.
  */
  assert( pPager->eState>=PAGER_WRITER_CACHEMOD
       || (pPager->eState==PAGER_OPEN && pPager->eLock==EXCLUSIVE_LOCK)
  );
  assert( pPager->eState>=PAGER_WRITER_CACHEMOD || isMainJrnl );

  /* Read the page number and page data from the journal or sub-journal
  ** file. Return an error code to the caller if an IO error occurs.
  */
  jfd = isMainJrnl ? pPager->jfd : pPager->sjfd;
  rc = read32bits(jfd, *pOffset, &pgno);
  if( rc!=SQLITE_OK ) return rc;
  rc = sqlite3OsRead(jfd, (u8*)aData, pPager->pageSize, (*pOffset)+4);
  if( rc!=SQLITE_OK ) return rc;
  *pOffset += pPager->pageSize + 4 + isMainJrnl*4;

  /* Sanity checking on the page.  This is more important that I originally
  ** thought.  If a power failure occurs while the journal is being written,
  ** it could cause invalid data to be written into the journal.  We need to
  ** detect this invalid data (with high probability) and ignore it.
  */
  if( pgno==0 || pgno==PAGER_SJ_PGNO(pPager) ){
    assert( !isSavepnt );
    return SQLITE_DONE;
  }
  if( pgno>(Pgno)pPager->dbSize || sqlite3BitvecTest(pDone, pgno) ){
    return SQLITE_OK;
  }
  if( isMainJrnl ){
    rc = read32bits(jfd, (*pOffset)-4, &cksum);
    if( rc ) return rc;
    if( !isSavepnt && pager_cksum(pPager, (u8*)aData)!=cksum ){
      return SQLITE_DONE;
    }
  }

  /* If this page has already been played back before during the current
  ** rollback, then don't bother to play it back again.
  */
  if( pDone && (rc = sqlite3BitvecSet(pDone, pgno))!=SQLITE_OK ){
    return rc;
  }

  /* When playing back page 1, restore the nReserve setting
  */
  if( pgno==1 && pPager->nReserve!=((u8*)aData)[20] ){
    pPager->nReserve = ((u8*)aData)[20];
    pagerReportSize(pPager);
  }

  /* If the pager is in CACHEMOD state, then there must be a copy of this
  ** page in the pager cache. In this case just update the pager cache,
  ** not the database file. The page is left marked dirty in this case.
  **
  ** An exception to the above rule: If the database is in no-sync mode
  ** and a page is moved during an incremental vacuum then the page may
  ** not be in the pager cache. Later: if a malloc() or IO error occurs
  ** during a Movepage() call, then the page may not be in the cache
  ** either. So the condition described in the above paragraph is not
  ** assert()able.
  **
  ** If in WRITER_DBMOD, WRITER_FINISHED or OPEN state, then we update the
  ** pager cache if it exists and the main file. The page is then marked
  ** not dirty. Since this code is only executed in PAGER_OPEN state for
  ** a hot-journal rollback, it is guaranteed that the page-cache is empty
  ** if the pager is in OPEN state.
  **
  ** Ticket #1171:  The statement journal might contain page content that is
  ** different from the page content at the start of the transaction.
  ** This occurs when a page is changed prior to the start of a statement
  ** then changed again within the statement.  When rolling back such a
  ** statement we must not write to the original database unless we know
  ** for certain that original page contents are synced into the main rollback
  ** journal.  Otherwise, a power loss might leave modified data in the
  ** database file without an entry in the rollback journal that can
  ** restore the database to its original form.  Two conditions must be
  ** met before writing to the database files. (1) the database must be
  ** locked.  (2) we know that the original page content is fully synced
  ** in the main journal either because the page is not in cache or else
  ** the page is marked as needSync==0.
  **
  ** 2008-04-14:  When attempting to vacuum a corrupt database file, it
  ** is possible to fail a statement on a database that does not yet exist.
  ** Do not attempt to write if database file has never been opened.
  */
  if( pagerUseWal(pPager) ){
    pPg = 0;
  }else{
    pPg = sqlite3PagerLookup(pPager, pgno);
  }
  assert( pPg || !MEMDB );
  assert( pPager->eState!=PAGER_OPEN || pPg==0 || pPager->tempFile );
  PAGERTRACE(("PLAYBACK %d page %d hash(%08x) %s\n",
           PAGERID(pPager), pgno, pager_datahash(pPager->pageSize, (u8*)aData),
           (isMainJrnl?"main-journal":"sub-journal")
  ));
  if( isMainJrnl ){
    isSynced = pPager->noSync || (*pOffset <= pPager->journalHdr);
  }else{
    isSynced = (pPg==0 || 0==(pPg->flags & PGHDR_NEED_SYNC));
  }
  if( isOpen(pPager->fd)
   && (pPager->eState>=PAGER_WRITER_DBMOD || pPager->eState==PAGER_OPEN)
   && isSynced
  ){
    i64 ofst = (pgno-1)*(i64)pPager->pageSize;
    testcase( !isSavepnt && pPg!=0 && (pPg->flags&PGHDR_NEED_SYNC)!=0 );
    assert( !pagerUseWal(pPager) );

    /* Write the data read from the journal back into the database file.
    ** This is usually safe even for an encrypted database - as the data
    ** was encrypted before it was written to the journal file. The exception
    ** is if the data was just read from an in-memory sub-journal. In that
    ** case it must be encrypted here before it is copied into the database
    ** file.  */
/* BEGIN SQLCIPHER */
#ifdef SQLITE_HAS_CODEC
    if( !jrnlEnc ){
      CODEC2(pPager, aData, pgno, 7, rc=SQLITE_NOMEM_BKPT, aData);
      rc = sqlite3OsWrite(pPager->fd, (u8 *)aData, pPager->pageSize, ofst);
      CODEC1(pPager, aData, pgno, 3, rc=SQLITE_NOMEM_BKPT);
    }else
#endif
/* END SQLCIPHER */
    rc = sqlite3OsWrite(pPager->fd, (u8 *)aData, pPager->pageSize, ofst);

    if( pgno>pPager->dbFileSize ){
      pPager->dbFileSize = pgno;
    }
    if( pPager->pBackup ){
/* BEGIN SQLCIPHER */
#ifdef SQLITE_HAS_CODEC
      if( jrnlEnc ){
        CODEC1(pPager, aData, pgno, 3, rc=SQLITE_NOMEM_BKPT);
        sqlite3BackupUpdate(pPager->pBackup, pgno, (u8*)aData);
        CODEC2(pPager, aData, pgno, 7, rc=SQLITE_NOMEM_BKPT,aData);
      }else
#endif
/* END SQLCIPHER */
      sqlite3BackupUpdate(pPager->pBackup, pgno, (u8*)aData);
    }
  }else if( !isMainJrnl && pPg==0 ){
    /* If this is a rollback of a savepoint and data was not written to
    ** the database and the page is not in-memory, there is a potential
    ** problem. When the page is next fetched by the b-tree layer, it
    ** will be read from the database file, which may or may not be
    ** current.
    **
    ** There are a couple of different ways this can happen. All are quite
    ** obscure. When running in synchronous mode, this can only happen
    ** if the page is on the free-list at the start of the transaction, then
    ** populated, then moved using sqlite3PagerMovepage().
    **
    ** The solution is to add an in-memory page to the cache containing
    ** the data just read from the sub-journal. Mark the page as dirty
    ** and if the pager requires a journal-sync, then mark the page as
    ** requiring a journal-sync before it is written.
    */
    assert( isSavepnt );
    assert( (pPager->doNotSpill & SPILLFLAG_ROLLBACK)==0 );
    pPager->doNotSpill |= SPILLFLAG_ROLLBACK;
    rc = sqlite3PagerGet(pPager, pgno, &pPg, 1);
    assert( (pPager->doNotSpill & SPILLFLAG_ROLLBACK)!=0 );
    pPager->doNotSpill &= ~SPILLFLAG_ROLLBACK;
    if( rc!=SQLITE_OK ) return rc;
    sqlite3PcacheMakeDirty(pPg);
  }
  if( pPg ){
    /* No page should ever be explicitly rolled back that is in use, except
    ** for page 1 which is held in use in order to keep the lock on the
    ** database active. However such a page may be rolled back as a result
    ** of an internal error resulting in an automatic call to
    ** sqlite3PagerRollback().
    */
    void *pData;
    pData = pPg->pData;
    memcpy(pData, (u8*)aData, pPager->pageSize);
    pPager->xReiniter(pPg);
    /* It used to be that sqlite3PcacheMakeClean(pPg) was called here.  But
    ** that call was dangerous and had no detectable benefit since the cache
    ** is normally cleaned by sqlite3PcacheCleanAll() after rollback and so
    ** has been removed. */
    pager_set_pagehash(pPg);

    /* If this was page 1, then restore the value of Pager.dbFileVers.
    ** Do this before any decoding. */
    if( pgno==1 ){
      memcpy(&pPager->dbFileVers, &((u8*)pData)[24],sizeof(pPager->dbFileVers));
    }

    /* Decode the page just read from disk */
/* BEGIN SQLCIPHER */
#if SQLITE_HAS_CODEC
    if( jrnlEnc ){ CODEC1(pPager, pData, pPg->pgno, 3, rc=SQLITE_NOMEM_BKPT); }
#endif
/* END SQLCIPHER */
    sqlite3PcacheRelease(pPg);
  }
  return rc;
}

/*
** Parameter zSuper is the name of a super-journal file. A single journal
** file that referred to the super-journal file has just been rolled back.
** This routine checks if it is possible to delete the super-journal file,
** and does so if it is.
**
** Argument zSuper may point to Pager.pTmpSpace. So that buffer is not
** available for use within this function.
**
** When a super-journal file is created, it is populated with the names
** of all of its child journals, one after another, formatted as utf-8
** encoded text. The end of each child journal file is marked with a
** nul-terminator byte (0x00). i.e. the entire contents of a super-journal
** file for a transaction involving two databases might be:
**
**   "/home/bill/a.db-journal\x00/home/bill/b.db-journal\x00"
**
** A super-journal file may only be deleted once all of its child
** journals have been rolled back.
**
** This function reads the contents of the super-journal file into
** memory and loops through each of the child journal names. For
** each child journal, it checks if:
**
**   * if the child journal exists, and if so
**   * if the child journal contains a reference to super-journal
**     file zSuper
**
** If a child journal can be found that matches both of the criteria
** above, this function returns without doing anything. Otherwise, if
** no such child journal can be found, file zSuper is deleted from
** the file-system using sqlite3OsDelete().
**
** If an IO error within this function, an error code is returned. This
** function allocates memory by calling sqlite3Malloc(). If an allocation
** fails, SQLITE_NOMEM is returned. Otherwise, if no IO or malloc errors
** occur, SQLITE_OK is returned.
**
** TODO: This function allocates a single block of memory to load
** the entire contents of the super-journal file. This could be
** a couple of kilobytes or so - potentially larger than the page
** size.
*/
static int pager_delsuper(Pager *pPager, const char *zSuper){
  sqlite3_vfs *pVfs = pPager->pVfs;
  int rc;                   /* Return code */
  sqlite3_file *pSuper;     /* Malloc'd super-journal file descriptor */
  sqlite3_file *pJournal;   /* Malloc'd child-journal file descriptor */
  char *zSuperJournal = 0;  /* Contents of super-journal file */
  i64 nSuperJournal;        /* Size of super-journal file */
  char *zJournal;           /* Pointer to one journal within MJ file */
  char *zSuperPtr;          /* Space to hold super-journal filename */
  char *zFree = 0;          /* Free this buffer */
  int nSuperPtr;            /* Amount of space allocated to zSuperPtr[] */

  /* Allocate space for both the pJournal and pSuper file descriptors.
  ** If successful, open the super-journal file for reading.
  */
  pSuper = (sqlite3_file *)sqlite3MallocZero(pVfs->szOsFile * 2);
  if( !pSuper ){
    rc = SQLITE_NOMEM_BKPT;
    pJournal = 0;
  }else{
    const int flags = (SQLITE_OPEN_READONLY|SQLITE_OPEN_SUPER_JOURNAL);
    rc = sqlite3OsOpen(pVfs, zSuper, pSuper, flags, 0);
    pJournal = (sqlite3_file *)(((u8 *)pSuper) + pVfs->szOsFile);
  }
  if( rc!=SQLITE_OK ) goto delsuper_out;

  /* Load the entire super-journal file into space obtained from
  ** sqlite3_malloc() and pointed to by zSuperJournal.   Also obtain
  ** sufficient space (in zSuperPtr) to hold the names of super-journal
  ** files extracted from regular rollback-journals.
  */
  rc = sqlite3OsFileSize(pSuper, &nSuperJournal);
  if( rc!=SQLITE_OK ) goto delsuper_out;
  nSuperPtr = pVfs->mxPathname+1;
  zFree = sqlite3Malloc(4 + nSuperJournal + nSuperPtr + 2);
  if( !zFree ){
    rc = SQLITE_NOMEM_BKPT;
    goto delsuper_out;
  }
  zFree[0] = zFree[1] = zFree[2] = zFree[3] = 0;
  zSuperJournal = &zFree[4];
  zSuperPtr = &zSuperJournal[nSuperJournal+2];
  rc = sqlite3OsRead(pSuper, zSuperJournal, (int)nSuperJournal, 0);
  if( rc!=SQLITE_OK ) goto delsuper_out;
  zSuperJournal[nSuperJournal] = 0;
  zSuperJournal[nSuperJournal+1] = 0;

  zJournal = zSuperJournal;
  while( (zJournal-zSuperJournal)<nSuperJournal ){
    int exists;
    rc = sqlite3OsAccess(pVfs, zJournal, SQLITE_ACCESS_EXISTS, &exists);
    if( rc!=SQLITE_OK ){
      goto delsuper_out;
    }
    if( exists ){
      /* One of the journals pointed to by the super-journal exists.
      ** Open it and check if it points at the super-journal. If
      ** so, return without deleting the super-journal file.
      ** NB:  zJournal is really a MAIN_JOURNAL.  But call it a
      ** SUPER_JOURNAL here so that the VFS will not send the zJournal
      ** name into sqlite3_database_file_object().
      */
      int c;
      int flags = (SQLITE_OPEN_READONLY|SQLITE_OPEN_SUPER_JOURNAL);
      rc = sqlite3OsOpen(pVfs, zJournal, pJournal, flags, 0);
      if( rc!=SQLITE_OK ){
        goto delsuper_out;
      }

      rc = readSuperJournal(pJournal, zSuperPtr, nSuperPtr);
      sqlite3OsClose(pJournal);
      if( rc!=SQLITE_OK ){
        goto delsuper_out;
      }

      c = zSuperPtr[0]!=0 && strcmp(zSuperPtr, zSuper)==0;
      if( c ){
        /* We have a match. Do not delete the super-journal file. */
        goto delsuper_out;
      }
    }
    zJournal += (sqlite3Strlen30(zJournal)+1);
  }

  sqlite3OsClose(pSuper);
  rc = sqlite3OsDelete(pVfs, zSuper, 0);

delsuper_out:
  sqlite3_free(zFree);
  if( pSuper ){
    sqlite3OsClose(pSuper);
    assert( !isOpen(pJournal) );
    sqlite3_free(pSuper);
  }
  return rc;
}


/*
** This function is used to change the actual size of the database
** file in the file-system. This only happens when committing a transaction,
** or rolling back a transaction (including rolling back a hot-journal).
**
** If the main database file is not open, or the pager is not in either
** DBMOD or OPEN state, this function is a no-op. Otherwise, the size
** of the file is changed to nPage pages (nPage*pPager->pageSize bytes).
** If the file on disk is currently larger than nPage pages, then use the VFS
** xTruncate() method to truncate it.
**
** Or, it might be the case that the file on disk is smaller than
** nPage pages. Some operating system implementations can get confused if
** you try to truncate a file to some size that is larger than it
** currently is, so detect this case and write a single zero byte to
** the end of the new file instead.
**
** If successful, return SQLITE_OK. If an IO error occurs while modifying
** the database file, return the error code to the caller.
*/
static int pager_truncate(Pager *pPager, Pgno nPage){
  int rc = SQLITE_OK;
  assert( pPager->eState!=PAGER_ERROR );
  assert( pPager->eState!=PAGER_READER );
  PAGERTRACE(("Truncate %d npage %u\n", PAGERID(pPager), nPage));

 
  if( isOpen(pPager->fd)
   && (pPager->eState>=PAGER_WRITER_DBMOD || pPager->eState==PAGER_OPEN)
  ){
    i64 currentSize, newSize;
    int szPage = pPager->pageSize;
    assert( pPager->eLock==EXCLUSIVE_LOCK );
    /* TODO: Is it safe to use Pager.dbFileSize here? */
    rc = sqlite3OsFileSize(pPager->fd, &currentSize);
    newSize = szPage*(i64)nPage;
    if( rc==SQLITE_OK && currentSize!=newSize ){
      if( currentSize>newSize ){
        rc = sqlite3OsTruncate(pPager->fd, newSize);
      }else if( (currentSize+szPage)<=newSize ){
        char *pTmp = pPager->pTmpSpace;
        memset(pTmp, 0, szPage);
        testcase( (newSize-szPage) == currentSize );
        testcase( (newSize-szPage) >  currentSize );
        sqlite3OsFileControlHint(pPager->fd, SQLITE_FCNTL_SIZE_HINT, &newSize);
        rc = sqlite3OsWrite(pPager->fd, pTmp, szPage, newSize-szPage);
      }
      if( rc==SQLITE_OK ){
        pPager->dbFileSize = nPage;
      }
    }
  }
  return rc;
}

/*
** Return a sanitized version of the sector-size of OS file pFile. The
** return value is guaranteed to lie between 32 and MAX_SECTOR_SIZE.
*/
int sqlite3SectorSize(sqlite3_file *pFile){
  int iRet = sqlite3OsSectorSize(pFile);
  if( iRet<32 ){
    iRet = 512;
  }else if( iRet>MAX_SECTOR_SIZE ){
    assert( MAX_SECTOR_SIZE>=512 );
    iRet = MAX_SECTOR_SIZE;
  }
  return iRet;
}

/*
** Set the value of the Pager.sectorSize variable for the given
** pager based on the value returned by the xSectorSize method
** of the open database file. The sector size will be used
** to determine the size and alignment of journal header and
** super-journal pointers within created journal files.
**
** For temporary files the effective sector size is always 512 bytes.
**
** Otherwise, for non-temporary files, the effective sector size is
** the value returned by the xSectorSize() method rounded up to 32 if
** it is less than 32, or rounded down to MAX_SECTOR_SIZE if it
** is greater than MAX_SECTOR_SIZE.
**
** If the file has the SQLITE_IOCAP_POWERSAFE_OVERWRITE property, then set
** the effective sector size to its minimum value (512).  The purpose of
** pPager->sectorSize is to define the "blast radius" of bytes that
** might change if a crash occurs while writing to a single byte in
** that range.  But with POWERSAFE_OVERWRITE, the blast radius is zero
** (that is what POWERSAFE_OVERWRITE means), so we minimize the sector
** size.  For backwards compatibility of the rollback journal file format,
** we cannot reduce the effective sector size below 512.
*/
static void setSectorSize(Pager *pPager){
  assert( isOpen(pPager->fd) || pPager->tempFile );

  if( pPager->tempFile
   || (sqlite3OsDeviceCharacteristics(pPager->fd) &
              SQLITE_IOCAP_POWERSAFE_OVERWRITE)!=0
  ){
    /* Sector size doesn't matter for temporary files. Also, the file
    ** may not have been opened yet, in which case the OsSectorSize()
    ** call will segfault. */
    pPager->sectorSize = 512;
  }else{
    pPager->sectorSize = sqlite3SectorSize(pPager->fd);
  }
}

/*
** Playback the journal and thus restore the database file to
** the state it was in before we started making changes. 
**
** The journal file format is as follows:
**
**  (1)  8 byte prefix.  A copy of aJournalMagic[].
**  (2)  4 byte big-endian integer which is the number of valid page records
**       in the journal.  If this value is 0xffffffff, then compute the
**       number of page records from the journal size.
**  (3)  4 byte big-endian integer which is the initial value for the
**       sanity checksum.
**  (4)  4 byte integer which is the number of pages to truncate the
**       database to during a rollback.
**  (5)  4 byte big-endian integer which is the sector size.  The header
**       is this many bytes in size.
**  (6)  4 byte big-endian integer which is the page size.
**  (7)  zero padding out to the next sector size.
**  (8)  Zero or more pages instances, each as follows:
**        +  4 byte page number.
**        +  pPager->pageSize bytes of data.
**        +  4 byte checksum
**
** When we speak of the journal header, we mean the first 7 items above.
** Each entry in the journal is an instance of the 8th item.
**
** Call the value from the second bullet "nRec".  nRec is the number of
** valid page entries in the journal.  In most cases, you can compute the
** value of nRec from the size of the journal file.  But if a power
** failure occurred while the journal was being written, it could be the
** case that the size of the journal file had already been increased but
** the extra entries had not yet made it safely to disk.  In such a case,
** the value of nRec computed from the file size would be too large.  For
** that reason, we always use the nRec value in the header.
**
** If the nRec value is 0xffffffff it means that nRec should be computed
** from the file size.  This value is used when the user selects the
** no-sync option for the journal.  A power failure could lead to corruption
** in this case.  But for things like temporary table (which will be
** deleted when the power is restored) we don't care. 
**
** If the file opened as the journal file is not a well-formed
** journal file then all pages up to the first corrupted page are rolled
** back (or no pages if the journal header is corrupted). The journal file
** is then deleted and SQLITE_OK returned, just as if no corruption had
** been encountered.
**
** If an I/O or malloc() error occurs, the journal-file is not deleted
** and an error code is returned.
**
** The isHot parameter indicates that we are trying to rollback a journal
** that might be a hot journal.  Or, it could be that the journal is
** preserved because of JOURNALMODE_PERSIST or JOURNALMODE_TRUNCATE.
** If the journal really is hot, reset the pager cache prior rolling
** back any content.  If the journal is merely persistent, no reset is
** needed.
*/
static int pager_playback(Pager *pPager, int isHot){
  sqlite3_vfs *pVfs = pPager->pVfs;
  i64 szJ;                 /* Size of the journal file in bytes */
  u32 nRec;                /* Number of Records in the journal */
  u32 u;                   /* Unsigned loop counter */
  Pgno mxPg = 0;           /* Size of the original file in pages */
  int rc;                  /* Result code of a subroutine */
  int res = 1;             /* Value returned by sqlite3OsAccess() */
  char *zSuper = 0;        /* Name of super-journal file if any */
  int needPagerReset;      /* True to reset page prior to first page rollback */
  int nPlayback = 0;       /* Total number of pages restored from journal */
  u32 savedPageSize = pPager->pageSize;

  /* Figure out how many records are in the journal.  Abort early if
  ** the journal is empty.
  */
  assert( isOpen(pPager->jfd) );
  rc = sqlite3OsFileSize(pPager->jfd, &szJ);
  if( rc!=SQLITE_OK ){
    goto end_playback;
  }

  /* Read the super-journal name from the journal, if it is present.
  ** If a super-journal file name is specified, but the file is not
  ** present on disk, then the journal is not hot and does not need to be
  ** played back.
  **
  ** TODO: Technically the following is an error because it assumes that
  ** buffer Pager.pTmpSpace is (mxPathname+1) bytes or larger. i.e. that
  ** (pPager->pageSize >= pPager->pVfs->mxPathname+1). Using os_unix.c,
  ** mxPathname is 512, which is the same as the minimum allowable value
  ** for pageSize.
  */
  zSuper = pPager->pTmpSpace;
  rc = readSuperJournal(pPager->jfd, zSuper, pPager->pVfs->mxPathname+1);
  if( rc==SQLITE_OK && zSuper[0] ){
    rc = sqlite3OsAccess(pVfs, zSuper, SQLITE_ACCESS_EXISTS, &res);
  }
  zSuper = 0;
  if( rc!=SQLITE_OK || !res ){
    goto end_playback;
  }
  pPager->journalOff = 0;
  needPagerReset = isHot;

  /* This loop terminates either when a readJournalHdr() or
  ** pager_playback_one_page() call returns SQLITE_DONE or an IO error
  ** occurs.
  */
  while( 1 ){
    /* Read the next journal header from the journal file.  If there are
    ** not enough bytes left in the journal file for a complete header, or
    ** it is corrupted, then a process must have failed while writing it.
    ** This indicates nothing more needs to be rolled back.
    */
    rc = readJournalHdr(pPager, isHot, szJ, &nRec, &mxPg);
    if( rc!=SQLITE_OK ){
      if( rc==SQLITE_DONE ){
        rc = SQLITE_OK;
      }
      goto end_playback;
    }

    /* If nRec is 0xffffffff, then this journal was created by a process
    ** working in no-sync mode. This means that the rest of the journal
    ** file consists of pages, there are no more journal headers. Compute
    ** the value of nRec based on this assumption.
    */
    if( nRec==0xffffffff ){
      assert( pPager->journalOff==JOURNAL_HDR_SZ(pPager) );
      nRec = (int)((szJ - JOURNAL_HDR_SZ(pPager))/JOURNAL_PG_SZ(pPager));
    }

    /* If nRec is 0 and this rollback is of a transaction created by this
    ** process and if this is the final header in the journal, then it means
    ** that this part of the journal was being filled but has not yet been
    ** synced to disk.  Compute the number of pages based on the remaining
    ** size of the file.
    **
    ** The third term of the test was added to fix ticket #2565.
    ** When rolling back a hot journal, nRec==0 always means that the next
    ** chunk of the journal contains zero pages to be rolled back.  But
    ** when doing a ROLLBACK and the nRec==0 chunk is the last chunk in
    ** the journal, it means that the journal might contain additional
    ** pages that need to be rolled back and that the number of pages
    ** should be computed based on the journal file size.
    */
    if( nRec==0 && !isHot &&
        pPager->journalHdr+JOURNAL_HDR_SZ(pPager)==pPager->journalOff ){
      nRec = (int)((szJ - pPager->journalOff) / JOURNAL_PG_SZ(pPager));
    }

    /* If this is the first header read from the journal, truncate the
    ** database file back to its original size.
    */
    if( pPager->journalOff==JOURNAL_HDR_SZ(pPager) ){
      rc = pager_truncate(pPager, mxPg);
      if( rc!=SQLITE_OK ){
        goto end_playback;
      }
      pPager->dbSize = mxPg;
      if( pPager->mxPgno<mxPg ){
        pPager->mxPgno = mxPg;
      }
    }

    /* Copy original pages out of the journal and back into the
    ** database file and/or page cache.
    */
    for(u=0; u<nRec; u++){
      if( needPagerReset ){
        pager_reset(pPager);
        needPagerReset = 0;
      }
      rc = pager_playback_one_page(pPager,&pPager->journalOff,0,1,0);
      if( rc==SQLITE_OK ){
        nPlayback++;
      }else{
        if( rc==SQLITE_DONE ){
          pPager->journalOff = szJ;
          break;
        }else if( rc==SQLITE_IOERR_SHORT_READ ){
          /* If the journal has been truncated, simply stop reading and
          ** processing the journal. This might happen if the journal was
          ** not completely written and synced prior to a crash.  In that
          ** case, the database should have never been written in the
          ** first place so it is OK to simply abandon the rollback. */
          rc = SQLITE_OK;
          goto end_playback;
        }else{
          /* If we are unable to rollback, quit and return the error
          ** code.  This will cause the pager to enter the error state
          ** so that no further harm will be done.  Perhaps the next
          ** process to come along will be able to rollback the database.
          */
          goto end_playback;
        }
      }
    }
  }
  /*NOTREACHED*/
  assert( 0 );

end_playback:
  if( rc==SQLITE_OK ){
    rc = sqlite3PagerSetPagesize(pPager, &savedPageSize, -1);
  }
  /* Following a rollback, the database file should be back in its original
  ** state prior to the start of the transaction, so invoke the
  ** SQLITE_FCNTL_DB_UNCHANGED file-control method to disable the
  ** assertion that the transaction counter was modified.
  */
#ifdef SQLITE_DEBUG
  sqlite3OsFileControlHint(pPager->fd,SQLITE_FCNTL_DB_UNCHANGED,0);
#endif

  /* If this playback is happening automatically as a result of an IO or
  ** malloc error that occurred after the change-counter was updated but
  ** before the transaction was committed, then the change-counter
  ** modification may just have been reverted. If this happens in exclusive
  ** mode, then subsequent transactions performed by the connection will not
  ** update the change-counter at all. This may lead to cache inconsistency
  ** problems for other processes at some point in the future. So, just
  ** in case this has happened, clear the changeCountDone flag now.
  */
  pPager->changeCountDone = pPager->tempFile;

  if( rc==SQLITE_OK ){
    /* Leave 4 bytes of space before the super-journal filename in memory.
    ** This is because it may end up being passed to sqlite3OsOpen(), in
    ** which case it requires 4 0x00 bytes in memory immediately before
    ** the filename. */
    zSuper = &pPager->pTmpSpace[4];
    rc = readSuperJournal(pPager->jfd, zSuper, pPager->pVfs->mxPathname+1);
    testcase( rc!=SQLITE_OK );
  }
  if( rc==SQLITE_OK
   && (pPager->eState>=PAGER_WRITER_DBMOD || pPager->eState==PAGER_OPEN)
  ){
    rc = sqlite3PagerSync(pPager, 0);
  }
  if( rc==SQLITE_OK ){
    rc = pager_end_transaction(pPager, zSuper[0]!='\0', 0);
    testcase( rc!=SQLITE_OK );
  }
  if( rc==SQLITE_OK && zSuper[0] && res ){
    /* If there was a super-journal and this routine will return success,
    ** see if it is possible to delete the super-journal.
    */
    assert( zSuper==&pPager->pTmpSpace[4] );
    memset(pPager->pTmpSpace, 0, 4);
    rc = pager_delsuper(pPager, zSuper);
    testcase( rc!=SQLITE_OK );
  }
  if( isHot && nPlayback ){
    sqlite3_log(SQLITE_NOTICE_RECOVER_ROLLBACK, "recovered %d pages from %s",
                nPlayback, pPager->zJournal);
  }

  /* The Pager.sectorSize variable may have been updated while rolling
  ** back a journal created by a process with a different sector size
  ** value. Reset it to the correct value for this process.
  */
  setSectorSize(pPager);
  return rc;
}


/*
** Read the content for page pPg out of the database file (or out of
** the WAL if that is where the most recent copy if found) into
** pPg->pData. A shared lock or greater must be held on the database
** file before this function is called.
**
** If page 1 is read, then the value of Pager.dbFileVers[] is set to
** the value read from the database file.
**
** If an IO error occurs, then the IO error is returned to the caller.
** Otherwise, SQLITE_OK is returned.
*/
static int readDbPage(PgHdr *pPg){
  Pager *pPager = pPg->pPager; /* Pager object associated with page pPg */
  int rc = SQLITE_OK;          /* Return code */

#ifndef SQLITE_OMIT_WAL
  u32 iFrame = 0;              /* Frame of WAL containing pgno */

  assert( pPager->eState>=PAGER_READER && !MEMDB );
  assert( isOpen(pPager->fd) );

  if( pagerUseWal(pPager) ){
    rc = sqlite3WalFindFrame(pPager->pWal, pPg->pgno, &iFrame);
    if( rc ) return rc;
  }
  if( iFrame ){
    rc = sqlite3WalReadFrame(pPager->pWal, iFrame,pPager->pageSize,pPg->pData);
  }else
#endif
  {
    i64 iOffset = (pPg->pgno-1)*(i64)pPager->pageSize;
    rc = sqlite3OsRead(pPager->fd, pPg->pData, pPager->pageSize, iOffset);
    if( rc==SQLITE_IOERR_SHORT_READ ){
      rc = SQLITE_OK;
    }
  }

  if( pPg->pgno==1 ){
    if( rc ){
      /* If the read is unsuccessful, set the dbFileVers[] to something
      ** that will never be a valid file version.  dbFileVers[] is a copy
      ** of bytes 24..39 of the database.  Bytes 28..31 should always be
      ** zero or the size of the database in page. Bytes 32..35 and 35..39
      ** should be page numbers which are never 0xffffffff.  So filling
      ** pPager->dbFileVers[] with all 0xff bytes should suffice.
      **
      ** For an encrypted database, the situation is more complex:  bytes
      ** 24..39 of the database are white noise.  But the probability of
      ** white noise equaling 16 bytes of 0xff is vanishingly small so
      ** we should still be ok.
      */
      memset(pPager->dbFileVers, 0xff, sizeof(pPager->dbFileVers));
    }else{
      u8 *dbFileVers = &((u8*)pPg->pData)[24];
      memcpy(&pPager->dbFileVers, dbFileVers, sizeof(pPager->dbFileVers));
    }
  }
  CODEC1(pPager, pPg->pData, pPg->pgno, 3, rc = SQLITE_NOMEM_BKPT);

  PAGER_INCR(sqlite3_pager_readdb_count);
  PAGER_INCR(pPager->nRead);
  IOTRACE(("PGIN %p %d\n", pPager, pPg->pgno));
  PAGERTRACE(("FETCH %d page %d hash(%08x)\n",
               PAGERID(pPager), pPg->pgno, pager_pagehash(pPg)));

  return rc;
}

/*
** Update the value of the change-counter at offsets 24 and 92 in
** the header and the sqlite version number at offset 96.
**
** This is an unconditional update.  See also the pager_incr_changecounter()
** routine which only updates the change-counter if the update is actually
** needed, as determined by the pPager->changeCountDone state variable.
*/
static void pager_write_changecounter(PgHdr *pPg){
  u32 change_counter;
  if( NEVER(pPg==0) ) return;

  /* Increment the value just read and write it back to byte 24. */
  change_counter = sqlite3Get4byte((u8*)pPg->pPager->dbFileVers)+1;
  put32bits(((char*)pPg->pData)+24, change_counter);

  /* Also store the SQLite version number in bytes 96..99 and in
  ** bytes 92..95 store the change counter for which the version number
  ** is valid. */
  put32bits(((char*)pPg->pData)+92, change_counter);
  put32bits(((char*)pPg->pData)+96, SQLITE_VERSION_NUMBER);
}

#ifndef SQLITE_OMIT_WAL
/*
** This function is invoked once for each page that has already been
** written into the log file when a WAL transaction is rolled back.
** Parameter iPg is the page number of said page. The pCtx argument
** is actually a pointer to the Pager structure.
**
** If page iPg is present in the cache, and has no outstanding references,
** it is discarded. Otherwise, if there are one or more outstanding
** references, the page content is reloaded from the database. If the
** attempt to reload content from the database is required and fails,
** return an SQLite error code. Otherwise, SQLITE_OK.
*/
static int pagerUndoCallback(void *pCtx, Pgno iPg){
  int rc = SQLITE_OK;
  Pager *pPager = (Pager *)pCtx;
  PgHdr *pPg;

  assert( pagerUseWal(pPager) );
  pPg = sqlite3PagerLookup(pPager, iPg);
  if( pPg ){
    if( sqlite3PcachePageRefcount(pPg)==1 ){
      sqlite3PcacheDrop(pPg);
    }else{
      rc = readDbPage(pPg);
      if( rc==SQLITE_OK ){
        pPager->xReiniter(pPg);
      }
      sqlite3PagerUnrefNotNull(pPg);
    }
  }

  /* Normally, if a transaction is rolled back, any backup processes are
  ** updated as data is copied out of the rollback journal and into the
  ** database. This is not generally possible with a WAL database, as
  ** rollback involves simply truncating the log file. Therefore, if one
  ** or more frames have already been written to the log (and therefore
  ** also copied into the backup databases) as part of this transaction,
  ** the backups must be restarted.
  */
  sqlite3BackupRestart(pPager->pBackup);

  return rc;
}

/*
** This function is called to rollback a transaction on a WAL database.
*/
static int pagerRollbackWal(Pager *pPager){
  int rc;                         /* Return Code */
  PgHdr *pList;                   /* List of dirty pages to revert */

  /* For all pages in the cache that are currently dirty or have already
  ** been written (but not committed) to the log file, do one of the
  ** following:
  **
  **   + Discard the cached page (if refcount==0), or
  **   + Reload page content from the database (if refcount>0).
  */
  pPager->dbSize = pPager->dbOrigSize;
  rc = sqlite3WalUndo(pPager->pWal, pagerUndoCallback, (void *)pPager);
  pList = sqlite3PcacheDirtyList(pPager->pPCache);
  while( pList && rc==SQLITE_OK ){
    PgHdr *pNext = pList->pDirty;
    rc = pagerUndoCallback((void *)pPager, pList->pgno);
    pList = pNext;
  }

  return rc;
}

/*
** This function is a wrapper around sqlite3WalFrames(). As well as logging
** the contents of the list of pages headed by pList (connected by pDirty),
** this function notifies any active backup processes that the pages have
** changed.
**
** The list of pages passed into this routine is always sorted by page number.
** Hence, if page 1 appears anywhere on the list, it will be the first page.
*/
static int pagerWalFrames(
  Pager *pPager,                  /* Pager object */
  PgHdr *pList,                   /* List of frames to log */
  Pgno nTruncate,                 /* Database size after this commit */
  int isCommit                    /* True if this is a commit */
){
  int rc;                         /* Return code */
  int nList;                      /* Number of pages in pList */
  PgHdr *p;                       /* For looping over pages */

  assert( pPager->pWal );
  assert( pList );
#ifdef SQLITE_DEBUG
  /* Verify that the page list is in ascending order */
  for(p=pList; p && p->pDirty; p=p->pDirty){
    assert( p->pgno < p->pDirty->pgno );
  }
#endif

  assert( pList->pDirty==0 || isCommit );
  if( isCommit ){
    /* If a WAL transaction is being committed, there is no point in writing
    ** any pages with page numbers greater than nTruncate into the WAL file.
    ** They will never be read by any client. So remove them from the pDirty
    ** list here. */
    PgHdr **ppNext = &pList;
    nList = 0;
    for(p=pList; (*ppNext = p)!=0; p=p->pDirty){
      if( p->pgno<=nTruncate ){
        ppNext = &p->pDirty;
        nList++;
      }
    }
    assert( pList );
  }else{
    nList = 1;
  }
  pPager->aStat[PAGER_STAT_WRITE] += nList;

  if( pList->pgno==1 ) pager_write_changecounter(pList);
  rc = sqlite3WalFrames(pPager->pWal,
      pPager->pageSize, pList, nTruncate, isCommit, pPager->walSyncFlags
  );
  if( rc==SQLITE_OK && pPager->pBackup ){
    for(p=pList; p; p=p->pDirty){
      sqlite3BackupUpdate(pPager->pBackup, p->pgno, (u8 *)p->pData);
    }
  }

#ifdef SQLITE_CHECK_PAGES
  pList = sqlite3PcacheDirtyList(pPager->pPCache);
  for(p=pList; p; p=p->pDirty){
    pager_set_pagehash(p);
  }
#endif

  return rc;
}

/*
** Begin a read transaction on the WAL.
**
** This routine used to be called "pagerOpenSnapshot()" because it essentially
** makes a snapshot of the database at the current point in time and preserves
** that snapshot for use by the reader in spite of concurrently changes by
** other writers or checkpointers.
*/
static int pagerBeginReadTransaction(Pager *pPager){
  int rc;                         /* Return code */
  int changed = 0;                /* True if cache must be reset */

  assert( pagerUseWal(pPager) );
  assert( pPager->eState==PAGER_OPEN || pPager->eState==PAGER_READER );

  /* sqlite3WalEndReadTransaction() was not called for the previous
  ** transaction in locking_mode=EXCLUSIVE.  So call it now.  If we
  ** are in locking_mode=NORMAL and EndRead() was previously called,
  ** the duplicate call is harmless.
  */
  sqlite3WalEndReadTransaction(pPager->pWal);

  rc = sqlite3WalBeginReadTransaction(pPager->pWal, &changed);
  if( rc!=SQLITE_OK || changed ){
    pager_reset(pPager);
    if( USEFETCH(pPager) ) sqlite3OsUnfetch(pPager->fd, 0, 0);
  }

  return rc;
}
#endif

/*
** This function is called as part of the transition from PAGER_OPEN
** to PAGER_READER state to determine the size of the database file
** in pages (assuming the page size currently stored in Pager.pageSize).
**
** If no error occurs, SQLITE_OK is returned and the size of the database
** in pages is stored in *pnPage. Otherwise, an error code (perhaps
** SQLITE_IOERR_FSTAT) is returned and *pnPage is left unmodified.
*/
static int pagerPagecount(Pager *pPager, Pgno *pnPage){
  Pgno nPage;                     /* Value to return via *pnPage */

  /* Query the WAL sub-system for the database size. The WalDbsize()
  ** function returns zero if the WAL is not open (i.e. Pager.pWal==0), or
  ** if the database size is not available. The database size is not
  ** available from the WAL sub-system if the log file is empty or
  ** contains no valid committed transactions.
  */
  assert( pPager->eState==PAGER_OPEN );
  assert( pPager->eLock>=SHARED_LOCK );
  assert( isOpen(pPager->fd) );
  assert( pPager->tempFile==0 );
  nPage = sqlite3WalDbsize(pPager->pWal);

  /* If the number of pages in the database is not available from the
  ** WAL sub-system, determine the page count based on the size of
  ** the database file.  If the size of the database file is not an
  ** integer multiple of the page-size, round up the result.
  */
  if( nPage==0 && ALWAYS(isOpen(pPager->fd)) ){
    i64 n = 0;                    /* Size of db file in bytes */
    int rc = sqlite3OsFileSize(pPager->fd, &n);
    if( rc!=SQLITE_OK ){
      return rc;
    }
    nPage = (Pgno)((n+pPager->pageSize-1) / pPager->pageSize);
  }

  /* If the current number of pages in the file is greater than the
  ** configured maximum pager number, increase the allowed limit so
  ** that the file can be read.
  */
  if( nPage>pPager->mxPgno ){
    pPager->mxPgno = (Pgno)nPage;
  }

  *pnPage = nPage;
  return SQLITE_OK;
}

#ifndef SQLITE_OMIT_WAL
/*
** Check if the *-wal file that corresponds to the database opened by pPager
** exists if the database is not empty, or verify that the *-wal file does
** not exist (by deleting it) if the database file is empty.
**
** If the database is not empty and the *-wal file exists, open the pager
** in WAL mode.  If the database is empty or if no *-wal file exists and
** if no error occurs, make sure Pager.journalMode is not set to
** PAGER_JOURNALMODE_WAL.
**
** Return SQLITE_OK or an error code.
**
** The caller must hold a SHARED lock on the database file to call this
** function. Because an EXCLUSIVE lock on the db file is required to delete
** a WAL on a none-empty database, this ensures there is no race condition
** between the xAccess() below and an xDelete() being executed by some
** other connection.
*/
static int pagerOpenWalIfPresent(Pager *pPager){
  int rc = SQLITE_OK;
  assert( pPager->eState==PAGER_OPEN );
  assert( pPager->eLock>=SHARED_LOCK );

  if( !pPager->tempFile ){
    int isWal;                    /* True if WAL file exists */
    rc = sqlite3OsAccess(
        pPager->pVfs, pPager->zWal, SQLITE_ACCESS_EXISTS, &isWal
    );
    if( rc==SQLITE_OK ){
      if( isWal ){
        Pgno nPage;                   /* Size of the database file */

        rc = pagerPagecount(pPager, &nPage);
        if( rc ) return rc;
        if( nPage==0 ){
          rc = sqlite3OsDelete(pPager->pVfs, pPager->zWal, 0);
        }else{
          testcase( sqlite3PcachePagecount(pPager->pPCache)==0 );
          rc = sqlite3PagerOpenWal(pPager, 0);
        }
      }else if( pPager->journalMode==PAGER_JOURNALMODE_WAL ){
        pPager->journalMode = PAGER_JOURNALMODE_DELETE;
      }
    }
  }
  return rc;
}
#endif

/*
** Playback savepoint pSavepoint. Or, if pSavepoint==NULL, then playback
** the entire super-journal file. The case pSavepoint==NULL occurs when
** a ROLLBACK TO command is invoked on a SAVEPOINT that is a transaction
** savepoint.
**
** When pSavepoint is not NULL (meaning a non-transaction savepoint is
** being rolled back), then the rollback consists of up to three stages,
** performed in the order specified:
**
**   * Pages are played back from the main journal starting at byte
**     offset PagerSavepoint.iOffset and continuing to
**     PagerSavepoint.iHdrOffset, or to the end of the main journal
**     file if PagerSavepoint.iHdrOffset is zero.
**
**   * If PagerSavepoint.iHdrOffset is not zero, then pages are played
**     back starting from the journal header immediately following
**     PagerSavepoint.iHdrOffset to the end of the main journal file.
**
**   * Pages are then played back from the sub-journal file, starting
**     with the PagerSavepoint.iSubRec and continuing to the end of
**     the journal file.
**
** Throughout the rollback process, each time a page is rolled back, the
** corresponding bit is set in a bitvec structure (variable pDone in the
** implementation below). This is used to ensure that a page is only
** rolled back the first time it is encountered in either journal.
**
** If pSavepoint is NULL, then pages are only played back from the main
** journal file. There is no need for a bitvec in this case.
**
** In either case, before playback commences the Pager.dbSize variable
** is reset to the value that it held at the start of the savepoint
** (or transaction). No page with a page-number greater than this value
** is played back. If one is encountered it is simply skipped.
*/
static int pagerPlaybackSavepoint(Pager *pPager, PagerSavepoint *pSavepoint){
  i64 szJ;                 /* Effective size of the main journal */
  i64 iHdrOff;             /* End of first segment of main-journal records */
  int rc = SQLITE_OK;      /* Return code */
  Bitvec *pDone = 0;       /* Bitvec to ensure pages played back only once */

  assert( pPager->eState!=PAGER_ERROR );
  assert( pPager->eState>=PAGER_WRITER_LOCKED );

  /* Allocate a bitvec to use to store the set of pages rolled back */
  if( pSavepoint ){
    pDone = sqlite3BitvecCreate(pSavepoint->nOrig);
    if( !pDone ){
      return SQLITE_NOMEM_BKPT;
    }
  }

  /* Set the database size back to the value it was before the savepoint
  ** being reverted was opened.
  */
  pPager->dbSize = pSavepoint ? pSavepoint->nOrig : pPager->dbOrigSize;
  pPager->changeCountDone = pPager->tempFile;

  if( !pSavepoint && pagerUseWal(pPager) ){
    return pagerRollbackWal(pPager);
  }

  /* Use pPager->journalOff as the effective size of the main rollback
  ** journal.  The actual file might be larger than this in
  ** PAGER_JOURNALMODE_TRUNCATE or PAGER_JOURNALMODE_PERSIST.  But anything
  ** past pPager->journalOff is off-limits to us.
  */
  szJ = pPager->journalOff;
  assert( pagerUseWal(pPager)==0 || szJ==0 );

  /* Begin by rolling back records from the main journal starting at
  ** PagerSavepoint.iOffset and continuing to the next journal header.
  ** There might be records in the main journal that have a page number
  ** greater than the current database size (pPager->dbSize) but those
  ** will be skipped automatically.  Pages are added to pDone as they
  ** are played back.
  */
  if( pSavepoint && !pagerUseWal(pPager) ){
    iHdrOff = pSavepoint->iHdrOffset ? pSavepoint->iHdrOffset : szJ;
    pPager->journalOff = pSavepoint->iOffset;
    while( rc==SQLITE_OK && pPager->journalOff<iHdrOff ){
      rc = pager_playback_one_page(pPager, &pPager->journalOff, pDone, 1, 1);
    }
    assert( rc!=SQLITE_DONE );
  }else{
    pPager->journalOff = 0;
  }

  /* Continue rolling back records out of the main journal starting at
  ** the first journal header seen and continuing until the effective end
  ** of the main journal file.  Continue to skip out-of-range pages and
  ** continue adding pages rolled back to pDone.
  */
  while( rc==SQLITE_OK && pPager->journalOff<szJ ){
    u32 ii;            /* Loop counter */
    u32 nJRec = 0;     /* Number of Journal Records */
    u32 dummy;
    rc = readJournalHdr(pPager, 0, szJ, &nJRec, &dummy);
    assert( rc!=SQLITE_DONE );

    /*
    ** The "pPager->journalHdr+JOURNAL_HDR_SZ(pPager)==pPager->journalOff"
    ** test is related to ticket #2565.  See the discussion in the
    ** pager_playback() function for additional information.
    */
    if( nJRec==0
     && pPager->journalHdr+JOURNAL_HDR_SZ(pPager)==pPager->journalOff
    ){
      nJRec = (u32)((szJ - pPager->journalOff)/JOURNAL_PG_SZ(pPager));
    }
    for(ii=0; rc==SQLITE_OK && ii<nJRec && pPager->journalOff<szJ; ii++){
      rc = pager_playback_one_page(pPager, &pPager->journalOff, pDone, 1, 1);
    }
    assert( rc!=SQLITE_DONE );
  }
  assert( rc!=SQLITE_OK || pPager->journalOff>=szJ );

  /* Finally,  rollback pages from the sub-journal.  Page that were
  ** previously rolled back out of the main journal (and are hence in pDone)
  ** will be skipped.  Out-of-range pages are also skipped.
  */
  if( pSavepoint ){
    u32 ii;            /* Loop counter */
    i64 offset = (i64)pSavepoint->iSubRec*(4+pPager->pageSize);

    if( pagerUseWal(pPager) ){
      rc = sqlite3WalSavepointUndo(pPager->pWal, pSavepoint->aWalData);
    }
    for(ii=pSavepoint->iSubRec; rc==SQLITE_OK && ii<pPager->nSubRec; ii++){
      assert( offset==(i64)ii*(4+pPager->pageSize) );
      rc = pager_playback_one_page(pPager, &offset, pDone, 0, 1);
    }
    assert( rc!=SQLITE_DONE );
  }

  sqlite3BitvecDestroy(pDone);
  if( rc==SQLITE_OK ){
    pPager->journalOff = szJ;
  }

  return rc;
}

/*
** Change the maximum number of in-memory pages that are allowed
** before attempting to recycle clean and unused pages.
*/
void sqlite3PagerSetCachesize(Pager *pPager, int mxPage){
  sqlite3PcacheSetCachesize(pPager->pPCache, mxPage);
}

/*
** Change the maximum number of in-memory pages that are allowed
** before attempting to spill pages to journal.
*/
int sqlite3PagerSetSpillsize(Pager *pPager, int mxPage){
  return sqlite3PcacheSetSpillsize(pPager->pPCache, mxPage);
}

/*
** Invoke SQLITE_FCNTL_MMAP_SIZE based on the current value of szMmap.
*/
static void pagerFixMaplimit(Pager *pPager){
#if SQLITE_MAX_MMAP_SIZE>0
  sqlite3_file *fd = pPager->fd;
  if( isOpen(fd) && fd->pMethods->iVersion>=3 ){
    sqlite3_int64 sz;
    sz = pPager->szMmap;
    pPager->bUseFetch = (sz>0);
    setGetterMethod(pPager);
    sqlite3OsFileControlHint(pPager->fd, SQLITE_FCNTL_MMAP_SIZE, &sz);
  }
#endif
}

/*
** Change the maximum size of any memory mapping made of the database file.
*/
void sqlite3PagerSetMmapLimit(Pager *pPager, sqlite3_int64 szMmap){
  pPager->szMmap = szMmap;
  pagerFixMaplimit(pPager);
}

/*
** Free as much memory as possible from the pager.
*/
void sqlite3PagerShrink(Pager *pPager){
  sqlite3PcacheShrink(pPager->pPCache);
}

/*
** Adjust settings of the pager to those specified in the pgFlags parameter.
**
** The "level" in pgFlags & PAGER_SYNCHRONOUS_MASK sets the robustness
** of the database to damage due to OS crashes or power failures by
** changing the number of syncs()s when writing the journals.
** There are four levels:
**
**    OFF       sqlite3OsSync() is never called.  This is the default
**              for temporary and transient files.
**
**    NORMAL    The journal is synced once before writes begin on the
**              database.  This is normally adequate protection, but
**              it is theoretically possible, though very unlikely,
**              that an inopertune power failure could leave the journal
**              in a state which would cause damage to the database
**              when it is rolled back.
**
**    FULL      The journal is synced twice before writes begin on the
**              database (with some additional information - the nRec field
**              of the journal header - being written in between the two
**              syncs).  If we assume that writing a
**              single disk sector is atomic, then this mode provides
**              assurance that the journal will not be corrupted to the
**              point of causing damage to the database during rollback.
**
**    EXTRA     This is like FULL except that is also syncs the directory
**              that contains the rollback journal after the rollback
**              journal is unlinked.
**
** The above is for a rollback-journal mode.  For WAL mode, OFF continues
** to mean that no syncs ever occur.  NORMAL means that the WAL is synced
** prior to the start of checkpoint and that the database file is synced
** at the conclusion of the checkpoint if the entire content of the WAL
** was written back into the database.  But no sync operations occur for
** an ordinary commit in NORMAL mode with WAL.  FULL means that the WAL
** file is synced following each commit operation, in addition to the
** syncs associated with NORMAL.  There is no difference between FULL
** and EXTRA for WAL mode.
**
** Do not confuse synchronous=FULL with SQLITE_SYNC_FULL.  The
** SQLITE_SYNC_FULL macro means to use the MacOSX-style full-fsync
** using fcntl(F_FULLFSYNC).  SQLITE_SYNC_NORMAL means to do an
** ordinary fsync() call.  There is no difference between SQLITE_SYNC_FULL
** and SQLITE_SYNC_NORMAL on platforms other than MacOSX.  But the
** synchronous=FULL versus synchronous=NORMAL setting determines when
** the xSync primitive is called and is relevant to all platforms.
**
** Numeric values associated with these states are OFF==1, NORMAL=2,
** and FULL=3.
*/
void sqlite3PagerSetFlags(
  Pager *pPager,        /* The pager to set safety level for */
  unsigned pgFlags      /* Various flags */
){
  unsigned level = pgFlags & PAGER_SYNCHRONOUS_MASK;
  if( pPager->tempFile ){
    pPager->noSync = 1;
    pPager->fullSync = 0;
    pPager->extraSync = 0;
  }else{
    pPager->noSync =  level==PAGER_SYNCHRONOUS_OFF ?1:0;
    pPager->fullSync = level>=PAGER_SYNCHRONOUS_FULL ?1:0;
    pPager->extraSync = level==PAGER_SYNCHRONOUS_EXTRA ?1:0;
  }
  if( pPager->noSync ){
    pPager->syncFlags = 0;
  }else if( pgFlags & PAGER_FULLFSYNC ){
    pPager->syncFlags = SQLITE_SYNC_FULL;
  }else{
    pPager->syncFlags = SQLITE_SYNC_NORMAL;
  }
  pPager->walSyncFlags = (pPager->syncFlags<<2);
  if( pPager->fullSync ){
    pPager->walSyncFlags |= pPager->syncFlags;
  }
  if( (pgFlags & PAGER_CKPT_FULLFSYNC) && !pPager->noSync ){
    pPager->walSyncFlags |= (SQLITE_SYNC_FULL<<2);
  }
  if( pgFlags & PAGER_CACHESPILL ){
    pPager->doNotSpill &= ~SPILLFLAG_OFF;
  }else{
    pPager->doNotSpill |= SPILLFLAG_OFF;
  }
}

/*
** The following global variable is incremented whenever the library
** attempts to open a temporary file.  This information is used for
** testing and analysis only. 
*/
#ifdef SQLITE_TEST
int sqlite3_opentemp_count = 0;
#endif

/*
** Open a temporary file.
**
** Write the file descriptor into *pFile. Return SQLITE_OK on success
** or some other error code if we fail. The OS will automatically
** delete the temporary file when it is closed.
**
** The flags passed to the VFS layer xOpen() call are those specified
** by parameter vfsFlags ORed with the following:
**
**     SQLITE_OPEN_READWRITE
**     SQLITE_OPEN_CREATE
**     SQLITE_OPEN_EXCLUSIVE
**     SQLITE_OPEN_DELETEONCLOSE
*/
static int pagerOpentemp(
  Pager *pPager,        /* The pager object */
  sqlite3_file *pFile,  /* Write the file descriptor here */
  int vfsFlags          /* Flags passed through to the VFS */
){
  int rc;               /* Return code */

#ifdef SQLITE_TEST
  sqlite3_opentemp_count++;  /* Used for testing and analysis only */
#endif

  vfsFlags |=  SQLITE_OPEN_READWRITE | SQLITE_OPEN_CREATE |
            SQLITE_OPEN_EXCLUSIVE | SQLITE_OPEN_DELETEONCLOSE;
  rc = sqlite3OsOpen(pPager->pVfs, 0, pFile, vfsFlags, 0);
  assert( rc!=SQLITE_OK || isOpen(pFile) );
  return rc;
}

/*
** Set the busy handler function.
**
** The pager invokes the busy-handler if sqlite3OsLock() returns
** SQLITE_BUSY when trying to upgrade from no-lock to a SHARED lock,
** or when trying to upgrade from a RESERVED lock to an EXCLUSIVE
** lock. It does *not* invoke the busy handler when upgrading from
** SHARED to RESERVED, or when upgrading from SHARED to EXCLUSIVE
** (which occurs during hot-journal rollback). Summary:
**
**   Transition                        | Invokes xBusyHandler
**   --------------------------------------------------------
**   NO_LOCK       -> SHARED_LOCK      | Yes
**   SHARED_LOCK   -> RESERVED_LOCK    | No
**   SHARED_LOCK   -> EXCLUSIVE_LOCK   | No
**   RESERVED_LOCK -> EXCLUSIVE_LOCK   | Yes
**
** If the busy-handler callback returns non-zero, the lock is
** retried. If it returns zero, then the SQLITE_BUSY error is
** returned to the caller of the pager API function.
*/
void sqlite3PagerSetBusyHandler(
  Pager *pPager,                       /* Pager object */
  int (*xBusyHandler)(void *),         /* Pointer to busy-handler function */
  void *pBusyHandlerArg                /* Argument to pass to xBusyHandler */
){
  void **ap;
  pPager->xBusyHandler = xBusyHandler;
  pPager->pBusyHandlerArg = pBusyHandlerArg;
  ap = (void **)&pPager->xBusyHandler;
  assert( ((int(*)(void *))(ap[0]))==xBusyHandler );
  assert( ap[1]==pBusyHandlerArg );
  sqlite3OsFileControlHint(pPager->fd, SQLITE_FCNTL_BUSYHANDLER, (void *)ap);
}

/*
** Change the page size used by the Pager object. The new page size
** is passed in *pPageSize.
**
** If the pager is in the error state when this function is called, it
** is a no-op. The value returned is the error state error code (i.e.
** one of SQLITE_IOERR, an SQLITE_IOERR_xxx sub-code or SQLITE_FULL).
**
** Otherwise, if all of the following are true:
**
**   * the new page size (value of *pPageSize) is valid (a power
**     of two between 512 and SQLITE_MAX_PAGE_SIZE, inclusive), and
**
**   * there are no outstanding page references, and
**
**   * the database is either not an in-memory database or it is
**     an in-memory database that currently consists of zero pages.
**
** then the pager object page size is set to *pPageSize.
**
** If the page size is changed, then this function uses sqlite3PagerMalloc()
** to obtain a new Pager.pTmpSpace buffer. If this allocation attempt
** fails, SQLITE_NOMEM is returned and the page size remains unchanged.
** In all other cases, SQLITE_OK is returned.
**
** If the page size is not changed, either because one of the enumerated
** conditions above is not true, the pager was in error state when this
** function was called, or because the memory allocation attempt failed,
** then *pPageSize is set to the old, retained page size before returning.
*/
int sqlite3PagerSetPagesize(Pager *pPager, u32 *pPageSize, int nReserve){
  int rc = SQLITE_OK;

  /* It is not possible to do a full assert_pager_state() here, as this
  ** function may be called from within PagerOpen(), before the state
  ** of the Pager object is internally consistent.
  **
  ** At one point this function returned an error if the pager was in
  ** PAGER_ERROR state. But since PAGER_ERROR state guarantees that
  ** there is at least one outstanding page reference, this function
  ** is a no-op for that case anyhow.
  */

  u32 pageSize = *pPageSize;
  assert( pageSize==0 || (pageSize>=512 && pageSize<=SQLITE_MAX_PAGE_SIZE) );
  if( (pPager->memDb==0 || pPager->dbSize==0)
   && sqlite3PcacheRefCount(pPager->pPCache)==0
   && pageSize && pageSize!=(u32)pPager->pageSize
  ){
    char *pNew = NULL;             /* New temp space */
    i64 nByte = 0;

    if( pPager->eState>PAGER_OPEN && isOpen(pPager->fd) ){
      rc = sqlite3OsFileSize(pPager->fd, &nByte);
    }
    if( rc==SQLITE_OK ){
      /* 8 bytes of zeroed overrun space is sufficient so that the b-tree
      * cell header parser will never run off the end of the allocation */
      pNew = (char *)sqlite3PageMalloc(pageSize+8);
      if( !pNew ){
        rc = SQLITE_NOMEM_BKPT;
      }else{
        memset(pNew+pageSize, 0, 8);
      }
    }

    if( rc==SQLITE_OK ){
      pager_reset(pPager);
      rc = sqlite3PcacheSetPageSize(pPager->pPCache, pageSize);
    }
    if( rc==SQLITE_OK ){
      sqlite3PageFree(pPager->pTmpSpace);
      pPager->pTmpSpace = pNew;
      pPager->dbSize = (Pgno)((nByte+pageSize-1)/pageSize);
      pPager->pageSize = pageSize;
      pPager->lckPgno = (Pgno)(PENDING_BYTE/pageSize) + 1;
    }else{
      sqlite3PageFree(pNew);
    }
  }

  *pPageSize = pPager->pageSize;
  if( rc==SQLITE_OK ){
    if( nReserve<0 ) nReserve = pPager->nReserve;
    assert( nReserve>=0 && nReserve<1000 );
    pPager->nReserve = (i16)nReserve;
    pagerReportSize(pPager);
    pagerFixMaplimit(pPager);
  }
  return rc;
}

/*
** Return a pointer to the "temporary page" buffer held internally
** by the pager.  This is a buffer that is big enough to hold the
** entire content of a database page.  This buffer is used internally
** during rollback and will be overwritten whenever a rollback
** occurs.  But other modules are free to use it too, as long as
** no rollbacks are happening.
*/
void *sqlite3PagerTempSpace(Pager *pPager){
  return pPager->pTmpSpace;
}

/*
** Attempt to set the maximum database page count if mxPage is positive.
** Make no changes if mxPage is zero or negative.  And never reduce the
** maximum page count below the current size of the database.
**
** Regardless of mxPage, return the current maximum page count.
*/
Pgno sqlite3PagerMaxPageCount(Pager *pPager, Pgno mxPage){
  if( mxPage>0 ){
    pPager->mxPgno = mxPage;
  }
  assert( pPager->eState!=PAGER_OPEN );      /* Called only by OP_MaxPgcnt */
  /* assert( pPager->mxPgno>=pPager->dbSize ); */
  /* OP_MaxPgcnt ensures that the parameter passed to this function is not
  ** less than the total number of valid pages in the database. But this
  ** may be less than Pager.dbSize, and so the assert() above is not valid */
  return pPager->mxPgno;
}

/*
** The following set of routines are used to disable the simulated
** I/O error mechanism.  These routines are used to avoid simulated
** errors in places where we do not care about errors.
**
** Unless -DSQLITE_TEST=1 is used, these routines are all no-ops
** and generate no code.
*/
#ifdef SQLITE_TEST
extern int sqlite3_io_error_pending;
extern int sqlite3_io_error_hit;
static int saved_cnt;
void disable_simulated_io_errors(void){
  saved_cnt = sqlite3_io_error_pending;
  sqlite3_io_error_pending = -1;
}
void enable_simulated_io_errors(void){
  sqlite3_io_error_pending = saved_cnt;
}
#else
# define disable_simulated_io_errors()
# define enable_simulated_io_errors()
#endif

/*
** Read the first N bytes from the beginning of the file into memory
** that pDest points to.
**
** If the pager was opened on a transient file (zFilename==""), or
** opened on a file less than N bytes in size, the output buffer is
** zeroed and SQLITE_OK returned. The rationale for this is that this
** function is used to read database headers, and a new transient or
** zero sized database has a header than consists entirely of zeroes.
**
** If any IO error apart from SQLITE_IOERR_SHORT_READ is encountered,
** the error code is returned to the caller and the contents of the
** output buffer undefined.
*/
int sqlite3PagerReadFileheader(Pager *pPager, int N, unsigned char *pDest){
  int rc = SQLITE_OK;
  memset(pDest, 0, N);
  assert( isOpen(pPager->fd) || pPager->tempFile );

  /* This routine is only called by btree immediately after creating
  ** the Pager object.  There has not been an opportunity to transition
  ** to WAL mode yet.
  */
  assert( !pagerUseWal(pPager) );

  if( isOpen(pPager->fd) ){
    IOTRACE(("DBHDR %p 0 %d\n", pPager, N))
    rc = sqlite3OsRead(pPager->fd, pDest, N, 0);
    if( rc==SQLITE_IOERR_SHORT_READ ){
      rc = SQLITE_OK;
    }
  }
  return rc;
}

/*
** This function may only be called when a read-transaction is open on
** the pager. It returns the total number of pages in the database.
**
** However, if the file is between 1 and <page-size> bytes in size, then
** this is considered a 1 page file.
*/
void sqlite3PagerPagecount(Pager *pPager, int *pnPage){
  assert( pPager->eState>=PAGER_READER );
  assert( pPager->eState!=PAGER_WRITER_FINISHED );
  *pnPage = (int)pPager->dbSize;
}


/*
** Try to obtain a lock of type locktype on the database file. If
** a similar or greater lock is already held, this function is a no-op
** (returning SQLITE_OK immediately).
**
** Otherwise, attempt to obtain the lock using sqlite3OsLock(). Invoke
** the busy callback if the lock is currently not available. Repeat
** until the busy callback returns false or until the attempt to
** obtain the lock succeeds.
**
** Return SQLITE_OK on success and an error code if we cannot obtain
** the lock. If the lock is obtained successfully, set the Pager.state
** variable to locktype before returning.
*/
static int pager_wait_on_lock(Pager *pPager, int locktype){
  int rc;                              /* Return code */

  /* Check that this is either a no-op (because the requested lock is
  ** already held), or one of the transitions that the busy-handler
  ** may be invoked during, according to the comment above
  ** sqlite3PagerSetBusyhandler().
  */
  assert( (pPager->eLock>=locktype)
       || (pPager->eLock==NO_LOCK && locktype==SHARED_LOCK)
       || (pPager->eLock==RESERVED_LOCK && locktype==EXCLUSIVE_LOCK)
  );

  do {
    rc = pagerLockDb(pPager, locktype);
  }while( rc==SQLITE_BUSY && pPager->xBusyHandler(pPager->pBusyHandlerArg) );
  return rc;
}

/*
** Function assertTruncateConstraint(pPager) checks that one of the
** following is true for all dirty pages currently in the page-cache:
**
**   a) The page number is less than or equal to the size of the
**      current database image, in pages, OR
**
**   b) if the page content were written at this time, it would not
**      be necessary to write the current content out to the sub-journal.
**
** If the condition asserted by this function were not true, and the
** dirty page were to be discarded from the cache via the pagerStress()
** routine, pagerStress() would not write the current page content to
** the database file. If a savepoint transaction were rolled back after
** this happened, the correct behavior would be to restore the current
** content of the page. However, since this content is not present in either
** the database file or the portion of the rollback journal and
** sub-journal rolled back the content could not be restored and the
** database image would become corrupt. It is therefore fortunate that
** this circumstance cannot arise.
*/
#if defined(SQLITE_DEBUG)
static void assertTruncateConstraintCb(PgHdr *pPg){
  Pager *pPager = pPg->pPager;
  assert( pPg->flags&PGHDR_DIRTY );
  if( pPg->pgno>pPager->dbSize ){      /* if (a) is false */
    Pgno pgno = pPg->pgno;
    int i;
    for(i=0; i<pPg->pPager->nSavepoint; i++){
      PagerSavepoint *p = &pPager->aSavepoint[i];
      assert( p->nOrig<pgno || sqlite3BitvecTestNotNull(p->pInSavepoint,pgno) );
    }
  }
}
static void assertTruncateConstraint(Pager *pPager){
  sqlite3PcacheIterateDirty(pPager->pPCache, assertTruncateConstraintCb);
}
#else
# define assertTruncateConstraint(pPager)
#endif

/*
** Truncate the in-memory database file image to nPage pages. This
** function does not actually modify the database file on disk. It
** just sets the internal state of the pager object so that the
** truncation will be done when the current transaction is committed.
**
** This function is only called right before committing a transaction.
** Once this function has been called, the transaction must either be
** rolled back or committed. It is not safe to call this function and
** then continue writing to the database.
*/
void sqlite3PagerTruncateImage(Pager *pPager, Pgno nPage){
  assert( pPager->dbSize>=nPage || CORRUPT_DB );
  assert( pPager->eState>=PAGER_WRITER_CACHEMOD );
  pPager->dbSize = nPage;

  /* At one point the code here called assertTruncateConstraint() to
  ** ensure that all pages being truncated away by this operation are,
  ** if one or more savepoints are open, present in the savepoint
  ** journal so that they can be restored if the savepoint is rolled
  ** back. This is no longer necessary as this function is now only
  ** called right before committing a transaction. So although the
  ** Pager object may still have open savepoints (Pager.nSavepoint!=0),
  ** they cannot be rolled back. So the assertTruncateConstraint() call
  ** is no longer correct. */
}


/*
** This function is called before attempting a hot-journal rollback. It
** syncs the journal file to disk, then sets pPager->journalHdr to the
** size of the journal file so that the pager_playback() routine knows
** that the entire journal file has been synced.
**
** Syncing a hot-journal to disk before attempting to roll it back ensures
** that if a power-failure occurs during the rollback, the process that
** attempts rollback following system recovery sees the same journal
** content as this process.
**
** If everything goes as planned, SQLITE_OK is returned. Otherwise,
** an SQLite error code.
*/
static int pagerSyncHotJournal(Pager *pPager){
  int rc = SQLITE_OK;
  if( !pPager->noSync ){
    rc = sqlite3OsSync(pPager->jfd, SQLITE_SYNC_NORMAL);
  }
  if( rc==SQLITE_OK ){
    rc = sqlite3OsFileSize(pPager->jfd, &pPager->journalHdr);
  }
  return rc;
}

#if SQLITE_MAX_MMAP_SIZE>0
/*
** Obtain a reference to a memory mapped page object for page number pgno.
** The new object will use the pointer pData, obtained from xFetch().
** If successful, set *ppPage to point to the new page reference
** and return SQLITE_OK. Otherwise, return an SQLite error code and set
** *ppPage to zero.
**
** Page references obtained by calling this function should be released
** by calling pagerReleaseMapPage().
*/
static int pagerAcquireMapPage(
  Pager *pPager,                  /* Pager object */
  Pgno pgno,                      /* Page number */
  void *pData,                    /* xFetch()'d data for this page */
  PgHdr **ppPage                  /* OUT: Acquired page object */
){
  PgHdr *p;                       /* Memory mapped page to return */
 
  if( pPager->pMmapFreelist ){
    *ppPage = p = pPager->pMmapFreelist;
    pPager->pMmapFreelist = p->pDirty;
    p->pDirty = 0;
    assert( pPager->nExtra>=8 );
    memset(p->pExtra, 0, 8);
  }else{
    *ppPage = p = (PgHdr *)sqlite3MallocZero(sizeof(PgHdr) + pPager->nExtra);
    if( p==0 ){
      sqlite3OsUnfetch(pPager->fd, (i64)(pgno-1) * pPager->pageSize, pData);
      return SQLITE_NOMEM_BKPT;
    }
    p->pExtra = (void *)&p[1];
    p->flags = PGHDR_MMAP;
    p->nRef = 1;
    p->pPager = pPager;
  }

  assert( p->pExtra==(void *)&p[1] );
  assert( p->pPage==0 );
  assert( p->flags==PGHDR_MMAP );
  assert( p->pPager==pPager );
  assert( p->nRef==1 );

  p->pgno = pgno;
  p->pData = pData;
  pPager->nMmapOut++;

  return SQLITE_OK;
}
#endif

/*
** Release a reference to page pPg. pPg must have been returned by an
** earlier call to pagerAcquireMapPage().
*/
static void pagerReleaseMapPage(PgHdr *pPg){
  Pager *pPager = pPg->pPager;
  pPager->nMmapOut--;
  pPg->pDirty = pPager->pMmapFreelist;
  pPager->pMmapFreelist = pPg;

  assert( pPager->fd->pMethods->iVersion>=3 );
  sqlite3OsUnfetch(pPager->fd, (i64)(pPg->pgno-1)*pPager->pageSize, pPg->pData);
}

/*
** Free all PgHdr objects stored in the Pager.pMmapFreelist list.
*/
static void pagerFreeMapHdrs(Pager *pPager){
  PgHdr *p;
  PgHdr *pNext;
  for(p=pPager->pMmapFreelist; p; p=pNext){
    pNext = p->pDirty;
    sqlite3_free(p);
  }
}

/* Verify that the database file has not be deleted or renamed out from
** under the pager.  Return SQLITE_OK if the database is still where it ought
** to be on disk.  Return non-zero (SQLITE_READONLY_DBMOVED or some other error
** code from sqlite3OsAccess()) if the database has gone missing.
*/
static int databaseIsUnmoved(Pager *pPager){
  int bHasMoved = 0;
  int rc;

  if( pPager->tempFile ) return SQLITE_OK;
  if( pPager->dbSize==0 ) return SQLITE_OK;
  assert( pPager->zFilename && pPager->zFilename[0] );
  rc = sqlite3OsFileControl(pPager->fd, SQLITE_FCNTL_HAS_MOVED, &bHasMoved);
  if( rc==SQLITE_NOTFOUND ){
    /* If the HAS_MOVED file-control is unimplemented, assume that the file
    ** has not been moved.  That is the historical behavior of SQLite: prior to
    ** version 3.8.3, it never checked */
    rc = SQLITE_OK;
  }else if( rc==SQLITE_OK && bHasMoved ){
    rc = SQLITE_READONLY_DBMOVED;
  }
  return rc;
}


/*
** Shutdown the page cache.  Free all memory and close all files.
**
** If a transaction was in progress when this routine is called, that
** transaction is rolled back.  All outstanding pages are invalidated
** and their memory is freed.  Any attempt to use a page associated
** with this page cache after this function returns will likely
** result in a coredump.
**
** This function always succeeds. If a transaction is active an attempt
** is made to roll it back. If an error occurs during the rollback
** a hot journal may be left in the filesystem but no error is returned
** to the caller.
*/
int sqlite3PagerClose(Pager *pPager, sqlite3 *db){
  u8 *pTmp = (u8*)pPager->pTmpSpace;
  assert( db || pagerUseWal(pPager)==0 );
  assert( assert_pager_state(pPager) );
  disable_simulated_io_errors();
  sqlite3BeginBenignMalloc();
  pagerFreeMapHdrs(pPager);
  /* pPager->errCode = 0; */
  pPager->exclusiveMode = 0;
#ifndef SQLITE_OMIT_WAL
  {
    u8 *a = 0;
    assert( db || pPager->pWal==0 );
    if( db && 0==(db->flags & SQLITE_NoCkptOnClose)
     && SQLITE_OK==databaseIsUnmoved(pPager)
    ){
      a = pTmp;
    }
    sqlite3WalClose(pPager->pWal, db, pPager->walSyncFlags, pPager->pageSize,a);
    pPager->pWal = 0;
  }
#endif
  pager_reset(pPager);
  if( MEMDB ){
    pager_unlock(pPager);
  }else{
    /* If it is open, sync the journal file before calling UnlockAndRollback.
    ** If this is not done, then an unsynced portion of the open journal
    ** file may be played back into the database. If a power failure occurs
    ** while this is happening, the database could become corrupt.
    **
    ** If an error occurs while trying to sync the journal, shift the pager
    ** into the ERROR state. This causes UnlockAndRollback to unlock the
    ** database and close the journal file without attempting to roll it
    ** back or finalize it. The next database user will have to do hot-journal
    ** rollback before accessing the database file.
    */
    if( isOpen(pPager->jfd) ){
      pager_error(pPager, pagerSyncHotJournal(pPager));
    }
    pagerUnlockAndRollback(pPager);
  }
  sqlite3EndBenignMalloc();
  enable_simulated_io_errors();
  PAGERTRACE(("CLOSE %d\n", PAGERID(pPager)));
  IOTRACE(("CLOSE %p\n", pPager))
  sqlite3OsClose(pPager->jfd);
  sqlite3OsClose(pPager->fd);
  sqlite3PageFree(pTmp);
  sqlite3PcacheClose(pPager->pPCache);

/* BEGIN SQLCIPHER */
#ifdef SQLITE_HAS_CODEC
  if( pPager->xCodecFree ) pPager->xCodecFree(pPager->pCodec);
#endif
/* END SQLCIPHER */

  assert( !pPager->aSavepoint && !pPager->pInJournal );
  assert( !isOpen(pPager->jfd) && !isOpen(pPager->sjfd) );

  sqlite3_free(pPager);
  return SQLITE_OK;
}

#if !defined(NDEBUG) || defined(SQLITE_TEST)
/*
** Return the page number for page pPg.
*/
Pgno sqlite3PagerPagenumber(DbPage *pPg){
  return pPg->pgno;
}
#endif

/*
** Increment the reference count for page pPg.
*/
void sqlite3PagerRef(DbPage *pPg){
  sqlite3PcacheRef(pPg);
}

/*
** Sync the journal. In other words, make sure all the pages that have
** been written to the journal have actually reached the surface of the
** disk and can be restored in the event of a hot-journal rollback.
**
** If the Pager.noSync flag is set, then this function is a no-op.
** Otherwise, the actions required depend on the journal-mode and the
** device characteristics of the file-system, as follows:
**
**   * If the journal file is an in-memory journal file, no action need
**     be taken.
**
**   * Otherwise, if the device does not support the SAFE_APPEND property,
**     then the nRec field of the most recently written journal header
**     is updated to contain the number of journal records that have
**     been written following it. If the pager is operating in full-sync
**     mode, then the journal file is synced before this field is updated.
**
**   * If the device does not support the SEQUENTIAL property, then
**     journal file is synced.
**
** Or, in pseudo-code:
**
**   if( NOT <in-memory journal> ){
**     if( NOT SAFE_APPEND ){
**       if( <full-sync mode> ) xSync(<journal file>);
**       <update nRec field>
**     }
**     if( NOT SEQUENTIAL ) xSync(<journal file>);
**   }
**
** If successful, this routine clears the PGHDR_NEED_SYNC flag of every
** page currently held in memory before returning SQLITE_OK. If an IO
** error is encountered, then the IO error code is returned to the caller.
*/
static int syncJournal(Pager *pPager, int newHdr){
  int rc;                         /* Return code */

  assert( pPager->eState==PAGER_WRITER_CACHEMOD
       || pPager->eState==PAGER_WRITER_DBMOD
  );
  assert( assert_pager_state(pPager) );
  assert( !pagerUseWal(pPager) );

  rc = sqlite3PagerExclusiveLock(pPager);
  if( rc!=SQLITE_OK ) return rc;

  if( !pPager->noSync ){
    assert( !pPager->tempFile );
    if( isOpen(pPager->jfd) && pPager->journalMode!=PAGER_JOURNALMODE_MEMORY ){
      const int iDc = sqlite3OsDeviceCharacteristics(pPager->fd);
      assert( isOpen(pPager->jfd) );

      if( 0==(iDc&SQLITE_IOCAP_SAFE_APPEND) ){
        /* This block deals with an obscure problem. If the last connection
        ** that wrote to this database was operating in persistent-journal
        ** mode, then the journal file may at this point actually be larger
        ** than Pager.journalOff bytes. If the next thing in the journal
        ** file happens to be a journal-header (written as part of the
        ** previous connection's transaction), and a crash or power-failure
        ** occurs after nRec is updated but before this connection writes
        ** anything else to the journal file (or commits/rolls back its
        ** transaction), then SQLite may become confused when doing the
        ** hot-journal rollback following recovery. It may roll back all
        ** of this connections data, then proceed to rolling back the old,
        ** out-of-date data that follows it. Database corruption.
        **
        ** To work around this, if the journal file does appear to contain
        ** a valid header following Pager.journalOff, then write a 0x00
        ** byte to the start of it to prevent it from being recognized.
        **
        ** Variable iNextHdrOffset is set to the offset at which this
        ** problematic header will occur, if it exists. aMagic is used
        ** as a temporary buffer to inspect the first couple of bytes of
        ** the potential journal header.
        */
        i64 iNextHdrOffset;
        u8 aMagic[8];
        u8 zHeader[sizeof(aJournalMagic)+4];

        memcpy(zHeader, aJournalMagic, sizeof(aJournalMagic));
        put32bits(&zHeader[sizeof(aJournalMagic)], pPager->nRec);

        iNextHdrOffset = journalHdrOffset(pPager);
        rc = sqlite3OsRead(pPager->jfd, aMagic, 8, iNextHdrOffset);
        if( rc==SQLITE_OK && 0==memcmp(aMagic, aJournalMagic, 8) ){
          static const u8 zerobyte = 0;
          rc = sqlite3OsWrite(pPager->jfd, &zerobyte, 1, iNextHdrOffset);
        }
        if( rc!=SQLITE_OK && rc!=SQLITE_IOERR_SHORT_READ ){
          return rc;
        }

        /* Write the nRec value into the journal file header. If in
        ** full-synchronous mode, sync the journal first. This ensures that
        ** all data has really hit the disk before nRec is updated to mark
        ** it as a candidate for rollback.
        **
        ** This is not required if the persistent media supports the
        ** SAFE_APPEND property. Because in this case it is not possible
        ** for garbage data to be appended to the file, the nRec field
        ** is populated with 0xFFFFFFFF when the journal header is written
        ** and never needs to be updated.
        */
        if( pPager->fullSync && 0==(iDc&SQLITE_IOCAP_SEQUENTIAL) ){
          PAGERTRACE(("SYNC journal of %d\n", PAGERID(pPager)));
          IOTRACE(("JSYNC %p\n", pPager))
          rc = sqlite3OsSync(pPager->jfd, pPager->syncFlags);
          if( rc!=SQLITE_OK ) return rc;
        }
        IOTRACE(("JHDR %p %lld\n", pPager, pPager->journalHdr));
        rc = sqlite3OsWrite(
            pPager->jfd, zHeader, sizeof(zHeader), pPager->journalHdr
        );
        if( rc!=SQLITE_OK ) return rc;
      }
      if( 0==(iDc&SQLITE_IOCAP_SEQUENTIAL) ){
        PAGERTRACE(("SYNC journal of %d\n", PAGERID(pPager)));
        IOTRACE(("JSYNC %p\n", pPager))
        rc = sqlite3OsSync(pPager->jfd, pPager->syncFlags|
          (pPager->syncFlags==SQLITE_SYNC_FULL?SQLITE_SYNC_DATAONLY:0)
        );
        if( rc!=SQLITE_OK ) return rc;
      }

      pPager->journalHdr = pPager->journalOff;
      if( newHdr && 0==(iDc&SQLITE_IOCAP_SAFE_APPEND) ){
        pPager->nRec = 0;
        rc = writeJournalHdr(pPager);
        if( rc!=SQLITE_OK ) return rc;
      }
    }else{
      pPager->journalHdr = pPager->journalOff;
    }
  }

  /* Unless the pager is in noSync mode, the journal file was just
  ** successfully synced. Either way, clear the PGHDR_NEED_SYNC flag on
  ** all pages.
  */
  sqlite3PcacheClearSyncFlags(pPager->pPCache);
  pPager->eState = PAGER_WRITER_DBMOD;
  assert( assert_pager_state(pPager) );
  return SQLITE_OK;
}

/*
** The argument is the first in a linked list of dirty pages connected
** by the PgHdr.pDirty pointer. This function writes each one of the
** in-memory pages in the list to the database file. The argument may
** be NULL, representing an empty list. In this case this function is
** a no-op.
**
** The pager must hold at least a RESERVED lock when this function
** is called. Before writing anything to the database file, this lock
** is upgraded to an EXCLUSIVE lock. If the lock cannot be obtained,
** SQLITE_BUSY is returned and no data is written to the database file.
**
** If the pager is a temp-file pager and the actual file-system file
** is not yet open, it is created and opened before any data is
** written out.
**
** Once the lock has been upgraded and, if necessary, the file opened,
** the pages are written out to the database file in list order. Writing
** a page is skipped if it meets either of the following criteria:
**
**   * The page number is greater than Pager.dbSize, or
**   * The PGHDR_DONT_WRITE flag is set on the page.
**
** If writing out a page causes the database file to grow, Pager.dbFileSize
** is updated accordingly. If page 1 is written out, then the value cached
** in Pager.dbFileVers[] is updated to match the new value stored in
** the database file.
**
** If everything is successful, SQLITE_OK is returned. If an IO error
** occurs, an IO error code is returned. Or, if the EXCLUSIVE lock cannot
** be obtained, SQLITE_BUSY is returned.
*/
static int pager_write_pagelist(Pager *pPager, PgHdr *pList){
  int rc = SQLITE_OK;                  /* Return code */

  /* This function is only called for rollback pagers in WRITER_DBMOD state. */
  assert( !pagerUseWal(pPager) );
  assert( pPager->tempFile || pPager->eState==PAGER_WRITER_DBMOD );
  assert( pPager->eLock==EXCLUSIVE_LOCK );
  assert( isOpen(pPager->fd) || pList->pDirty==0 );

  /* If the file is a temp-file has not yet been opened, open it now. It
  ** is not possible for rc to be other than SQLITE_OK if this branch
  ** is taken, as pager_wait_on_lock() is a no-op for temp-files.
  */
  if( !isOpen(pPager->fd) ){
    assert( pPager->tempFile && rc==SQLITE_OK );
    rc = pagerOpentemp(pPager, pPager->fd, pPager->vfsFlags);
  }

  /* Before the first write, give the VFS a hint of what the final
  ** file size will be.
  */
  assert( rc!=SQLITE_OK || isOpen(pPager->fd) );
  if( rc==SQLITE_OK
   && pPager->dbHintSize<pPager->dbSize
   && (pList->pDirty || pList->pgno>pPager->dbHintSize)
  ){
    sqlite3_int64 szFile = pPager->pageSize * (sqlite3_int64)pPager->dbSize;
    sqlite3OsFileControlHint(pPager->fd, SQLITE_FCNTL_SIZE_HINT, &szFile);
    pPager->dbHintSize = pPager->dbSize;
  }

  while( rc==SQLITE_OK && pList ){
    Pgno pgno = pList->pgno;

    /* If there are dirty pages in the page cache with page numbers greater
    ** than Pager.dbSize, this means sqlite3PagerTruncateImage() was called to
    ** make the file smaller (presumably by auto-vacuum code). Do not write
    ** any such pages to the file.
    **
    ** Also, do not write out any page that has the PGHDR_DONT_WRITE flag
    ** set (set by sqlite3PagerDontWrite()).
    */
    if( pgno<=pPager->dbSize && 0==(pList->flags&PGHDR_DONT_WRITE) ){
      i64 offset = (pgno-1)*(i64)pPager->pageSize;   /* Offset to write */
      char *pData;                                   /* Data to write */   

      assert( (pList->flags&PGHDR_NEED_SYNC)==0 );
      if( pList->pgno==1 ) pager_write_changecounter(pList);

      /* Encode the database */
      CODEC2(pPager, pList->pData, pgno, 6, return SQLITE_NOMEM_BKPT, pData);

      /* Write out the page data. */
      rc = sqlite3OsWrite(pPager->fd, pData, pPager->pageSize, offset);

      /* If page 1 was just written, update Pager.dbFileVers to match
      ** the value now stored in the database file. If writing this
      ** page caused the database file to grow, update dbFileSize.
      */
      if( pgno==1 ){
        memcpy(&pPager->dbFileVers, &pData[24], sizeof(pPager->dbFileVers));
      }
      if( pgno>pPager->dbFileSize ){
        pPager->dbFileSize = pgno;
      }
      pPager->aStat[PAGER_STAT_WRITE]++;

      /* Update any backup objects copying the contents of this pager. */
      sqlite3BackupUpdate(pPager->pBackup, pgno, (u8*)pList->pData);

      PAGERTRACE(("STORE %d page %d hash(%08x)\n",
                   PAGERID(pPager), pgno, pager_pagehash(pList)));
      IOTRACE(("PGOUT %p %d\n", pPager, pgno));
      PAGER_INCR(sqlite3_pager_writedb_count);
    }else{
      PAGERTRACE(("NOSTORE %d page %d\n", PAGERID(pPager), pgno));
    }
    pager_set_pagehash(pList);
    pList = pList->pDirty;
  }

  return rc;
}

/*
** Ensure that the sub-journal file is open. If it is already open, this
** function is a no-op.
**
** SQLITE_OK is returned if everything goes according to plan. An
** SQLITE_IOERR_XXX error code is returned if a call to sqlite3OsOpen()
** fails.
*/
static int openSubJournal(Pager *pPager){
  int rc = SQLITE_OK;
  if( !isOpen(pPager->sjfd) ){
    const int flags =  SQLITE_OPEN_SUBJOURNAL | SQLITE_OPEN_READWRITE
      | SQLITE_OPEN_CREATE | SQLITE_OPEN_EXCLUSIVE
      | SQLITE_OPEN_DELETEONCLOSE;
    int nStmtSpill = sqlite3Config.nStmtSpill;
    if( pPager->journalMode==PAGER_JOURNALMODE_MEMORY || pPager->subjInMemory ){
      nStmtSpill = -1;
    }
    rc = sqlite3JournalOpen(pPager->pVfs, 0, pPager->sjfd, flags, nStmtSpill);
  }
  return rc;
}

/*
** Append a record of the current state of page pPg to the sub-journal.
**
** If successful, set the bit corresponding to pPg->pgno in the bitvecs
** for all open savepoints before returning.
**
** This function returns SQLITE_OK if everything is successful, an IO
** error code if the attempt to write to the sub-journal fails, or
** SQLITE_NOMEM if a malloc fails while setting a bit in a savepoint
** bitvec.
*/
static int subjournalPage(PgHdr *pPg){
  int rc = SQLITE_OK;
  Pager *pPager = pPg->pPager;
  if( pPager->journalMode!=PAGER_JOURNALMODE_OFF ){

    /* Open the sub-journal, if it has not already been opened */
    assert( pPager->useJournal );
    assert( isOpen(pPager->jfd) || pagerUseWal(pPager) );
    assert( isOpen(pPager->sjfd) || pPager->nSubRec==0 );
    assert( pagerUseWal(pPager)
         || pageInJournal(pPager, pPg)
         || pPg->pgno>pPager->dbOrigSize
    );
    rc = openSubJournal(pPager);

    /* If the sub-journal was opened successfully (or was already open),
    ** write the journal record into the file.  */
    if( rc==SQLITE_OK ){
      void *pData = pPg->pData;
      i64 offset = (i64)pPager->nSubRec*(4+pPager->pageSize);
      char *pData2;

/* BEGIN SQLCIPHER */
#if SQLITE_HAS_CODEC   
      if( !pPager->subjInMemory ){
        CODEC2(pPager, pData, pPg->pgno, 7, return SQLITE_NOMEM_BKPT, pData2);
      }else
#endif
/* END SQLCIPHER */
      pData2 = pData;
      PAGERTRACE(("STMT-JOURNAL %d page %d\n", PAGERID(pPager), pPg->pgno));
      rc = write32bits(pPager->sjfd, offset, pPg->pgno);
      if( rc==SQLITE_OK ){
        rc = sqlite3OsWrite(pPager->sjfd, pData2, pPager->pageSize, offset+4);
      }
    }
  }
  if( rc==SQLITE_OK ){
    pPager->nSubRec++;
    assert( pPager->nSavepoint>0 );
    rc = addToSavepointBitvecs(pPager, pPg->pgno);
  }
  return rc;
}
static int subjournalPageIfRequired(PgHdr *pPg){
  if( subjRequiresPage(pPg) ){
    return subjournalPage(pPg);
  }else{
    return SQLITE_OK;
  }
}

/*
** This function is called by the pcache layer when it has reached some
** soft memory limit. The first argument is a pointer to a Pager object
** (cast as a void*). The pager is always 'purgeable' (not an in-memory
** database). The second argument is a reference to a page that is
** currently dirty but has no outstanding references. The page
** is always associated with the Pager object passed as the first
** argument.
**
** The job of this function is to make pPg clean by writing its contents
** out to the database file, if possible. This may involve syncing the
** journal file.
**
** If successful, sqlite3PcacheMakeClean() is called on the page and
** SQLITE_OK returned. If an IO error occurs while trying to make the
** page clean, the IO error code is returned. If the page cannot be
** made clean for some other reason, but no error occurs, then SQLITE_OK
** is returned by sqlite3PcacheMakeClean() is not called.
*/
static int pagerStress(void *p, PgHdr *pPg){
  Pager *pPager = (Pager *)p;
  int rc = SQLITE_OK;

  assert( pPg->pPager==pPager );
  assert( pPg->flags&PGHDR_DIRTY );

  /* The doNotSpill NOSYNC bit is set during times when doing a sync of
  ** journal (and adding a new header) is not allowed.  This occurs
  ** during calls to sqlite3PagerWrite() while trying to journal multiple
  ** pages belonging to the same sector.
  **
  ** The doNotSpill ROLLBACK and OFF bits inhibits all cache spilling
  ** regardless of whether or not a sync is required.  This is set during
  ** a rollback or by user request, respectively.
  **
  ** Spilling is also prohibited when in an error state since that could
  ** lead to database corruption.   In the current implementation it
  ** is impossible for sqlite3PcacheFetch() to be called with createFlag==3
  ** while in the error state, hence it is impossible for this routine to
  ** be called in the error state.  Nevertheless, we include a NEVER()
  ** test for the error state as a safeguard against future changes.
  */
  if( NEVER(pPager->errCode) ) return SQLITE_OK;
  testcase( pPager->doNotSpill & SPILLFLAG_ROLLBACK );
  testcase( pPager->doNotSpill & SPILLFLAG_OFF );
  testcase( pPager->doNotSpill & SPILLFLAG_NOSYNC );
  if( pPager->doNotSpill
   && ((pPager->doNotSpill & (SPILLFLAG_ROLLBACK|SPILLFLAG_OFF))!=0
      || (pPg->flags & PGHDR_NEED_SYNC)!=0)
  ){
    return SQLITE_OK;
  }

  pPager->aStat[PAGER_STAT_SPILL]++;
  pPg->pDirty = 0;
  if( pagerUseWal(pPager) ){
    /* Write a single frame for this page to the log. */
    rc = subjournalPageIfRequired(pPg);
    if( rc==SQLITE_OK ){
      rc = pagerWalFrames(pPager, pPg, 0, 0);
    }
  }else{
   
#ifdef SQLITE_ENABLE_BATCH_ATOMIC_WRITE
    if( pPager->tempFile==0 ){
      rc = sqlite3JournalCreate(pPager->jfd);
      if( rc!=SQLITE_OK ) return pager_error(pPager, rc);
    }
#endif
 
    /* Sync the journal file if required. */
    if( pPg->flags&PGHDR_NEED_SYNC
     || pPager->eState==PAGER_WRITER_CACHEMOD
    ){
      rc = syncJournal(pPager, 1);
    }
 
    /* Write the contents of the page out to the database file. */
    if( rc==SQLITE_OK ){
      assert( (pPg->flags&PGHDR_NEED_SYNC)==0 );
      rc = pager_write_pagelist(pPager, pPg);
    }
  }

  /* Mark the page as clean. */
  if( rc==SQLITE_OK ){
    PAGERTRACE(("STRESS %d page %d\n", PAGERID(pPager), pPg->pgno));
    sqlite3PcacheMakeClean(pPg);
  }

  return pager_error(pPager, rc);
}

/*
** Flush all unreferenced dirty pages to disk.
*/
int sqlite3PagerFlush(Pager *pPager){
  int rc = pPager->errCode;
  if( !MEMDB ){
    PgHdr *pList = sqlite3PcacheDirtyList(pPager->pPCache);
    assert( assert_pager_state(pPager) );
    while( rc==SQLITE_OK && pList ){
      PgHdr *pNext = pList->pDirty;
      if( pList->nRef==0 ){
        rc = pagerStress((void*)pPager, pList);
      }
      pList = pNext;
    }
  }

  return rc;
}

/*
** Allocate and initialize a new Pager object and put a pointer to it
** in *ppPager. The pager should eventually be freed by passing it
** to sqlite3PagerClose().
**
** The zFilename argument is the path to the database file to open.
** If zFilename is NULL then a randomly-named temporary file is created
** and used as the file to be cached. Temporary files are be deleted
** automatically when they are closed. If zFilename is ":memory:" then
** all information is held in cache. It is never written to disk.
** This can be used to implement an in-memory database.
**
** The nExtra parameter specifies the number of bytes of space allocated
** along with each page reference. This space is available to the user
** via the sqlite3PagerGetExtra() API.  When a new page is allocated, the
** first 8 bytes of this space are zeroed but the remainder is uninitialized.
** (The extra space is used by btree as the MemPage object.)
**
** The flags argument is used to specify properties that affect the
** operation of the pager. It should be passed some bitwise combination
** of the PAGER_* flags.
**
** The vfsFlags parameter is a bitmask to pass to the flags parameter
** of the xOpen() method of the supplied VFS when opening files.
**
** If the pager object is allocated and the specified file opened
** successfully, SQLITE_OK is returned and *ppPager set to point to
** the new pager object. If an error occurs, *ppPager is set to NULL
** and error code returned. This function may return SQLITE_NOMEM
** (sqlite3Malloc() is used to allocate memory), SQLITE_CANTOPEN or
** various SQLITE_IO_XXX errors.
*/
int sqlite3PagerOpen(
  sqlite3_vfs *pVfs,       /* The virtual file system to use */
  Pager **ppPager,         /* OUT: Return the Pager structure here */
  const char *zFilename,   /* Name of the database file to open */
  int nExtra,              /* Extra bytes append to each in-memory page */
  int flags,               /* flags controlling this file */
  int vfsFlags,            /* flags passed through to sqlite3_vfs.xOpen() */
  void (*xReinit)(DbPage*) /* Function to reinitialize pages */
){
  u8 *pPtr;
  Pager *pPager = 0;       /* Pager object to allocate and return */
  int rc = SQLITE_OK;      /* Return code */
  int tempFile = 0;        /* True for temp files (incl. in-memory files) */
  int memDb = 0;           /* True if this is an in-memory file */
  int memJM = 0;           /* Memory journal mode */
  int readOnly = 0;        /* True if this is a read-only file */
  int journalFileSize;     /* Bytes to allocate for each journal fd */
  char *zPathname = 0;     /* Full path to database file */
  int nPathname = 0;       /* Number of bytes in zPathname */
  int useJournal = (flags & PAGER_OMIT_JOURNAL)==0; /* False to omit journal */
  int pcacheSize = sqlite3PcacheSize();       /* Bytes to allocate for PCache */
  u32 szPageDflt = SQLITE_DEFAULT_PAGE_SIZE;  /* Default page size */
  const char *zUri = 0;    /* URI args to copy */
  int nUriByte = 1;        /* Number of bytes of URI args at *zUri */

  /* Figure out how much space is required for each journal file-handle
  ** (there are two of them, the main journal and the sub-journal).  */
  journalFileSize = ROUND8(sqlite3JournalSize(pVfs));

  /* Set the output variable to NULL in case an error occurs. */
  *ppPager = 0;

#ifndef SQLITE_OMIT_MEMORYDB
  if( flags & PAGER_MEMORY ){
    memDb = 1;
    if( zFilename && zFilename[0] ){
      zPathname = sqlite3DbStrDup(0, zFilename);
      if( zPathname==0  ) return SQLITE_NOMEM_BKPT;
      nPathname = sqlite3Strlen30(zPathname);
      zFilename = 0;
    }
  }
#endif

  /* Compute and store the full pathname in an allocated buffer pointed
  ** to by zPathname, length nPathname. Or, if this is a temporary file,
  ** leave both nPathname and zPathname set to 0.
  */
  if( zFilename && zFilename[0] ){
    const char *z;
    nPathname = pVfs->mxPathname+1;
    zPathname = sqlite3DbMallocRaw(0, nPathname*2);
    if( zPathname==0 ){
      return SQLITE_NOMEM_BKPT;
    }
    zPathname[0] = 0; /* Make sure initialized even if FullPathname() fails */
    rc = sqlite3OsFullPathname(pVfs, zFilename, nPathname, zPathname);
    if( rc!=SQLITE_OK ){
      if( rc==SQLITE_OK_SYMLINK ){
        if( vfsFlags & SQLITE_OPEN_NOFOLLOW ){
          rc = SQLITE_CANTOPEN_SYMLINK;
        }else{
          rc = SQLITE_OK;
        }
      }
    }
    nPathname = sqlite3Strlen30(zPathname);
    z = zUri = &zFilename[sqlite3Strlen30(zFilename)+1];
    while( *z ){
      z += strlen(z)+1;
      z += strlen(z)+1;
    }
    nUriByte = (int)(&z[1] - zUri);
    assert( nUriByte>=1 );
    if( rc==SQLITE_OK && nPathname+8>pVfs->mxPathname ){
      /* This branch is taken when the journal path required by
      ** the database being opened will be more than pVfs->mxPathname
      ** bytes in length. This means the database cannot be opened,
      ** as it will not be possible to open the journal file or even
      ** check for a hot-journal before reading.
      */
      rc = SQLITE_CANTOPEN_BKPT;
    }
    if( rc!=SQLITE_OK ){
      sqlite3DbFree(0, zPathname);
      return rc;
    }
  }

  /* Allocate memory for the Pager structure, PCache object, the
  ** three file descriptors, the database file name and the journal
  ** file name. The layout in memory is as follows:
  **
  **     Pager object                    (sizeof(Pager) bytes)
  **     PCache object                   (sqlite3PcacheSize() bytes)
  **     Database file handle            (pVfs->szOsFile bytes)
  **     Sub-journal file handle         (journalFileSize bytes)
  **     Main journal file handle        (journalFileSize bytes)
  **     Ptr back to the Pager           (sizeof(Pager*) bytes)
  **     \0\0\0\0 database prefix        (4 bytes)
  **     Database file name              (nPathname+1 bytes)
  **     URI query parameters            (nUriByte bytes)
  **     Journal filename                (nPathname+8+1 bytes)
  **     WAL filename                    (nPathname+4+1 bytes)
  **     \0\0\0 terminator               (3 bytes)
  **
  ** Some 3rd-party software, over which we have no control, depends on
  ** the specific order of the filenames and the \0 separators between them
  ** so that it can (for example) find the database filename given the WAL
  ** filename without using the sqlite3_filename_database() API.  This is a
  ** misuse of SQLite and a bug in the 3rd-party software, but the 3rd-party
  ** software is in widespread use, so we try to avoid changing the filename
  ** order and formatting if possible.  In particular, the details of the
  ** filename format expected by 3rd-party software should be as follows:
  **
  **   - Main Database Path
  **   - \0
  **   - Multiple URI components consisting of:
  **     - Key
  **     - \0
  **     - Value
  **     - \0
  **   - \0
  **   - Journal Path
  **   - \0
  **   - WAL Path (zWALName)
  **   - \0
  **
  ** The sqlite3_create_filename() interface and the databaseFilename() utility
  ** that is used by sqlite3_filename_database() and kin also depend on the
  ** specific formatting and order of the various filenames, so if the format
  ** changes here, be sure to change it there as well.
  */
  assert( SQLITE_PTRSIZE==sizeof(Pager*) );
  pPtr = (u8 *)sqlite3MallocZero(
    ROUND8(sizeof(*pPager)) +            /* Pager structure */
    ROUND8(pcacheSize) +                 /* PCache object */
    ROUND8(pVfs->szOsFile) +             /* The main db file */
    journalFileSize * 2 +                /* The two journal files */
    SQLITE_PTRSIZE +                     /* Space to hold a pointer */
    4 +                                  /* Database prefix */
    nPathname + 1 +                      /* database filename */
    nUriByte +                           /* query parameters */
    nPathname + 8 + 1 +                  /* Journal filename */
#ifndef SQLITE_OMIT_WAL
    nPathname + 4 + 1 +                  /* WAL filename */
#endif
    3                                    /* Terminator */
  );
  assert( EIGHT_BYTE_ALIGNMENT(SQLITE_INT_TO_PTR(journalFileSize)) );
  if( !pPtr ){
    sqlite3DbFree(0, zPathname);
    return SQLITE_NOMEM_BKPT;
  }
  pPager = (Pager*)pPtr;                  pPtr += ROUND8(sizeof(*pPager));
  pPager->pPCache = (PCache*)pPtr;        pPtr += ROUND8(pcacheSize);
  pPager->fd = (sqlite3_file*)pPtr;       pPtr += ROUND8(pVfs->szOsFile);
  pPager->sjfd = (sqlite3_file*)pPtr;     pPtr += journalFileSize;
  pPager->jfd =  (sqlite3_file*)pPtr;     pPtr += journalFileSize;
  assert( EIGHT_BYTE_ALIGNMENT(pPager->jfd) );
  memcpy(pPtr, &pPager, SQLITE_PTRSIZE);  pPtr += SQLITE_PTRSIZE;

  /* Fill in the Pager.zFilename and pPager.zQueryParam fields */
                                          pPtr += 4;  /* Skip zero prefix */
  pPager->zFilename = (char*)pPtr;
  if( nPathname>0 ){
    memcpy(pPtr, zPathname, nPathname);   pPtr += nPathname + 1;
    if( zUri ){
      memcpy(pPtr, zUri, nUriByte);       pPtr += nUriByte;
    }else{
                                          pPtr++;
    }
  }


  /* Fill in Pager.zJournal */
  if( nPathname>0 ){
    pPager->zJournal = (char*)pPtr;
    memcpy(pPtr, zPathname, nPathname);   pPtr += nPathname;
    memcpy(pPtr, "-journal",8);           pPtr += 8 + 1;
#ifdef SQLITE_ENABLE_8_3_NAMES
    sqlite3FileSuffix3(zFilename,pPager->zJournal);
    pPtr = (u8*)(pPager->zJournal + sqlite3Strlen30(pPager->zJournal)+1);
#endif
  }else{
    pPager->zJournal = 0;
  }

#ifndef SQLITE_OMIT_WAL
  /* Fill in Pager.zWal */
  if( nPathname>0 ){
    pPager->zWal = (char*)pPtr;
    memcpy(pPtr, zPathname, nPathname);   pPtr += nPathname;
    memcpy(pPtr, "-wal", 4);              pPtr += 4 + 1;
#ifdef SQLITE_ENABLE_8_3_NAMES
    sqlite3FileSuffix3(zFilename, pPager->zWal);
    pPtr = (u8*)(pPager->zWal + sqlite3Strlen30(pPager->zWal)+1);
#endif
  }else{
    pPager->zWal = 0;
  }
#endif
  (void)pPtr;  /* Suppress warning about unused pPtr value */

  if( nPathname ) sqlite3DbFree(0, zPathname);
  pPager->pVfs = pVfs;
  pPager->vfsFlags = vfsFlags;

  /* Open the pager file.
  */
  if( zFilename && zFilename[0] ){
    int fout = 0;                    /* VFS flags returned by xOpen() */
    rc = sqlite3OsOpen(pVfs, pPager->zFilename, pPager->fd, vfsFlags, &fout);
    assert( !memDb );
    pPager->memVfs = memJM = (fout&SQLITE_OPEN_MEMORY)!=0;
    readOnly = (fout&SQLITE_OPEN_READONLY)!=0;

    /* If the file was successfully opened for read/write access,
    ** choose a default page size in case we have to create the
    ** database file. The default page size is the maximum of:
    **
    **    + SQLITE_DEFAULT_PAGE_SIZE,
    **    + The value returned by sqlite3OsSectorSize()
    **    + The largest page size that can be written atomically.
    */
    if( rc==SQLITE_OK ){
      int iDc = sqlite3OsDeviceCharacteristics(pPager->fd);
      if( !readOnly ){
        setSectorSize(pPager);
        assert(SQLITE_DEFAULT_PAGE_SIZE<=SQLITE_MAX_DEFAULT_PAGE_SIZE);
        if( szPageDflt<pPager->sectorSize ){
          if( pPager->sectorSize>SQLITE_MAX_DEFAULT_PAGE_SIZE ){
            szPageDflt = SQLITE_MAX_DEFAULT_PAGE_SIZE;
          }else{
            szPageDflt = (u32)pPager->sectorSize;
          }
        }
#ifdef SQLITE_ENABLE_ATOMIC_WRITE
        {
          int ii;
          assert(SQLITE_IOCAP_ATOMIC512==(512>>8));
          assert(SQLITE_IOCAP_ATOMIC64K==(65536>>8));
          assert(SQLITE_MAX_DEFAULT_PAGE_SIZE<=65536);
          for(ii=szPageDflt; ii<=SQLITE_MAX_DEFAULT_PAGE_SIZE; ii=ii*2){
            if( iDc&(SQLITE_IOCAP_ATOMIC|(ii>>8)) ){
              szPageDflt = ii;
            }
          }
        }
#endif
      }
      pPager->noLock = sqlite3_uri_boolean(pPager->zFilename, "nolock", 0);
      if( (iDc & SQLITE_IOCAP_IMMUTABLE)!=0
       || sqlite3_uri_boolean(pPager->zFilename, "immutable", 0) ){
          vfsFlags |= SQLITE_OPEN_READONLY;
          goto act_like_temp_file;
      }
    }
  }else{
    /* If a temporary file is requested, it is not opened immediately.
    ** In this case we accept the default page size and delay actually
    ** opening the file until the first call to OsWrite().
    **
    ** This branch is also run for an in-memory database. An in-memory
    ** database is the same as a temp-file that is never written out to
    ** disk and uses an in-memory rollback journal.
    **
    ** This branch also runs for files marked as immutable.
    */
act_like_temp_file:
    tempFile = 1;
    pPager->eState = PAGER_READER;     /* Pretend we already have a lock */
    pPager->eLock = EXCLUSIVE_LOCK;    /* Pretend we are in EXCLUSIVE mode */
    pPager->noLock = 1;                /* Do no locking */
    readOnly = (vfsFlags&SQLITE_OPEN_READONLY);
  }

  /* The following call to PagerSetPagesize() serves to set the value of
  ** Pager.pageSize and to allocate the Pager.pTmpSpace buffer.
  */
  if( rc==SQLITE_OK ){
    assert( pPager->memDb==0 );
    rc = sqlite3PagerSetPagesize(pPager, &szPageDflt, -1);
    testcase( rc!=SQLITE_OK );
  }

  /* Initialize the PCache object. */
  if( rc==SQLITE_OK ){
    nExtra = ROUND8(nExtra);
    assert( nExtra>=8 && nExtra<1000 );
    rc = sqlite3PcacheOpen(szPageDflt, nExtra, !memDb,
                       !memDb?pagerStress:0, (void *)pPager, pPager->pPCache);
  }

  /* If an error occurred above, free the  Pager structure and close the file.
  */
  if( rc!=SQLITE_OK ){
    sqlite3OsClose(pPager->fd);
    sqlite3PageFree(pPager->pTmpSpace);
    sqlite3_free(pPager);
    return rc;
  }

  PAGERTRACE(("OPEN %d %s\n", FILEHANDLEID(pPager->fd), pPager->zFilename));
  IOTRACE(("OPEN %p %s\n", pPager, pPager->zFilename))

  pPager->useJournal = (u8)useJournal;
  /* pPager->stmtOpen = 0; */
  /* pPager->stmtInUse = 0; */
  /* pPager->nRef = 0; */
  /* pPager->stmtSize = 0; */
  /* pPager->stmtJSize = 0; */
  /* pPager->nPage = 0; */
  pPager->mxPgno = SQLITE_MAX_PAGE_COUNT;
  /* pPager->state = PAGER_UNLOCK; */
  /* pPager->errMask = 0; */
  pPager->tempFile = (u8)tempFile;
  assert( tempFile==PAGER_LOCKINGMODE_NORMAL
          || tempFile==PAGER_LOCKINGMODE_EXCLUSIVE );
  assert( PAGER_LOCKINGMODE_EXCLUSIVE==1 );
  pPager->exclusiveMode = (u8)tempFile;
  pPager->changeCountDone = pPager->tempFile;
  pPager->memDb = (u8)memDb;
  pPager->readOnly = (u8)readOnly;
  assert( useJournal || pPager->tempFile );
  sqlite3PagerSetFlags(pPager, (SQLITE_DEFAULT_SYNCHRONOUS+1)|PAGER_CACHESPILL);
  /* pPager->pFirst = 0; */
  /* pPager->pFirstSynced = 0; */
  /* pPager->pLast = 0; */
  pPager->nExtra = (u16)nExtra;
  pPager->journalSizeLimit = SQLITE_DEFAULT_JOURNAL_SIZE_LIMIT;
  assert( isOpen(pPager->fd) || tempFile );
  setSectorSize(pPager);
  if( !useJournal ){
    pPager->journalMode = PAGER_JOURNALMODE_OFF;
  }else if( memDb || memJM ){
    pPager->journalMode = PAGER_JOURNALMODE_MEMORY;
  }
  /* pPager->xBusyHandler = 0; */
  /* pPager->pBusyHandlerArg = 0; */
  pPager->xReiniter = xReinit;
  setGetterMethod(pPager);
  /* memset(pPager->aHash, 0, sizeof(pPager->aHash)); */
  /* pPager->szMmap = SQLITE_DEFAULT_MMAP_SIZE // will be set by btree.c */

  *ppPager = pPager;
  return SQLITE_OK;
}

/*
** Return the sqlite3_file for the main database given the name
** of the corresponding WAL or Journal name as passed into
** xOpen.
*/
sqlite3_file *sqlite3_database_file_object(const char *zName){
  Pager *pPager;
  while( zName[-1]!=0 || zName[-2]!=0 || zName[-3]!=0 || zName[-4]!=0 ){
    zName--;
  }
  pPager = *(Pager**)(zName - 4 - sizeof(Pager*));
  return pPager->fd;
}


/*
** This function is called after transitioning from PAGER_UNLOCK to
** PAGER_SHARED state. It tests if there is a hot journal present in
** the file-system for the given pager. A hot journal is one that
** needs to be played back. According to this function, a hot-journal
** file exists if the following criteria are met:
**
**   * The journal file exists in the file system, and
**   * No process holds a RESERVED or greater lock on the database file, and
**   * The database file itself is greater than 0 bytes in size, and
**   * The first byte of the journal file exists and is not 0x00.
**
** If the current size of the database file is 0 but a journal file
** exists, that is probably an old journal left over from a prior
** database with the same name. In this case the journal file is
** just deleted using OsDelete, *pExists is set to 0 and SQLITE_OK
** is returned.
**
** This routine does not check if there is a super-journal filename
** at the end of the file. If there is, and that super-journal file
** does not exist, then the journal file is not really hot. In this
** case this routine will return a false-positive. The pager_playback()
** routine will discover that the journal file is not really hot and
** will not roll it back.
**
** If a hot-journal file is found to exist, *pExists is set to 1 and
** SQLITE_OK returned. If no hot-journal file is present, *pExists is
** set to 0 and SQLITE_OK returned. If an IO error occurs while trying
** to determine whether or not a hot-journal file exists, the IO error
** code is returned and the value of *pExists is undefined.
*/
static int hasHotJournal(Pager *pPager, int *pExists){
  sqlite3_vfs * const pVfs = pPager->pVfs;
  int rc = SQLITE_OK;           /* Return code */
  int exists = 1;               /* True if a journal file is present */
  int jrnlOpen = !!isOpen(pPager->jfd);

  assert( pPager->useJournal );
  assert( isOpen(pPager->fd) );
  assert( pPager->eState==PAGER_OPEN );

  assert( jrnlOpen==0 || ( sqlite3OsDeviceCharacteristics(pPager->jfd) &
    SQLITE_IOCAP_UNDELETABLE_WHEN_OPEN
  ));

  *pExists = 0;
  if( !jrnlOpen ){
    rc = sqlite3OsAccess(pVfs, pPager->zJournal, SQLITE_ACCESS_EXISTS, &exists);
  }
  if( rc==SQLITE_OK && exists ){
    int locked = 0;             /* True if some process holds a RESERVED lock */

    /* Race condition here:  Another process might have been holding the
    ** the RESERVED lock and have a journal open at the sqlite3OsAccess()
    ** call above, but then delete the journal and drop the lock before
    ** we get to the following sqlite3OsCheckReservedLock() call.  If that
    ** is the case, this routine might think there is a hot journal when
    ** in fact there is none.  This results in a false-positive which will
    ** be dealt with by the playback routine.  Ticket #3883.
    */
    rc = sqlite3OsCheckReservedLock(pPager->fd, &locked);
    if( rc==SQLITE_OK && !locked ){
      Pgno nPage;                 /* Number of pages in database file */

      assert( pPager->tempFile==0 );
      rc = pagerPagecount(pPager, &nPage);
      if( rc==SQLITE_OK ){
        /* If the database is zero pages in size, that means that either (1) the
        ** journal is a remnant from a prior database with the same name where
        ** the database file but not the journal was deleted, or (2) the initial
        ** transaction that populates a new database is being rolled back.
        ** In either case, the journal file can be deleted.  However, take care
        ** not to delete the journal file if it is already open due to
        ** journal_mode=PERSIST.
        */
        if( nPage==0 && !jrnlOpen ){
          sqlite3BeginBenignMalloc();
          if( pagerLockDb(pPager, RESERVED_LOCK)==SQLITE_OK ){
            sqlite3OsDelete(pVfs, pPager->zJournal, 0);
            if( !pPager->exclusiveMode ) pagerUnlockDb(pPager, SHARED_LOCK);
          }
          sqlite3EndBenignMalloc();
        }else{
          /* The journal file exists and no other connection has a reserved
          ** or greater lock on the database file. Now check that there is
          ** at least one non-zero bytes at the start of the journal file.
          ** If there is, then we consider this journal to be hot. If not,
          ** it can be ignored.
          */
          if( !jrnlOpen ){
            int f = SQLITE_OPEN_READONLY|SQLITE_OPEN_MAIN_JOURNAL;
            rc = sqlite3OsOpen(pVfs, pPager->zJournal, pPager->jfd, f, &f);
          }
          if( rc==SQLITE_OK ){
            u8 first = 0;
            rc = sqlite3OsRead(pPager->jfd, (void *)&first, 1, 0);
            if( rc==SQLITE_IOERR_SHORT_READ ){
              rc = SQLITE_OK;
            }
            if( !jrnlOpen ){
              sqlite3OsClose(pPager->jfd);
            }
            *pExists = (first!=0);
          }else if( rc==SQLITE_CANTOPEN ){
            /* If we cannot open the rollback journal file in order to see if
            ** it has a zero header, that might be due to an I/O error, or
            ** it might be due to the race condition described above and in
            ** ticket #3883.  Either way, assume that the journal is hot.
            ** This might be a false positive.  But if it is, then the
            ** automatic journal playback and recovery mechanism will deal
            ** with it under an EXCLUSIVE lock where we do not need to
            ** worry so much with race conditions.
            */
            *pExists = 1;
            rc = SQLITE_OK;
          }
        }
      }
    }
  }

  return rc;
}

/*
** This function is called to obtain a shared lock on the database file.
** It is illegal to call sqlite3PagerGet() until after this function
** has been successfully called. If a shared-lock is already held when
** this function is called, it is a no-op.
**
** The following operations are also performed by this function.
**
**   1) If the pager is currently in PAGER_OPEN state (no lock held
**      on the database file), then an attempt is made to obtain a
**      SHARED lock on the database file. Immediately after obtaining
**      the SHARED lock, the file-system is checked for a hot-journal,
**      which is played back if present. Following any hot-journal
**      rollback, the contents of the cache are validated by checking
**      the 'change-counter' field of the database file header and
**      discarded if they are found to be invalid.
**
**   2) If the pager is running in exclusive-mode, and there are currently
**      no outstanding references to any pages, and is in the error state,
**      then an attempt is made to clear the error state by discarding
**      the contents of the page cache and rolling back any open journal
**      file.
**
** If everything is successful, SQLITE_OK is returned. If an IO error
** occurs while locking the database, checking for a hot-journal file or
** rolling back a journal file, the IO error code is returned.
*/
int sqlite3PagerSharedLock(Pager *pPager){
  int rc = SQLITE_OK;                /* Return code */

  /* This routine is only called from b-tree and only when there are no
  ** outstanding pages. This implies that the pager state should either
  ** be OPEN or READER. READER is only possible if the pager is or was in
  ** exclusive access mode.  */
  assert( sqlite3PcacheRefCount(pPager->pPCache)==0 );
  assert( assert_pager_state(pPager) );
  assert( pPager->eState==PAGER_OPEN || pPager->eState==PAGER_READER );
  assert( pPager->errCode==SQLITE_OK );

  if( !pagerUseWal(pPager) && pPager->eState==PAGER_OPEN ){
    int bHotJournal = 1;          /* True if there exists a hot journal-file */

    assert( !MEMDB );
    assert( pPager->tempFile==0 || pPager->eLock==EXCLUSIVE_LOCK );

    rc = pager_wait_on_lock(pPager, SHARED_LOCK);
    if( rc!=SQLITE_OK ){
      assert( pPager->eLock==NO_LOCK || pPager->eLock==UNKNOWN_LOCK );
      goto failed;
    }

    /* If a journal file exists, and there is no RESERVED lock on the
    ** database file, then it either needs to be played back or deleted.
    */
    if( pPager->eLock<=SHARED_LOCK ){
      rc = hasHotJournal(pPager, &bHotJournal);
    }
    if( rc!=SQLITE_OK ){
      goto failed;
    }
    if( bHotJournal ){
      if( pPager->readOnly ){
        rc = SQLITE_READONLY_ROLLBACK;
        goto failed;
      }

      /* Get an EXCLUSIVE lock on the database file. At this point it is
      ** important that a RESERVED lock is not obtained on the way to the
      ** EXCLUSIVE lock. If it were, another process might open the
      ** database file, detect the RESERVED lock, and conclude that the
      ** database is safe to read while this process is still rolling the
      ** hot-journal back.
      **
      ** Because the intermediate RESERVED lock is not requested, any
      ** other process attempting to access the database file will get to
      ** this point in the code and fail to obtain its own EXCLUSIVE lock
      ** on the database file.
      **
      ** Unless the pager is in locking_mode=exclusive mode, the lock is
      ** downgraded to SHARED_LOCK before this function returns.
      */
      rc = pagerLockDb(pPager, EXCLUSIVE_LOCK);
      if( rc!=SQLITE_OK ){
        goto failed;
      }

      /* If it is not already open and the file exists on disk, open the
      ** journal for read/write access. Write access is required because
      ** in exclusive-access mode the file descriptor will be kept open
      ** and possibly used for a transaction later on. Also, write-access
      ** is usually required to finalize the journal in journal_mode=persist
      ** mode (and also for journal_mode=truncate on some systems).
      **
      ** If the journal does not exist, it usually means that some
      ** other connection managed to get in and roll it back before
      ** this connection obtained the exclusive lock above. Or, it
      ** may mean that the pager was in the error-state when this
      ** function was called and the journal file does not exist.
      */
      if( !isOpen(pPager->jfd) && pPager->journalMode!=PAGER_JOURNALMODE_OFF ){
        sqlite3_vfs * const pVfs = pPager->pVfs;
        int bExists;              /* True if journal file exists */
        rc = sqlite3OsAccess(
            pVfs, pPager->zJournal, SQLITE_ACCESS_EXISTS, &bExists);
        if( rc==SQLITE_OK && bExists ){
          int fout = 0;
          int f = SQLITE_OPEN_READWRITE|SQLITE_OPEN_MAIN_JOURNAL;
          assert( !pPager->tempFile );
          rc = sqlite3OsOpen(pVfs, pPager->zJournal, pPager->jfd, f, &fout);
          assert( rc!=SQLITE_OK || isOpen(pPager->jfd) );
          if( rc==SQLITE_OK && fout&SQLITE_OPEN_READONLY ){
            rc = SQLITE_CANTOPEN_BKPT;
            sqlite3OsClose(pPager->jfd);
          }
        }
      }

      /* Playback and delete the journal.  Drop the database write
      ** lock and reacquire the read lock. Purge the cache before
      ** playing back the hot-journal so that we don't end up with
      ** an inconsistent cache.  Sync the hot journal before playing
      ** it back since the process that crashed and left the hot journal
      ** probably did not sync it and we are required to always sync
      ** the journal before playing it back.
      */
      if( isOpen(pPager->jfd) ){
        assert( rc==SQLITE_OK );
        rc = pagerSyncHotJournal(pPager);
        if( rc==SQLITE_OK ){
          rc = pager_playback(pPager, !pPager->tempFile);
          pPager->eState = PAGER_OPEN;
        }
      }else if( !pPager->exclusiveMode ){
        pagerUnlockDb(pPager, SHARED_LOCK);
      }

      if( rc!=SQLITE_OK ){
        /* This branch is taken if an error occurs while trying to open
        ** or roll back a hot-journal while holding an EXCLUSIVE lock. The
        ** pager_unlock() routine will be called before returning to unlock
        ** the file. If the unlock attempt fails, then Pager.eLock must be
        ** set to UNKNOWN_LOCK (see the comment above the #define for
        ** UNKNOWN_LOCK above for an explanation).
        **
        ** In order to get pager_unlock() to do this, set Pager.eState to
        ** PAGER_ERROR now. This is not actually counted as a transition
        ** to ERROR state in the state diagram at the top of this file,
        ** since we know that the same call to pager_unlock() will very
        ** shortly transition the pager object to the OPEN state. Calling
        ** assert_pager_state() would fail now, as it should not be possible
        ** to be in ERROR state when there are zero outstanding page
        ** references.
        */
        pager_error(pPager, rc);
        goto failed;
      }

      assert( pPager->eState==PAGER_OPEN );
      assert( (pPager->eLock==SHARED_LOCK)
           || (pPager->exclusiveMode && pPager->eLock>SHARED_LOCK)
      );
    }

    if( !pPager->tempFile && pPager->hasHeldSharedLock ){
      /* The shared-lock has just been acquired then check to
      ** see if the database has been modified.  If the database has changed,
      ** flush the cache.  The hasHeldSharedLock flag prevents this from
      ** occurring on the very first access to a file, in order to save a
      ** single unnecessary sqlite3OsRead() call at the start-up.
      **
      ** Database changes are detected by looking at 15 bytes beginning
      ** at offset 24 into the file.  The first 4 of these 16 bytes are
      ** a 32-bit counter that is incremented with each change.  The
      ** other bytes change randomly with each file change when
      ** a codec is in use.
      **
      ** There is a vanishingly small chance that a change will not be
      ** detected.  The chance of an undetected change is so small that
      ** it can be neglected.
      */
      char dbFileVers[sizeof(pPager->dbFileVers)];

      IOTRACE(("CKVERS %p %d\n", pPager, sizeof(dbFileVers)));
      rc = sqlite3OsRead(pPager->fd, &dbFileVers, sizeof(dbFileVers), 24);
      if( rc!=SQLITE_OK ){
        if( rc!=SQLITE_IOERR_SHORT_READ ){
          goto failed;
        }
        memset(dbFileVers, 0, sizeof(dbFileVers));
      }

      if( memcmp(pPager->dbFileVers, dbFileVers, sizeof(dbFileVers))!=0 ){
        pager_reset(pPager);

        /* Unmap the database file. It is possible that external processes
        ** may have truncated the database file and then extended it back
        ** to its original size while this process was not holding a lock.
        ** In this case there may exist a Pager.pMap mapping that appears
        ** to be the right size but is not actually valid. Avoid this
        ** possibility by unmapping the db here. */
        if( USEFETCH(pPager) ){
          sqlite3OsUnfetch(pPager->fd, 0, 0);
        }
      }
    }

    /* If there is a WAL file in the file-system, open this database in WAL
    ** mode. Otherwise, the following function call is a no-op.
    */
    rc = pagerOpenWalIfPresent(pPager);
#ifndef SQLITE_OMIT_WAL
    assert( pPager->pWal==0 || rc==SQLITE_OK );
#endif
  }

  if( pagerUseWal(pPager) ){
    assert( rc==SQLITE_OK );
    rc = pagerBeginReadTransaction(pPager);
  }

  if( pPager->tempFile==0 && pPager->eState==PAGER_OPEN && rc==SQLITE_OK ){
    rc = pagerPagecount(pPager, &pPager->dbSize);
  }

 failed:
  if( rc!=SQLITE_OK ){
    assert( !MEMDB );
    pager_unlock(pPager);
    assert( pPager->eState==PAGER_OPEN );
  }else{
    pPager->eState = PAGER_READER;
    pPager->hasHeldSharedLock = 1;
  }
  return rc;
}

/*
** If the reference count has reached zero, rollback any active
** transaction and unlock the pager.
**
** Except, in locking_mode=EXCLUSIVE when there is nothing to in
** the rollback journal, the unlock is not performed and there is
** nothing to rollback, so this routine is a no-op.
*/
static void pagerUnlockIfUnused(Pager *pPager){
  if( sqlite3PcacheRefCount(pPager->pPCache)==0 ){
    assert( pPager->nMmapOut==0 ); /* because page1 is never memory mapped */
    pagerUnlockAndRollback(pPager);
  }
}

/*
** The page getter methods each try to acquire a reference to a
** page with page number pgno. If the requested reference is
** successfully obtained, it is copied to *ppPage and SQLITE_OK returned.
**
** There are different implementations of the getter method depending
** on the current state of the pager.
**
**     getPageNormal()         --  The normal getter
**     getPageError()          --  Used if the pager is in an error state
**     getPageMmap()           --  Used if memory-mapped I/O is enabled
**
** If the requested page is already in the cache, it is returned.
** Otherwise, a new page object is allocated and populated with data
** read from the database file. In some cases, the pcache module may
** choose not to allocate a new page object and may reuse an existing
** object with no outstanding references.
**
** The extra data appended to a page is always initialized to zeros the
** first time a page is loaded into memory. If the page requested is
** already in the cache when this function is called, then the extra
** data is left as it was when the page object was last used.
**
** If the database image is smaller than the requested page or if
** the flags parameter contains the PAGER_GET_NOCONTENT bit and the
** requested page is not already stored in the cache, then no
** actual disk read occurs. In this case the memory image of the
** page is initialized to all zeros.
**
** If PAGER_GET_NOCONTENT is true, it means that we do not care about
** the contents of the page. This occurs in two scenarios:
**
**   a) When reading a free-list leaf page from the database, and
**
**   b) When a savepoint is being rolled back and we need to load
**      a new page into the cache to be filled with the data read
**      from the savepoint journal.
**
** If PAGER_GET_NOCONTENT is true, then the data returned is zeroed instead
** of being read from the database. Additionally, the bits corresponding
** to pgno in Pager.pInJournal (bitvec of pages already written to the
** journal file) and the PagerSavepoint.pInSavepoint bitvecs of any open
** savepoints are set. This means if the page is made writable at any
** point in the future, using a call to sqlite3PagerWrite(), its contents
** will not be journaled. This saves IO.
**
** The acquisition might fail for several reasons.  In all cases,
** an appropriate error code is returned and *ppPage is set to NULL.
**
** See also sqlite3PagerLookup().  Both this routine and Lookup() attempt
** to find a page in the in-memory cache first.  If the page is not already
** in memory, this routine goes to disk to read it in whereas Lookup()
** just returns 0.  This routine acquires a read-lock the first time it
** has to go to disk, and could also playback an old journal if necessary.
** Since Lookup() never goes to disk, it never has to deal with locks
** or journal files.
*/
static int getPageNormal(
  Pager *pPager,      /* The pager open on the database file */
  Pgno pgno,          /* Page number to fetch */
  DbPage **ppPage,    /* Write a pointer to the page here */
  int flags           /* PAGER_GET_XXX flags */
){
  int rc = SQLITE_OK;
  PgHdr *pPg;
  u8 noContent;                   /* True if PAGER_GET_NOCONTENT is set */
  sqlite3_pcache_page *pBase;

  assert( pPager->errCode==SQLITE_OK );
  assert( pPager->eState>=PAGER_READER );
  assert( assert_pager_state(pPager) );
  assert( pPager->hasHeldSharedLock==1 );

  if( pgno==0 ) return SQLITE_CORRUPT_BKPT;
  pBase = sqlite3PcacheFetch(pPager->pPCache, pgno, 3);
  if( pBase==0 ){
    pPg = 0;
    rc = sqlite3PcacheFetchStress(pPager->pPCache, pgno, &pBase);
    if( rc!=SQLITE_OK ) goto pager_acquire_err;
    if( pBase==0 ){
      rc = SQLITE_NOMEM_BKPT;
      goto pager_acquire_err;
    }
  }
  pPg = *ppPage = sqlite3PcacheFetchFinish(pPager->pPCache, pgno, pBase);
  assert( pPg==(*ppPage) );
  assert( pPg->pgno==pgno );
  assert( pPg->pPager==pPager || pPg->pPager==0 );

  noContent = (flags & PAGER_GET_NOCONTENT)!=0;
  if( pPg->pPager && !noContent ){
    /* In this case the pcache already contains an initialized copy of
    ** the page. Return without further ado.  */
    assert( pgno!=PAGER_SJ_PGNO(pPager) );
    pPager->aStat[PAGER_STAT_HIT]++;
    return SQLITE_OK;

  }else{
    /* The pager cache has created a new page. Its content needs to
    ** be initialized. But first some error checks:
    **
    ** (*) obsolete.  Was: maximum page number is 2^31
    ** (2) Never try to fetch the locking page
    */
    if( pgno==PAGER_SJ_PGNO(pPager) ){
      rc = SQLITE_CORRUPT_BKPT;
      goto pager_acquire_err;
    }

    pPg->pPager = pPager;

    assert( !isOpen(pPager->fd) || !MEMDB );
    if( !isOpen(pPager->fd) || pPager->dbSize<pgno || noContent ){
      if( pgno>pPager->mxPgno ){
        rc = SQLITE_FULL;
        if( pgno<=pPager->dbSize ){
          sqlite3PcacheRelease(pPg);
          pPg = 0;
        }
        goto pager_acquire_err;
      }
      if( noContent ){
        /* Failure to set the bits in the InJournal bit-vectors is benign.
        ** It merely means that we might do some extra work to journal a
        ** page that does not need to be journaled.  Nevertheless, be sure
        ** to test the case where a malloc error occurs while trying to set
        ** a bit in a bit vector.
        */
        sqlite3BeginBenignMalloc();
        if( pgno<=pPager->dbOrigSize ){
          TESTONLY( rc = ) sqlite3BitvecSet(pPager->pInJournal, pgno);
          testcase( rc==SQLITE_NOMEM );
        }
        TESTONLY( rc = ) addToSavepointBitvecs(pPager, pgno);
        testcase( rc==SQLITE_NOMEM );
        sqlite3EndBenignMalloc();
      }
      memset(pPg->pData, 0, pPager->pageSize);
      IOTRACE(("ZERO %p %d\n", pPager, pgno));
    }else{
      assert( pPg->pPager==pPager );
      pPager->aStat[PAGER_STAT_MISS]++;
      rc = readDbPage(pPg);
      if( rc!=SQLITE_OK ){
        goto pager_acquire_err;
      }
    }
    pager_set_pagehash(pPg);
  }
  return SQLITE_OK;

pager_acquire_err:
  assert( rc!=SQLITE_OK );
  if( pPg ){
    sqlite3PcacheDrop(pPg);
  }
  pagerUnlockIfUnused(pPager);
  *ppPage = 0;
  return rc;
}

#if SQLITE_MAX_MMAP_SIZE>0
/* The page getter for when memory-mapped I/O is enabled */
static int getPageMMap(
  Pager *pPager,      /* The pager open on the database file */
  Pgno pgno,          /* Page number to fetch */
  DbPage **ppPage,    /* Write a pointer to the page here */
  int flags           /* PAGER_GET_XXX flags */
){
  int rc = SQLITE_OK;
  PgHdr *pPg = 0;
  u32 iFrame = 0;                 /* Frame to read from WAL file */

  /* It is acceptable to use a read-only (mmap) page for any page except
  ** page 1 if there is no write-transaction open or the ACQUIRE_READONLY
  ** flag was specified by the caller. And so long as the db is not a
  ** temporary or in-memory database.  */
  const int bMmapOk = (pgno>1
   && (pPager->eState==PAGER_READER || (flags & PAGER_GET_READONLY))
  );

  assert( USEFETCH(pPager) );
/* BEGIN SQLCIPHER */
#ifdef SQLITE_HAS_CODEC
  assert( pPager->xCodec==0 );
#endif
/* END SQLCIPHER */

  /* Optimization note:  Adding the "pgno<=1" term before "pgno==0" here
  ** allows the compiler optimizer to reuse the results of the "pgno>1"
  ** test in the previous statement, and avoid testing pgno==0 in the
  ** common case where pgno is large. */
  if( pgno<=1 && pgno==0 ){
    return SQLITE_CORRUPT_BKPT;
  }
  assert( pPager->eState>=PAGER_READER );
  assert( assert_pager_state(pPager) );
  assert( pPager->hasHeldSharedLock==1 );
  assert( pPager->errCode==SQLITE_OK );

  if( bMmapOk && pagerUseWal(pPager) ){
    rc = sqlite3WalFindFrame(pPager->pWal, pgno, &iFrame);
    if( rc!=SQLITE_OK ){
      *ppPage = 0;
      return rc;
    }
  }
  if( bMmapOk && iFrame==0 ){
    void *pData = 0;
    rc = sqlite3OsFetch(pPager->fd,
        (i64)(pgno-1) * pPager->pageSize, pPager->pageSize, &pData
    );
    if( rc==SQLITE_OK && pData ){
      if( pPager->eState>PAGER_READER || pPager->tempFile ){
        pPg = sqlite3PagerLookup(pPager, pgno);
      }
      if( pPg==0 ){
        rc = pagerAcquireMapPage(pPager, pgno, pData, &pPg);
      }else{
        sqlite3OsUnfetch(pPager->fd, (i64)(pgno-1)*pPager->pageSize, pData);
      }
      if( pPg ){
        assert( rc==SQLITE_OK );
        *ppPage = pPg;
        return SQLITE_OK;
      }
    }
    if( rc!=SQLITE_OK ){
      *ppPage = 0;
      return rc;
    }
  }
  return getPageNormal(pPager, pgno, ppPage, flags);
}
#endif /* SQLITE_MAX_MMAP_SIZE>0 */

/* The page getter method for when the pager is an error state */
static int getPageError(
  Pager *pPager,      /* The pager open on the database file */
  Pgno pgno,          /* Page number to fetch */
  DbPage **ppPage,    /* Write a pointer to the page here */
  int flags           /* PAGER_GET_XXX flags */
){
  UNUSED_PARAMETER(pgno);
  UNUSED_PARAMETER(flags);
  assert( pPager->errCode!=SQLITE_OK );
  *ppPage = 0;
  return pPager->errCode;
}


/* Dispatch all page fetch requests to the appropriate getter method.
*/
int sqlite3PagerGet(
  Pager *pPager,      /* The pager open on the database file */
  Pgno pgno,          /* Page number to fetch */
  DbPage **ppPage,    /* Write a pointer to the page here */
  int flags           /* PAGER_GET_XXX flags */
){
  /* printf("PAGE %u\n", pgno); fflush(stdout); */
  return pPager->xGet(pPager, pgno, ppPage, flags);
}

/*
** Acquire a page if it is already in the in-memory cache.  Do
** not read the page from disk.  Return a pointer to the page,
** or 0 if the page is not in cache.
**
** See also sqlite3PagerGet().  The difference between this routine
** and sqlite3PagerGet() is that _get() will go to the disk and read
** in the page if the page is not already in cache.  This routine
** returns NULL if the page is not in cache or if a disk I/O error
** has ever happened.
*/
DbPage *sqlite3PagerLookup(Pager *pPager, Pgno pgno){
  sqlite3_pcache_page *pPage;
  assert( pPager!=0 );
  assert( pgno!=0 );
  assert( pPager->pPCache!=0 );
  pPage = sqlite3PcacheFetch(pPager->pPCache, pgno, 0);
  assert( pPage==0 || pPager->hasHeldSharedLock );
  if( pPage==0 ) return 0;
  return sqlite3PcacheFetchFinish(pPager->pPCache, pgno, pPage);
}

/*
** Release a page reference.
**
** The sqlite3PagerUnref() and sqlite3PagerUnrefNotNull() may only be used
** if we know that the page being released is not the last reference to page1.
** The btree layer always holds page1 open until the end, so these first
** two routines can be used to release any page other than BtShared.pPage1.
** The assert() at tag-20230419-2 proves that this constraint is always
** honored.
**
** Use sqlite3PagerUnrefPageOne() to release page1.  This latter routine
** checks the total number of outstanding pages and if the number of
** pages reaches zero it drops the database lock.
*/
void sqlite3PagerUnrefNotNull(DbPage *pPg){
  TESTONLY( Pager *pPager = pPg->pPager; )
  assert( pPg!=0 );
  if( pPg->flags & PGHDR_MMAP ){
    assert( pPg->pgno!=1 );  /* Page1 is never memory mapped */
    pagerReleaseMapPage(pPg);
  }else{
    sqlite3PcacheRelease(pPg);
  }
  /* Do not use this routine to release the last reference to page1 */
  assert( sqlite3PcacheRefCount(pPager->pPCache)>0 ); /* tag-20230419-2 */
}
void sqlite3PagerUnref(DbPage *pPg){
  if( pPg ) sqlite3PagerUnrefNotNull(pPg);
}
void sqlite3PagerUnrefPageOne(DbPage *pPg){
  Pager *pPager;
  assert( pPg!=0 );
  assert( pPg->pgno==1 );
  assert( (pPg->flags & PGHDR_MMAP)==0 ); /* Page1 is never memory mapped */
  pPager = pPg->pPager;
  sqlite3PcacheRelease(pPg);
  pagerUnlockIfUnused(pPager);
}

/*
** This function is called at the start of every write transaction.
** There must already be a RESERVED or EXCLUSIVE lock on the database
** file when this routine is called.
**
** Open the journal file for pager pPager and write a journal header
** to the start of it. If there are active savepoints, open the sub-journal
** as well. This function is only used when the journal file is being
** opened to write a rollback log for a transaction. It is not used
** when opening a hot journal file to roll it back.
**
** If the journal file is already open (as it may be in exclusive mode),
** then this function just writes a journal header to the start of the
** already open file.
**
** Whether or not the journal file is opened by this function, the
** Pager.pInJournal bitvec structure is allocated.
**
** Return SQLITE_OK if everything is successful. Otherwise, return
** SQLITE_NOMEM if the attempt to allocate Pager.pInJournal fails, or
** an IO error code if opening or writing the journal file fails.
*/
static int pager_open_journal(Pager *pPager){
  int rc = SQLITE_OK;                        /* Return code */
  sqlite3_vfs * const pVfs = pPager->pVfs;   /* Local cache of vfs pointer */

  assert( pPager->eState==PAGER_WRITER_LOCKED );
  assert( assert_pager_state(pPager) );
  assert( pPager->pInJournal==0 );
 
  /* If already in the error state, this function is a no-op.  But on
  ** the other hand, this routine is never called if we are already in
  ** an error state. */
  if( NEVER(pPager->errCode) ) return pPager->errCode;

  if( !pagerUseWal(pPager) && pPager->journalMode!=PAGER_JOURNALMODE_OFF ){
    pPager->pInJournal = sqlite3BitvecCreate(pPager->dbSize);
    if( pPager->pInJournal==0 ){
      return SQLITE_NOMEM_BKPT;
    }
 
    /* Open the journal file if it is not already open. */
    if( !isOpen(pPager->jfd) ){
      if( pPager->journalMode==PAGER_JOURNALMODE_MEMORY ){
        sqlite3MemJournalOpen(pPager->jfd);
      }else{
        int flags = SQLITE_OPEN_READWRITE|SQLITE_OPEN_CREATE;
        int nSpill;

        if( pPager->tempFile ){
          flags |= (SQLITE_OPEN_DELETEONCLOSE|SQLITE_OPEN_TEMP_JOURNAL);
          flags |= SQLITE_OPEN_EXCLUSIVE;
          nSpill = sqlite3Config.nStmtSpill;
        }else{
          flags |= SQLITE_OPEN_MAIN_JOURNAL;
          nSpill = jrnlBufferSize(pPager);
        }
         
        /* Verify that the database still has the same name as it did when
        ** it was originally opened. */
        rc = databaseIsUnmoved(pPager);
        if( rc==SQLITE_OK ){
          rc = sqlite3JournalOpen (
              pVfs, pPager->zJournal, pPager->jfd, flags, nSpill
          );
        }
      }
      assert( rc!=SQLITE_OK || isOpen(pPager->jfd) );
    }
 
 
    /* Write the first journal header to the journal file and open
    ** the sub-journal if necessary.
    */
    if( rc==SQLITE_OK ){
      /* TODO: Check if all of these are really required. */
      pPager->nRec = 0;
      pPager->journalOff = 0;
      pPager->setSuper = 0;
      pPager->journalHdr = 0;
      rc = writeJournalHdr(pPager);
    }
  }

  if( rc!=SQLITE_OK ){
    sqlite3BitvecDestroy(pPager->pInJournal);
    pPager->pInJournal = 0;
    pPager->journalOff = 0;
  }else{
    assert( pPager->eState==PAGER_WRITER_LOCKED );
    pPager->eState = PAGER_WRITER_CACHEMOD;
  }

  return rc;
}

/*
** Begin a write-transaction on the specified pager object. If a
** write-transaction has already been opened, this function is a no-op.
**
** If the exFlag argument is false, then acquire at least a RESERVED
** lock on the database file. If exFlag is true, then acquire at least
** an EXCLUSIVE lock. If such a lock is already held, no locking
** functions need be called.
**
** If the subjInMemory argument is non-zero, then any sub-journal opened
** within this transaction will be opened as an in-memory file. This
** has no effect if the sub-journal is already opened (as it may be when
** running in exclusive mode) or if the transaction does not require a
** sub-journal. If the subjInMemory argument is zero, then any required
** sub-journal is implemented in-memory if pPager is an in-memory database,
** or using a temporary file otherwise.
*/
int sqlite3PagerBegin(Pager *pPager, int exFlag, int subjInMemory){
  int rc = SQLITE_OK;

  if( pPager->errCode ) return pPager->errCode;
  assert( pPager->eState>=PAGER_READER && pPager->eState<PAGER_ERROR );
  pPager->subjInMemory = (u8)subjInMemory;

  if( pPager->eState==PAGER_READER ){
    assert( pPager->pInJournal==0 );

    if( pagerUseWal(pPager) ){
      /* If the pager is configured to use locking_mode=exclusive, and an
      ** exclusive lock on the database is not already held, obtain it now.
      */
      if( pPager->exclusiveMode && sqlite3WalExclusiveMode(pPager->pWal, -1) ){
        rc = pagerLockDb(pPager, EXCLUSIVE_LOCK);
        if( rc!=SQLITE_OK ){
          return rc;
        }
        (void)sqlite3WalExclusiveMode(pPager->pWal, 1);
      }

      /* Grab the write lock on the log file. If successful, upgrade to
      ** PAGER_RESERVED state. Otherwise, return an error code to the caller.
      ** The busy-handler is not invoked if another connection already
      ** holds the write-lock. If possible, the upper layer will call it.
      */
      rc = sqlite3WalBeginWriteTransaction(pPager->pWal);
    }else{
      /* Obtain a RESERVED lock on the database file. If the exFlag parameter
      ** is true, then immediately upgrade this to an EXCLUSIVE lock. The
      ** busy-handler callback can be used when upgrading to the EXCLUSIVE
      ** lock, but not when obtaining the RESERVED lock.
      */
      rc = pagerLockDb(pPager, RESERVED_LOCK);
      if( rc==SQLITE_OK && exFlag ){
        rc = pager_wait_on_lock(pPager, EXCLUSIVE_LOCK);
      }
    }

    if( rc==SQLITE_OK ){
      /* Change to WRITER_LOCKED state.
      **
      ** WAL mode sets Pager.eState to PAGER_WRITER_LOCKED or CACHEMOD
      ** when it has an open transaction, but never to DBMOD or FINISHED.
      ** This is because in those states the code to roll back savepoint
      ** transactions may copy data from the sub-journal into the database
      ** file as well as into the page cache. Which would be incorrect in
      ** WAL mode.
      */
      pPager->eState = PAGER_WRITER_LOCKED;
      pPager->dbHintSize = pPager->dbSize;
      pPager->dbFileSize = pPager->dbSize;
      pPager->dbOrigSize = pPager->dbSize;
      pPager->journalOff = 0;
    }

    assert( rc==SQLITE_OK || pPager->eState==PAGER_READER );
    assert( rc!=SQLITE_OK || pPager->eState==PAGER_WRITER_LOCKED );
    assert( assert_pager_state(pPager) );
  }

  PAGERTRACE(("TRANSACTION %d\n", PAGERID(pPager)));
  return rc;
}

/*
** Write page pPg onto the end of the rollback journal.
*/
static SQLITE_NOINLINE int pagerAddPageToRollbackJournal(PgHdr *pPg){
  Pager *pPager = pPg->pPager;
  int rc;
  u32 cksum;
  char *pData2;
  i64 iOff = pPager->journalOff;

  /* We should never write to the journal file the page that
  ** contains the database locks.  The following assert verifies
  ** that we do not. */
  assert( pPg->pgno!=PAGER_SJ_PGNO(pPager) );

  assert( pPager->journalHdr<=pPager->journalOff );
  CODEC2(pPager, pPg->pData, pPg->pgno, 7, return SQLITE_NOMEM_BKPT, pData2);
  cksum = pager_cksum(pPager, (u8*)pData2);

  /* Even if an IO or diskfull error occurs while journalling the
  ** page in the block above, set the need-sync flag for the page.
  ** Otherwise, when the transaction is rolled back, the logic in
  ** playback_one_page() will think that the page needs to be restored
  ** in the database file. And if an IO error occurs while doing so,
  ** then corruption may follow.
  */
  pPg->flags |= PGHDR_NEED_SYNC;

  rc = write32bits(pPager->jfd, iOff, pPg->pgno);
  if( rc!=SQLITE_OK ) return rc;
  rc = sqlite3OsWrite(pPager->jfd, pData2, pPager->pageSize, iOff+4);
  if( rc!=SQLITE_OK ) return rc;
  rc = write32bits(pPager->jfd, iOff+pPager->pageSize+4, cksum);
  if( rc!=SQLITE_OK ) return rc;

  IOTRACE(("JOUT %p %d %lld %d\n", pPager, pPg->pgno,
           pPager->journalOff, pPager->pageSize));
  PAGER_INCR(sqlite3_pager_writej_count);
  PAGERTRACE(("JOURNAL %d page %d needSync=%d hash(%08x)\n",
       PAGERID(pPager), pPg->pgno,
       ((pPg->flags&PGHDR_NEED_SYNC)?1:0), pager_pagehash(pPg)));

  pPager->journalOff += 8 + pPager->pageSize;
  pPager->nRec++;
  assert( pPager->pInJournal!=0 );
  rc = sqlite3BitvecSet(pPager->pInJournal, pPg->pgno);
  testcase( rc==SQLITE_NOMEM );
  assert( rc==SQLITE_OK || rc==SQLITE_NOMEM );
  rc |= addToSavepointBitvecs(pPager, pPg->pgno);
  assert( rc==SQLITE_OK || rc==SQLITE_NOMEM );
  return rc;
}

/*
** Mark a single data page as writeable. The page is written into the
** main journal or sub-journal as required. If the page is written into
** one of the journals, the corresponding bit is set in the
** Pager.pInJournal bitvec and the PagerSavepoint.pInSavepoint bitvecs
** of any open savepoints as appropriate.
*/
static int pager_write(PgHdr *pPg){
  Pager *pPager = pPg->pPager;
  int rc = SQLITE_OK;

  /* This routine is not called unless a write-transaction has already
  ** been started. The journal file may or may not be open at this point.
  ** It is never called in the ERROR state.
  */
  assert( pPager->eState==PAGER_WRITER_LOCKED
       || pPager->eState==PAGER_WRITER_CACHEMOD
       || pPager->eState==PAGER_WRITER_DBMOD
  );
  assert( assert_pager_state(pPager) );
  assert( pPager->errCode==0 );
  assert( pPager->readOnly==0 );
  CHECK_PAGE(pPg);

  /* The journal file needs to be opened. Higher level routines have already
  ** obtained the necessary locks to begin the write-transaction, but the
  ** rollback journal might not yet be open. Open it now if this is the case.
  **
  ** This is done before calling sqlite3PcacheMakeDirty() on the page.
  ** Otherwise, if it were done after calling sqlite3PcacheMakeDirty(), then
  ** an error might occur and the pager would end up in WRITER_LOCKED state
  ** with pages marked as dirty in the cache.
  */
  if( pPager->eState==PAGER_WRITER_LOCKED ){
    rc = pager_open_journal(pPager);
    if( rc!=SQLITE_OK ) return rc;
  }
  assert( pPager->eState>=PAGER_WRITER_CACHEMOD );
  assert( assert_pager_state(pPager) );

  /* Mark the page that is about to be modified as dirty. */
  sqlite3PcacheMakeDirty(pPg);

  /* If a rollback journal is in use, them make sure the page that is about
  ** to change is in the rollback journal, or if the page is a new page off
  ** then end of the file, make sure it is marked as PGHDR_NEED_SYNC.
  */
  assert( (pPager->pInJournal!=0) == isOpen(pPager->jfd) );
  if( pPager->pInJournal!=0
   && sqlite3BitvecTestNotNull(pPager->pInJournal, pPg->pgno)==0
  ){
    assert( pagerUseWal(pPager)==0 );
    if( pPg->pgno<=pPager->dbOrigSize ){
      rc = pagerAddPageToRollbackJournal(pPg);
      if( rc!=SQLITE_OK ){
        return rc;
      }
    }else{
      if( pPager->eState!=PAGER_WRITER_DBMOD ){
        pPg->flags |= PGHDR_NEED_SYNC;
      }
      PAGERTRACE(("APPEND %d page %d needSync=%d\n",
              PAGERID(pPager), pPg->pgno,
             ((pPg->flags&PGHDR_NEED_SYNC)?1:0)));
    }
  }

  /* The PGHDR_DIRTY bit is set above when the page was added to the dirty-list
  ** and before writing the page into the rollback journal.  Wait until now,
  ** after the page has been successfully journalled, before setting the
  ** PGHDR_WRITEABLE bit that indicates that the page can be safely modified.
  */
  pPg->flags |= PGHDR_WRITEABLE;
 
  /* If the statement journal is open and the page is not in it,
  ** then write the page into the statement journal.
  */
  if( pPager->nSavepoint>0 ){
    rc = subjournalPageIfRequired(pPg);
  }

  /* Update the database size and return. */
  if( pPager->dbSize<pPg->pgno ){
    pPager->dbSize = pPg->pgno;
  }
  return rc;
}

/*
** This is a variant of sqlite3PagerWrite() that runs when the sector size
** is larger than the page size.  SQLite makes the (reasonable) assumption that
** all bytes of a sector are written together by hardware.  Hence, all bytes of
** a sector need to be journalled in case of a power loss in the middle of
** a write.
**
** Usually, the sector size is less than or equal to the page size, in which
** case pages can be individually written.  This routine only runs in the
** exceptional case where the page size is smaller than the sector size.
*/
static SQLITE_NOINLINE int pagerWriteLargeSector(PgHdr *pPg){
  int rc = SQLITE_OK;          /* Return code */
  Pgno nPageCount;             /* Total number of pages in database file */
  Pgno pg1;                    /* First page of the sector pPg is located on. */
  int nPage = 0;               /* Number of pages starting at pg1 to journal */
  int ii;                      /* Loop counter */
  int needSync = 0;            /* True if any page has PGHDR_NEED_SYNC */
  Pager *pPager = pPg->pPager; /* The pager that owns pPg */
  Pgno nPagePerSector = (pPager->sectorSize/pPager->pageSize);

  /* Set the doNotSpill NOSYNC bit to 1. This is because we cannot allow
  ** a journal header to be written between the pages journaled by
  ** this function.
  */
  assert( !MEMDB );
  assert( (pPager->doNotSpill & SPILLFLAG_NOSYNC)==0 );
  pPager->doNotSpill |= SPILLFLAG_NOSYNC;

  /* This trick assumes that both the page-size and sector-size are
  ** an integer power of 2. It sets variable pg1 to the identifier
  ** of the first page of the sector pPg is located on.
  */
  pg1 = ((pPg->pgno-1) & ~(nPagePerSector-1)) + 1;

  nPageCount = pPager->dbSize;
  if( pPg->pgno>nPageCount ){
    nPage = (pPg->pgno - pg1)+1;
  }else if( (pg1+nPagePerSector-1)>nPageCount ){
    nPage = nPageCount+1-pg1;
  }else{
    nPage = nPagePerSector;
  }
  assert(nPage>0);
  assert(pg1<=pPg->pgno);
  assert((pg1+nPage)>pPg->pgno);

  for(ii=0; ii<nPage && rc==SQLITE_OK; ii++){
    Pgno pg = pg1+ii;
    PgHdr *pPage;
    if( pg==pPg->pgno || !sqlite3BitvecTest(pPager->pInJournal, pg) ){
      if( pg!=PAGER_SJ_PGNO(pPager) ){
        rc = sqlite3PagerGet(pPager, pg, &pPage, 0);
        if( rc==SQLITE_OK ){
          rc = pager_write(pPage);
          if( pPage->flags&PGHDR_NEED_SYNC ){
            needSync = 1;
          }
          sqlite3PagerUnrefNotNull(pPage);
        }
      }
    }else if( (pPage = sqlite3PagerLookup(pPager, pg))!=0 ){
      if( pPage->flags&PGHDR_NEED_SYNC ){
        needSync = 1;
      }
      sqlite3PagerUnrefNotNull(pPage);
    }
  }

  /* If the PGHDR_NEED_SYNC flag is set for any of the nPage pages
  ** starting at pg1, then it needs to be set for all of them. Because
  ** writing to any of these nPage pages may damage the others, the
  ** journal file must contain sync()ed copies of all of them
  ** before any of them can be written out to the database file.
  */
  if( rc==SQLITE_OK && needSync ){
    assert( !MEMDB );
    for(ii=0; ii<nPage; ii++){
      PgHdr *pPage = sqlite3PagerLookup(pPager, pg1+ii);
      if( pPage ){
        pPage->flags |= PGHDR_NEED_SYNC;
        sqlite3PagerUnrefNotNull(pPage);
      }
    }
  }

  assert( (pPager->doNotSpill & SPILLFLAG_NOSYNC)!=0 );
  pPager->doNotSpill &= ~SPILLFLAG_NOSYNC;
  return rc;
}

/*
** Mark a data page as writeable. This routine must be called before
** making changes to a page. The caller must check the return value
** of this function and be careful not to change any page data unless
** this routine returns SQLITE_OK.
**
** The difference between this function and pager_write() is that this
** function also deals with the special case where 2 or more pages
** fit on a single disk sector. In this case all co-resident pages
** must have been written to the journal file before returning.
**
** If an error occurs, SQLITE_NOMEM or an IO error code is returned
** as appropriate. Otherwise, SQLITE_OK.
*/
int sqlite3PagerWrite(PgHdr *pPg){
  Pager *pPager = pPg->pPager;
  assert( (pPg->flags & PGHDR_MMAP)==0 );
  assert( pPager->eState>=PAGER_WRITER_LOCKED );
  assert( assert_pager_state(pPager) );
  if( (pPg->flags & PGHDR_WRITEABLE)!=0 && pPager->dbSize>=pPg->pgno ){
    if( pPager->nSavepoint ) return subjournalPageIfRequired(pPg);
    return SQLITE_OK;
  }else if( pPager->errCode ){
    return pPager->errCode;
  }else if( pPager->sectorSize > (u32)pPager->pageSize ){
    assert( pPager->tempFile==0 );
    return pagerWriteLargeSector(pPg);
  }else{
    return pager_write(pPg);
  }
}

/*
** Return TRUE if the page given in the argument was previously passed
** to sqlite3PagerWrite().  In other words, return TRUE if it is ok
** to change the content of the page.
*/
#ifndef NDEBUG
int sqlite3PagerIswriteable(DbPage *pPg){
  return pPg->flags & PGHDR_WRITEABLE;
}
#endif

/*
** A call to this routine tells the pager that it is not necessary to
** write the information on page pPg back to the disk, even though
** that page might be marked as dirty.  This happens, for example, when
** the page has been added as a leaf of the freelist and so its
** content no longer matters.
**
** The overlying software layer calls this routine when all of the data
** on the given page is unused. The pager marks the page as clean so
** that it does not get written to disk.
**
** Tests show that this optimization can quadruple the speed of large
** DELETE operations.
**
** This optimization cannot be used with a temp-file, as the page may
** have been dirty at the start of the transaction. In that case, if
** memory pressure forces page pPg out of the cache, the data does need
** to be written out to disk so that it may be read back in if the
** current transaction is rolled back.
*/
void sqlite3PagerDontWrite(PgHdr *pPg){
  Pager *pPager = pPg->pPager;
  if( !pPager->tempFile && (pPg->flags&PGHDR_DIRTY) && pPager->nSavepoint==0 ){
    PAGERTRACE(("DONT_WRITE page %d of %d\n", pPg->pgno, PAGERID(pPager)));
    IOTRACE(("CLEAN %p %d\n", pPager, pPg->pgno))
    pPg->flags |= PGHDR_DONT_WRITE;
    pPg->flags &= ~PGHDR_WRITEABLE;
    testcase( pPg->flags & PGHDR_NEED_SYNC );
    pager_set_pagehash(pPg);
  }
}

/*
** This routine is called to increment the value of the database file
** change-counter, stored as a 4-byte big-endian integer starting at
** byte offset 24 of the pager file.  The secondary change counter at
** 92 is also updated, as is the SQLite version number at offset 96.
**
** But this only happens if the pPager->changeCountDone flag is false.
** To avoid excess churning of page 1, the update only happens once.
** See also the pager_write_changecounter() routine that does an
** unconditional update of the change counters.
**
** If the isDirectMode flag is zero, then this is done by calling
** sqlite3PagerWrite() on page 1, then modifying the contents of the
** page data. In this case the file will be updated when the current
** transaction is committed.
**
** The isDirectMode flag may only be non-zero if the library was compiled
** with the SQLITE_ENABLE_ATOMIC_WRITE macro defined. In this case,
** if isDirect is non-zero, then the database file is updated directly
** by writing an updated version of page 1 using a call to the
** sqlite3OsWrite() function.
*/
static int pager_incr_changecounter(Pager *pPager, int isDirectMode){
  int rc = SQLITE_OK;

  assert( pPager->eState==PAGER_WRITER_CACHEMOD
       || pPager->eState==PAGER_WRITER_DBMOD
  );
  assert( assert_pager_state(pPager) );

  /* Declare and initialize constant integer 'isDirect'. If the
  ** atomic-write optimization is enabled in this build, then isDirect
  ** is initialized to the value passed as the isDirectMode parameter
  ** to this function. Otherwise, it is always set to zero.
  **
  ** The idea is that if the atomic-write optimization is not
  ** enabled at compile time, the compiler can omit the tests of
  ** 'isDirect' below, as well as the block enclosed in the
  ** "if( isDirect )" condition.
  */
#ifndef SQLITE_ENABLE_ATOMIC_WRITE
# define DIRECT_MODE 0
  assert( isDirectMode==0 );
  UNUSED_PARAMETER(isDirectMode);
#else
# define DIRECT_MODE isDirectMode
#endif

  if( !pPager->changeCountDone && pPager->dbSize>0 ){
    PgHdr *pPgHdr;                /* Reference to page 1 */

    assert( !pPager->tempFile && isOpen(pPager->fd) );

    /* Open page 1 of the file for writing. */
    rc = sqlite3PagerGet(pPager, 1, &pPgHdr, 0);
    assert( pPgHdr==0 || rc==SQLITE_OK );

    /* If page one was fetched successfully, and this function is not
    ** operating in direct-mode, make page 1 writable.  When not in
    ** direct mode, page 1 is always held in cache and hence the PagerGet()
    ** above is always successful - hence the ALWAYS on rc==SQLITE_OK.
    */
    if( !DIRECT_MODE && ALWAYS(rc==SQLITE_OK) ){
      rc = sqlite3PagerWrite(pPgHdr);
    }

    if( rc==SQLITE_OK ){
      /* Actually do the update of the change counter */
      pager_write_changecounter(pPgHdr);

      /* If running in direct mode, write the contents of page 1 to the file. */
      if( DIRECT_MODE ){
        const void *zBuf;
        assert( pPager->dbFileSize>0 );
        CODEC2(pPager, pPgHdr->pData, 1, 6, rc=SQLITE_NOMEM_BKPT, zBuf);
        if( rc==SQLITE_OK ){
          rc = sqlite3OsWrite(pPager->fd, zBuf, pPager->pageSize, 0);
          pPager->aStat[PAGER_STAT_WRITE]++;
        }
        if( rc==SQLITE_OK ){
          /* Update the pager's copy of the change-counter. Otherwise, the
          ** next time a read transaction is opened the cache will be
          ** flushed (as the change-counter values will not match).  */
          const void *pCopy = (const void *)&((const char *)zBuf)[24];
          memcpy(&pPager->dbFileVers, pCopy, sizeof(pPager->dbFileVers));
          pPager->changeCountDone = 1;
        }
      }else{
        pPager->changeCountDone = 1;
      }
    }

    /* Release the page reference. */
    sqlite3PagerUnref(pPgHdr);
  }
  return rc;
}

/*
** Sync the database file to disk. This is a no-op for in-memory databases
** or pages with the Pager.noSync flag set.
**
** If successful, or if called on a pager for which it is a no-op, this
** function returns SQLITE_OK. Otherwise, an IO error code is returned.
*/
int sqlite3PagerSync(Pager *pPager, const char *zSuper){
  int rc = SQLITE_OK;
  void *pArg = (void*)zSuper;
  rc = sqlite3OsFileControl(pPager->fd, SQLITE_FCNTL_SYNC, pArg);
  if( rc==SQLITE_NOTFOUND ) rc = SQLITE_OK;
  if( rc==SQLITE_OK && !pPager->noSync ){
    assert( !MEMDB );
    rc = sqlite3OsSync(pPager->fd, pPager->syncFlags);
  }
  return rc;
}

/*
** This function may only be called while a write-transaction is active in
** rollback. If the connection is in WAL mode, this call is a no-op.
** Otherwise, if the connection does not already have an EXCLUSIVE lock on
** the database file, an attempt is made to obtain one.
**
** If the EXCLUSIVE lock is already held or the attempt to obtain it is
** successful, or the connection is in WAL mode, SQLITE_OK is returned.
** Otherwise, either SQLITE_BUSY or an SQLITE_IOERR_XXX error code is
** returned.
*/
int sqlite3PagerExclusiveLock(Pager *pPager){
  int rc = pPager->errCode;
  assert( assert_pager_state(pPager) );
  if( rc==SQLITE_OK ){
    assert( pPager->eState==PAGER_WRITER_CACHEMOD
         || pPager->eState==PAGER_WRITER_DBMOD
         || pPager->eState==PAGER_WRITER_LOCKED
    );
    assert( assert_pager_state(pPager) );
    if( 0==pagerUseWal(pPager) ){
      rc = pager_wait_on_lock(pPager, EXCLUSIVE_LOCK);
    }
  }
  return rc;
}

/*
** Sync the database file for the pager pPager. zSuper points to the name
** of a super-journal file that should be written into the individual
** journal file. zSuper may be NULL, which is interpreted as no
** super-journal (a single database transaction).
**
** This routine ensures that:
**
**   * The database file change-counter is updated,
**   * the journal is synced (unless the atomic-write optimization is used),
**   * all dirty pages are written to the database file,
**   * the database file is truncated (if required), and
**   * the database file synced.
**
** The only thing that remains to commit the transaction is to finalize
** (delete, truncate or zero the first part of) the journal file (or
** delete the super-journal file if specified).
**
** Note that if zSuper==NULL, this does not overwrite a previous value
** passed to an sqlite3PagerCommitPhaseOne() call.
**
** If the final parameter - noSync - is true, then the database file itself
** is not synced. The caller must call sqlite3PagerSync() directly to
** sync the database file before calling CommitPhaseTwo() to delete the
** journal file in this case.
*/
int sqlite3PagerCommitPhaseOne(
  Pager *pPager,                  /* Pager object */
  const char *zSuper,            /* If not NULL, the super-journal name */
  int noSync                      /* True to omit the xSync on the db file */
){
  int rc = SQLITE_OK;             /* Return code */

  assert( pPager->eState==PAGER_WRITER_LOCKED
       || pPager->eState==PAGER_WRITER_CACHEMOD
       || pPager->eState==PAGER_WRITER_DBMOD
       || pPager->eState==PAGER_ERROR
  );
  assert( assert_pager_state(pPager) );

  /* If a prior error occurred, report that error again. */
  if( NEVER(pPager->errCode) ) return pPager->errCode;

  /* Provide the ability to easily simulate an I/O error during testing */
  if( sqlite3FaultSim(400) ) return SQLITE_IOERR;

  PAGERTRACE(("DATABASE SYNC: File=%s zSuper=%s nSize=%d\n",
      pPager->zFilename, zSuper, pPager->dbSize));

  /* If no database changes have been made, return early. */
  if( pPager->eState<PAGER_WRITER_CACHEMOD ) return SQLITE_OK;

  assert( MEMDB==0 || pPager->tempFile );
  assert( isOpen(pPager->fd) || pPager->tempFile );
  if( 0==pagerFlushOnCommit(pPager, 1) ){
    /* If this is an in-memory db, or no pages have been written to, or this
    ** function has already been called, it is mostly a no-op.  However, any
    ** backup in progress needs to be restarted.  */
    sqlite3BackupRestart(pPager->pBackup);
  }else{
    PgHdr *pList;
    if( pagerUseWal(pPager) ){
      PgHdr *pPageOne = 0;
      pList = sqlite3PcacheDirtyList(pPager->pPCache);
      if( pList==0 ){
        /* Must have at least one page for the WAL commit flag.
        ** Ticket [2d1a5c67dfc2363e44f29d9bbd57f] 2011-05-18 */
        rc = sqlite3PagerGet(pPager, 1, &pPageOne, 0);
        pList = pPageOne;
        pList->pDirty = 0;
      }
      assert( rc==SQLITE_OK );
      if( ALWAYS(pList) ){
        rc = pagerWalFrames(pPager, pList, pPager->dbSize, 1);
      }
      sqlite3PagerUnref(pPageOne);
      if( rc==SQLITE_OK ){
        sqlite3PcacheCleanAll(pPager->pPCache);
      }
    }else{
      /* The bBatch boolean is true if the batch-atomic-write commit method
      ** should be used.  No rollback journal is created if batch-atomic-write
      ** is enabled.
      */
#ifdef SQLITE_ENABLE_BATCH_ATOMIC_WRITE
      sqlite3_file *fd = pPager->fd;
      int bBatch = zSuper==0    /* An SQLITE_IOCAP_BATCH_ATOMIC commit */
        && (sqlite3OsDeviceCharacteristics(fd) & SQLITE_IOCAP_BATCH_ATOMIC)
        && !pPager->noSync
        && sqlite3JournalIsInMemory(pPager->jfd);
#else
#     define bBatch 0
#endif

#ifdef SQLITE_ENABLE_ATOMIC_WRITE
      /* The following block updates the change-counter. Exactly how it
      ** does this depends on whether or not the atomic-update optimization
      ** was enabled at compile time, and if this transaction meets the
      ** runtime criteria to use the operation:
      **
      **    * The file-system supports the atomic-write property for
      **      blocks of size page-size, and
      **    * This commit is not part of a multi-file transaction, and
      **    * Exactly one page has been modified and store in the journal file.
      **
      ** If the optimization was not enabled at compile time, then the
      ** pager_incr_changecounter() function is called to update the change
      ** counter in 'indirect-mode'. If the optimization is compiled in but
      ** is not applicable to this transaction, call sqlite3JournalCreate()
      ** to make sure the journal file has actually been created, then call
      ** pager_incr_changecounter() to update the change-counter in indirect
      ** mode.
      **
      ** Otherwise, if the optimization is both enabled and applicable,
      ** then call pager_incr_changecounter() to update the change-counter
      ** in 'direct' mode. In this case the journal file will never be
      ** created for this transaction.
      */
      if( bBatch==0 ){
        PgHdr *pPg;
        assert( isOpen(pPager->jfd)
            || pPager->journalMode==PAGER_JOURNALMODE_OFF
            || pPager->journalMode==PAGER_JOURNALMODE_WAL
            );
        if( !zSuper && isOpen(pPager->jfd)
         && pPager->journalOff==jrnlBufferSize(pPager)
         && pPager->dbSize>=pPager->dbOrigSize
         && (!(pPg = sqlite3PcacheDirtyList(pPager->pPCache)) || 0==pPg->pDirty)
        ){
          /* Update the db file change counter via the direct-write method. The
          ** following call will modify the in-memory representation of page 1
          ** to include the updated change counter and then write page 1
          ** directly to the database file. Because of the atomic-write
          ** property of the host file-system, this is safe.
          */
          rc = pager_incr_changecounter(pPager, 1);
        }else{
          rc = sqlite3JournalCreate(pPager->jfd);
          if( rc==SQLITE_OK ){
            rc = pager_incr_changecounter(pPager, 0);
          }
        }
      }
#else  /* SQLITE_ENABLE_ATOMIC_WRITE */
#ifdef SQLITE_ENABLE_BATCH_ATOMIC_WRITE
      if( zSuper ){
        rc = sqlite3JournalCreate(pPager->jfd);
        if( rc!=SQLITE_OK ) goto commit_phase_one_exit;
        assert( bBatch==0 );
      }
#endif
      rc = pager_incr_changecounter(pPager, 0);
#endif /* !SQLITE_ENABLE_ATOMIC_WRITE */
      if( rc!=SQLITE_OK ) goto commit_phase_one_exit;
 
      /* Write the super-journal name into the journal file. If a
      ** super-journal file name has already been written to the journal file,
      ** or if zSuper is NULL (no super-journal), then this call is a no-op.
      */
      rc = writeSuperJournal(pPager, zSuper);
      if( rc!=SQLITE_OK ) goto commit_phase_one_exit;
 
      /* Sync the journal file and write all dirty pages to the database.
      ** If the atomic-update optimization is being used, this sync will not
      ** create the journal file or perform any real IO.
      **
      ** Because the change-counter page was just modified, unless the
      ** atomic-update optimization is used it is almost certain that the
      ** journal requires a sync here. However, in locking_mode=exclusive
      ** on a system under memory pressure it is just possible that this is
      ** not the case. In this case it is likely enough that the redundant
      ** xSync() call will be changed to a no-op by the OS anyhow.
      */
      rc = syncJournal(pPager, 0);
      if( rc!=SQLITE_OK ) goto commit_phase_one_exit;

      pList = sqlite3PcacheDirtyList(pPager->pPCache);
#ifdef SQLITE_ENABLE_BATCH_ATOMIC_WRITE
      if( bBatch ){
        rc = sqlite3OsFileControl(fd, SQLITE_FCNTL_BEGIN_ATOMIC_WRITE, 0);
        if( rc==SQLITE_OK ){
          rc = pager_write_pagelist(pPager, pList);
          if( rc==SQLITE_OK ){
            rc = sqlite3OsFileControl(fd, SQLITE_FCNTL_COMMIT_ATOMIC_WRITE, 0);
          }
          if( rc!=SQLITE_OK ){
            sqlite3OsFileControlHint(fd, SQLITE_FCNTL_ROLLBACK_ATOMIC_WRITE, 0);
          }
        }

        if( (rc&0xFF)==SQLITE_IOERR && rc!=SQLITE_IOERR_NOMEM ){
          rc = sqlite3JournalCreate(pPager->jfd);
          if( rc!=SQLITE_OK ){
            sqlite3OsClose(pPager->jfd);
            goto commit_phase_one_exit;
          }
          bBatch = 0;
        }else{
          sqlite3OsClose(pPager->jfd);
        }
      }
#endif /* SQLITE_ENABLE_BATCH_ATOMIC_WRITE */

      if( bBatch==0 ){
        rc = pager_write_pagelist(pPager, pList);
      }
      if( rc!=SQLITE_OK ){
        assert( rc!=SQLITE_IOERR_BLOCKED );
        goto commit_phase_one_exit;
      }
      sqlite3PcacheCleanAll(pPager->pPCache);

      /* If the file on disk is smaller than the database image, use
      ** pager_truncate to grow the file here. This can happen if the database
      ** image was extended as part of the current transaction and then the
      ** last page in the db image moved to the free-list. In this case the
      ** last page is never written out to disk, leaving the database file
      ** undersized. Fix this now if it is the case.  */
      if( pPager->dbSize>pPager->dbFileSize ){
        Pgno nNew = pPager->dbSize - (pPager->dbSize==PAGER_SJ_PGNO(pPager));
        assert( pPager->eState==PAGER_WRITER_DBMOD );
        rc = pager_truncate(pPager, nNew);
        if( rc!=SQLITE_OK ) goto commit_phase_one_exit;
      }
 
      /* Finally, sync the database file. */
      if( !noSync ){
        rc = sqlite3PagerSync(pPager, zSuper);
      }
      IOTRACE(("DBSYNC %p\n", pPager))
    }
  }

commit_phase_one_exit:
  if( rc==SQLITE_OK && !pagerUseWal(pPager) ){
    pPager->eState = PAGER_WRITER_FINISHED;
  }
  return rc;
}


/*
** When this function is called, the database file has been completely
** updated to reflect the changes made by the current transaction and
** synced to disk. The journal file still exists in the file-system
** though, and if a failure occurs at this point it will eventually
** be used as a hot-journal and the current transaction rolled back.
**
** This function finalizes the journal file, either by deleting,
** truncating or partially zeroing it, so that it cannot be used
** for hot-journal rollback. Once this is done the transaction is
** irrevocably committed.
**
** If an error occurs, an IO error code is returned and the pager
** moves into the error state. Otherwise, SQLITE_OK is returned.
*/
int sqlite3PagerCommitPhaseTwo(Pager *pPager){
  int rc = SQLITE_OK;                  /* Return code */

  /* This routine should not be called if a prior error has occurred.
  ** But if (due to a coding error elsewhere in the system) it does get
  ** called, just return the same error code without doing anything. */
  if( NEVER(pPager->errCode) ) return pPager->errCode;
  pPager->iDataVersion++;

  assert( pPager->eState==PAGER_WRITER_LOCKED
       || pPager->eState==PAGER_WRITER_FINISHED
       || (pagerUseWal(pPager) && pPager->eState==PAGER_WRITER_CACHEMOD)
  );
  assert( assert_pager_state(pPager) );

  /* An optimization. If the database was not actually modified during
  ** this transaction, the pager is running in exclusive-mode and is
  ** using persistent journals, then this function is a no-op.
  **
  ** The start of the journal file currently contains a single journal
  ** header with the nRec field set to 0. If such a journal is used as
  ** a hot-journal during hot-journal rollback, 0 changes will be made
  ** to the database file. So there is no need to zero the journal
  ** header. Since the pager is in exclusive mode, there is no need
  ** to drop any locks either.
  */
  if( pPager->eState==PAGER_WRITER_LOCKED
   && pPager->exclusiveMode
   && pPager->journalMode==PAGER_JOURNALMODE_PERSIST
  ){
    assert( pPager->journalOff==JOURNAL_HDR_SZ(pPager) || !pPager->journalOff );
    pPager->eState = PAGER_READER;
    return SQLITE_OK;
  }

  PAGERTRACE(("COMMIT %d\n", PAGERID(pPager)));
  rc = pager_end_transaction(pPager, pPager->setSuper, 1);
  return pager_error(pPager, rc);
}

/*
** If a write transaction is open, then all changes made within the
** transaction are reverted and the current write-transaction is closed.
** The pager falls back to PAGER_READER state if successful, or PAGER_ERROR
** state if an error occurs.
**
** If the pager is already in PAGER_ERROR state when this function is called,
** it returns Pager.errCode immediately. No work is performed in this case.
**
** Otherwise, in rollback mode, this function performs two functions:
**
**   1) It rolls back the journal file, restoring all database file and
**      in-memory cache pages to the state they were in when the transaction
**      was opened, and
**
**   2) It finalizes the journal file, so that it is not used for hot
**      rollback at any point in the future.
**
** Finalization of the journal file (task 2) is only performed if the
** rollback is successful.
**
** In WAL mode, all cache-entries containing data modified within the
** current transaction are either expelled from the cache or reverted to
** their pre-transaction state by re-reading data from the database or
** WAL files. The WAL transaction is then closed.
*/
int sqlite3PagerRollback(Pager *pPager){
  int rc = SQLITE_OK;                  /* Return code */
  PAGERTRACE(("ROLLBACK %d\n", PAGERID(pPager)));

  /* PagerRollback() is a no-op if called in READER or OPEN state. If
  ** the pager is already in the ERROR state, the rollback is not
  ** attempted here. Instead, the error code is returned to the caller.
  */
  assert( assert_pager_state(pPager) );
  if( pPager->eState==PAGER_ERROR ) return pPager->errCode;
  if( pPager->eState<=PAGER_READER ) return SQLITE_OK;

  if( pagerUseWal(pPager) ){
    int rc2;
    rc = sqlite3PagerSavepoint(pPager, SAVEPOINT_ROLLBACK, -1);
    rc2 = pager_end_transaction(pPager, pPager->setSuper, 0);
    if( rc==SQLITE_OK ) rc = rc2;
  }else if( !isOpen(pPager->jfd) || pPager->eState==PAGER_WRITER_LOCKED ){
    int eState = pPager->eState;
    rc = pager_end_transaction(pPager, 0, 0);
    if( !MEMDB && eState>PAGER_WRITER_LOCKED ){
      /* This can happen using journal_mode=off. Move the pager to the error
      ** state to indicate that the contents of the cache may not be trusted.
      ** Any active readers will get SQLITE_ABORT.
      */
      pPager->errCode = SQLITE_ABORT;
      pPager->eState = PAGER_ERROR;
      setGetterMethod(pPager);
      return rc;
    }
  }else{
    rc = pager_playback(pPager, 0);
  }

  assert( pPager->eState==PAGER_READER || rc!=SQLITE_OK );
  assert( rc==SQLITE_OK || rc==SQLITE_FULL || rc==SQLITE_CORRUPT
          || rc==SQLITE_NOMEM || (rc&0xFF)==SQLITE_IOERR
          || rc==SQLITE_CANTOPEN
  );

  /* If an error occurs during a ROLLBACK, we can no longer trust the pager
  ** cache. So call pager_error() on the way out to make any error persistent.
  */
  return pager_error(pPager, rc);
}

/*
** Return TRUE if the database file is opened read-only.  Return FALSE
** if the database is (in theory) writable.
*/
u8 sqlite3PagerIsreadonly(Pager *pPager){
  return pPager->readOnly;
}

#ifdef SQLITE_DEBUG
/*
** Return the sum of the reference counts for all pages held by pPager.
*/
int sqlite3PagerRefcount(Pager *pPager){
  return sqlite3PcacheRefCount(pPager->pPCache);
}
#endif

/*
** Return the approximate number of bytes of memory currently
** used by the pager and its associated cache.
*/
int sqlite3PagerMemUsed(Pager *pPager){
  int perPageSize = pPager->pageSize + pPager->nExtra
    + (int)(sizeof(PgHdr) + 5*sizeof(void*));
  return perPageSize*sqlite3PcachePagecount(pPager->pPCache)
           + sqlite3MallocSize(pPager)
           + pPager->pageSize;
}

/*
** Return the number of references to the specified page.
*/
int sqlite3PagerPageRefcount(DbPage *pPage){
  return sqlite3PcachePageRefcount(pPage);
}

#ifdef SQLITE_TEST
/*
** This routine is used for testing and analysis only.
*/
int *sqlite3PagerStats(Pager *pPager){
  static int a[11];
  a[0] = sqlite3PcacheRefCount(pPager->pPCache);
  a[1] = sqlite3PcachePagecount(pPager->pPCache);
  a[2] = sqlite3PcacheGetCachesize(pPager->pPCache);
  a[3] = pPager->eState==PAGER_OPEN ? -1 : (int) pPager->dbSize;
  a[4] = pPager->eState;
  a[5] = pPager->errCode;
  a[6] = pPager->aStat[PAGER_STAT_HIT];
  a[7] = pPager->aStat[PAGER_STAT_MISS];
  a[8] = 0;  /* Used to be pPager->nOvfl */
  a[9] = pPager->nRead;
  a[10] = pPager->aStat[PAGER_STAT_WRITE];
  return a;
}
#endif

/*
** Parameter eStat must be one of SQLITE_DBSTATUS_CACHE_HIT, _MISS, _WRITE,
** or _WRITE+1.  The SQLITE_DBSTATUS_CACHE_WRITE+1 case is a translation
** of SQLITE_DBSTATUS_CACHE_SPILL.  The _SPILL case is not contiguous because
** it was added later.
**
** Before returning, *pnVal is incremented by the
** current cache hit or miss count, according to the value of eStat. If the
** reset parameter is non-zero, the cache hit or miss count is zeroed before
** returning.
*/
void sqlite3PagerCacheStat(Pager *pPager, int eStat, int reset, int *pnVal){

  assert( eStat==SQLITE_DBSTATUS_CACHE_HIT
       || eStat==SQLITE_DBSTATUS_CACHE_MISS
       || eStat==SQLITE_DBSTATUS_CACHE_WRITE
       || eStat==SQLITE_DBSTATUS_CACHE_WRITE+1
  );

  assert( SQLITE_DBSTATUS_CACHE_HIT+1==SQLITE_DBSTATUS_CACHE_MISS );
  assert( SQLITE_DBSTATUS_CACHE_HIT+2==SQLITE_DBSTATUS_CACHE_WRITE );
  assert( PAGER_STAT_HIT==0 && PAGER_STAT_MISS==1
           && PAGER_STAT_WRITE==2 && PAGER_STAT_SPILL==3 );

  eStat -= SQLITE_DBSTATUS_CACHE_HIT;
  *pnVal += pPager->aStat[eStat];
  if( reset ){
    pPager->aStat[eStat] = 0;
  }
}

/*
** Return true if this is an in-memory or temp-file backed pager.
*/
int sqlite3PagerIsMemdb(Pager *pPager){
  return pPager->tempFile || pPager->memVfs;
}

/*
** Check that there are at least nSavepoint savepoints open. If there are
** currently less than nSavepoints open, then open one or more savepoints
** to make up the difference. If the number of savepoints is already
** equal to nSavepoint, then this function is a no-op.
**
** If a memory allocation fails, SQLITE_NOMEM is returned. If an error
** occurs while opening the sub-journal file, then an IO error code is
** returned. Otherwise, SQLITE_OK.
*/
static SQLITE_NOINLINE int pagerOpenSavepoint(Pager *pPager, int nSavepoint){
  int rc = SQLITE_OK;                       /* Return code */
  int nCurrent = pPager->nSavepoint;        /* Current number of savepoints */
  int ii;                                   /* Iterator variable */
  PagerSavepoint *aNew;                     /* New Pager.aSavepoint array */

  assert( pPager->eState>=PAGER_WRITER_LOCKED );
  assert( assert_pager_state(pPager) );
  assert( nSavepoint>nCurrent && pPager->useJournal );

  /* Grow the Pager.aSavepoint array using realloc(). Return SQLITE_NOMEM
  ** if the allocation fails. Otherwise, zero the new portion in case a
  ** malloc failure occurs while populating it in the for(...) loop below.
  */
  aNew = (PagerSavepoint *)sqlite3Realloc(
      pPager->aSavepoint, sizeof(PagerSavepoint)*nSavepoint
  );
  if( !aNew ){
    return SQLITE_NOMEM_BKPT;
  }
  memset(&aNew[nCurrent], 0, (nSavepoint-nCurrent) * sizeof(PagerSavepoint));
  pPager->aSavepoint = aNew;

  /* Populate the PagerSavepoint structures just allocated. */
  for(ii=nCurrent; ii<nSavepoint; ii++){
    aNew[ii].nOrig = pPager->dbSize;
    if( isOpen(pPager->jfd) && pPager->journalOff>0 ){
      aNew[ii].iOffset = pPager->journalOff;
    }else{
      aNew[ii].iOffset = JOURNAL_HDR_SZ(pPager);
    }
    aNew[ii].iSubRec = pPager->nSubRec;
    aNew[ii].pInSavepoint = sqlite3BitvecCreate(pPager->dbSize);
    aNew[ii].bTruncateOnRelease = 1;
    if( !aNew[ii].pInSavepoint ){
      return SQLITE_NOMEM_BKPT;
    }
    if( pagerUseWal(pPager) ){
      sqlite3WalSavepoint(pPager->pWal, aNew[ii].aWalData);
    }
    pPager->nSavepoint = ii+1;
  }
  assert( pPager->nSavepoint==nSavepoint );
  assertTruncateConstraint(pPager);
  return rc;
}
int sqlite3PagerOpenSavepoint(Pager *pPager, int nSavepoint){
  assert( pPager->eState>=PAGER_WRITER_LOCKED );
  assert( assert_pager_state(pPager) );

  if( nSavepoint>pPager->nSavepoint && pPager->useJournal ){
    return pagerOpenSavepoint(pPager, nSavepoint);
  }else{
    return SQLITE_OK;
  }
}


/*
** This function is called to rollback or release (commit) a savepoint.
** The savepoint to release or rollback need not be the most recently
** created savepoint.
**
** Parameter op is always either SAVEPOINT_ROLLBACK or SAVEPOINT_RELEASE.
** If it is SAVEPOINT_RELEASE, then release and destroy the savepoint with
** index iSavepoint. If it is SAVEPOINT_ROLLBACK, then rollback all changes
** that have occurred since the specified savepoint was created.
**
** The savepoint to rollback or release is identified by parameter
** iSavepoint. A value of 0 means to operate on the outermost savepoint
** (the first created). A value of (Pager.nSavepoint-1) means operate
** on the most recently created savepoint. If iSavepoint is greater than
** (Pager.nSavepoint-1), then this function is a no-op.
**
** If a negative value is passed to this function, then the current
** transaction is rolled back. This is different to calling
** sqlite3PagerRollback() because this function does not terminate
** the transaction or unlock the database, it just restores the
** contents of the database to its original state.
**
** In any case, all savepoints with an index greater than iSavepoint
** are destroyed. If this is a release operation (op==SAVEPOINT_RELEASE),
** then savepoint iSavepoint is also destroyed.
**
** This function may return SQLITE_NOMEM if a memory allocation fails,
** or an IO error code if an IO error occurs while rolling back a
** savepoint. If no errors occur, SQLITE_OK is returned.
*/
int sqlite3PagerSavepoint(Pager *pPager, int op, int iSavepoint){
  int rc = pPager->errCode;
 
#ifdef SQLITE_ENABLE_ZIPVFS
  if( op==SAVEPOINT_RELEASE ) rc = SQLITE_OK;
#endif

  assert( op==SAVEPOINT_RELEASE || op==SAVEPOINT_ROLLBACK );
  assert( iSavepoint>=0 || op==SAVEPOINT_ROLLBACK );

  if( rc==SQLITE_OK && iSavepoint<pPager->nSavepoint ){
    int ii;            /* Iterator variable */
    int nNew;          /* Number of remaining savepoints after this op. */

    /* Figure out how many savepoints will still be active after this
    ** operation. Store this value in nNew. Then free resources associated
    ** with any savepoints that are destroyed by this operation.
    */
    nNew = iSavepoint + (( op==SAVEPOINT_RELEASE ) ? 0 : 1);
    for(ii=nNew; ii<pPager->nSavepoint; ii++){
      sqlite3BitvecDestroy(pPager->aSavepoint[ii].pInSavepoint);
    }
    pPager->nSavepoint = nNew;

    /* Truncate the sub-journal so that it only includes the parts
    ** that are still in use. */
    if( op==SAVEPOINT_RELEASE ){
      PagerSavepoint *pRel = &pPager->aSavepoint[nNew];
      if( pRel->bTruncateOnRelease && isOpen(pPager->sjfd) ){
        /* Only truncate if it is an in-memory sub-journal. */
        if( sqlite3JournalIsInMemory(pPager->sjfd) ){
          i64 sz = (pPager->pageSize+4)*(i64)pRel->iSubRec;
          rc = sqlite3OsTruncate(pPager->sjfd, sz);
          assert( rc==SQLITE_OK );
        }
        pPager->nSubRec = pRel->iSubRec;
      }
    }
    /* Else this is a rollback operation, playback the specified savepoint.
    ** If this is a temp-file, it is possible that the journal file has
    ** not yet been opened. In this case there have been no changes to
    ** the database file, so the playback operation can be skipped.
    */
    else if( pagerUseWal(pPager) || isOpen(pPager->jfd) ){
      PagerSavepoint *pSavepoint = (nNew==0)?0:&pPager->aSavepoint[nNew-1];
      rc = pagerPlaybackSavepoint(pPager, pSavepoint);
      assert(rc!=SQLITE_DONE);
    }
   
#ifdef SQLITE_ENABLE_ZIPVFS
    /* If the cache has been modified but the savepoint cannot be rolled
    ** back journal_mode=off, put the pager in the error state. This way,
    ** if the VFS used by this pager includes ZipVFS, the entire transaction
    ** can be rolled back at the ZipVFS level.  */
    else if(
        pPager->journalMode==PAGER_JOURNALMODE_OFF
     && pPager->eState>=PAGER_WRITER_CACHEMOD
    ){
      pPager->errCode = SQLITE_ABORT;
      pPager->eState = PAGER_ERROR;
      setGetterMethod(pPager);
    }
#endif
  }

  return rc;
}

/*
** Return the full pathname of the database file.
**
** Except, if the pager is in-memory only, then return an empty string if
** nullIfMemDb is true.  This routine is called with nullIfMemDb==1 when
** used to report the filename to the user, for compatibility with legacy
** behavior.  But when the Btree needs to know the filename for matching to
** shared cache, it uses nullIfMemDb==0 so that in-memory databases can
** participate in shared-cache.
**
** The return value to this routine is always safe to use with
** sqlite3_uri_parameter() and sqlite3_filename_database() and friends.
*/
const char *sqlite3PagerFilename(const Pager *pPager, int nullIfMemDb){
  static const char zFake[8] = { 0, 0, 0, 0, 0, 0, 0, 0 };
  if( nullIfMemDb && (pPager->memDb || sqlite3IsMemdb(pPager->pVfs)) ){
    return &zFake[4];
  }else{
    return pPager->zFilename;
  }
}

/*
** Return the VFS structure for the pager.
*/
sqlite3_vfs *sqlite3PagerVfs(Pager *pPager){
  return pPager->pVfs;
}

/*
** Return the file handle for the database file associated
** with the pager.  This might return NULL if the file has
** not yet been opened.
*/
sqlite3_file *sqlite3PagerFile(Pager *pPager){
  return pPager->fd;
}

/*
** Return the file handle for the journal file (if it exists).
** This will be either the rollback journal or the WAL file.
*/
sqlite3_file *sqlite3PagerJrnlFile(Pager *pPager){
#if SQLITE_OMIT_WAL
  return pPager->jfd;
#else
  return pPager->pWal ? sqlite3WalFile(pPager->pWal) : pPager->jfd;
#endif
}

/*
** Return the full pathname of the journal file.
*/
const char *sqlite3PagerJournalname(Pager *pPager){
  return pPager->zJournal;
}

/* BEGIN SQLCIPHER */
#ifdef SQLITE_HAS_CODEC
/*
** Set or retrieve the codec for this pager
*/
void sqlcipherPagerSetCodec(
  Pager *pPager,
  void *(*xCodec)(void*,void*,Pgno,int),
  void (*xCodecSizeChng)(void*,int,int),
  void (*xCodecFree)(void*),
  void *pCodec
){
  if( pPager->xCodecFree ){
    pPager->xCodecFree(pPager->pCodec);
  }else{
    pager_reset(pPager);
  }
  pPager->xCodec = pPager->memDb ? 0 : xCodec;
  pPager->xCodecSizeChng = xCodecSizeChng;
  pPager->xCodecFree = xCodecFree;
  pPager->pCodec = pCodec;
  setGetterMethod(pPager);
  pagerReportSize(pPager);
}
void *sqlcipherPagerGetCodec(Pager *pPager){
  return pPager->pCodec;
}

/*
** This function is called by the wal module when writing page content
** into the log file.
**
** This function returns a pointer to a buffer containing the encrypted
** page content. If a malloc fails, this function may return NULL.
*/
void *sqlcipherPagerCodec(PgHdr *pPg){
  void *aData = 0;
  CODEC2(pPg->pPager, pPg->pData, pPg->pgno, 6, return 0, aData);
  return aData;
}
#endif /* SQLITE_HAS_CODEC */
/* END SQLCIPHER */

#ifndef SQLITE_OMIT_AUTOVACUUM
/*
** Move the page pPg to location pgno in the file.
**
** There must be no references to the page previously located at
** pgno (which we call pPgOld) though that page is allowed to be
** in cache.  If the page previously located at pgno is not already
** in the rollback journal, it is not put there by by this routine.
**
** References to the page pPg remain valid. Updating any
** meta-data associated with pPg (i.e. data stored in the nExtra bytes
** allocated along with the page) is the responsibility of the caller.
**
** A transaction must be active when this routine is called. It used to be
** required that a statement transaction was not active, but this restriction
** has been removed (CREATE INDEX needs to move a page when a statement
** transaction is active).
**
** If the fourth argument, isCommit, is non-zero, then this page is being
** moved as part of a database reorganization just before the transaction
** is being committed. In this case, it is guaranteed that the database page
** pPg refers to will not be written to again within this transaction.
**
** This function may return SQLITE_NOMEM or an IO error code if an error
** occurs. Otherwise, it returns SQLITE_OK.
*/
int sqlite3PagerMovepage(Pager *pPager, DbPage *pPg, Pgno pgno, int isCommit){
  PgHdr *pPgOld;               /* The page being overwritten. */
  Pgno needSyncPgno = 0;       /* Old value of pPg->pgno, if sync is required */
  int rc;                      /* Return code */
  Pgno origPgno;               /* The original page number */

  assert( pPg->nRef>0 );
  assert( pPager->eState==PAGER_WRITER_CACHEMOD
       || pPager->eState==PAGER_WRITER_DBMOD
  );
  assert( assert_pager_state(pPager) );

  /* In order to be able to rollback, an in-memory database must journal
  ** the page we are moving from.
  */
  assert( pPager->tempFile || !MEMDB );
  if( pPager->tempFile ){
    rc = sqlite3PagerWrite(pPg);
    if( rc ) return rc;
  }

  /* If the page being moved is dirty and has not been saved by the latest
  ** savepoint, then save the current contents of the page into the
  ** sub-journal now. This is required to handle the following scenario:
  **
  **   BEGIN;
  **     <journal page X, then modify it in memory>
  **     SAVEPOINT one;
  **       <Move page X to location Y>
  **     ROLLBACK TO one;
  **
  ** If page X were not written to the sub-journal here, it would not
  ** be possible to restore its contents when the "ROLLBACK TO one"
  ** statement were is processed.
  **
  ** subjournalPage() may need to allocate space to store pPg->pgno into
  ** one or more savepoint bitvecs. This is the reason this function
  ** may return SQLITE_NOMEM.
  */
  if( (pPg->flags & PGHDR_DIRTY)!=0
   && SQLITE_OK!=(rc = subjournalPageIfRequired(pPg))
  ){
    return rc;
  }

  PAGERTRACE(("MOVE %d page %d (needSync=%d) moves to %d\n",
      PAGERID(pPager), pPg->pgno, (pPg->flags&PGHDR_NEED_SYNC)?1:0, pgno));
  IOTRACE(("MOVE %p %d %d\n", pPager, pPg->pgno, pgno))

  /* If the journal needs to be sync()ed before page pPg->pgno can
  ** be written to, store pPg->pgno in local variable needSyncPgno.
  **
  ** If the isCommit flag is set, there is no need to remember that
  ** the journal needs to be sync()ed before database page pPg->pgno
  ** can be written to. The caller has already promised not to write to it.
  */
  if( (pPg->flags&PGHDR_NEED_SYNC) && !isCommit ){
    needSyncPgno = pPg->pgno;
    assert( pPager->journalMode==PAGER_JOURNALMODE_OFF ||
            pageInJournal(pPager, pPg) || pPg->pgno>pPager->dbOrigSize );
    assert( pPg->flags&PGHDR_DIRTY );
  }

  /* If the cache contains a page with page-number pgno, remove it
  ** from its hash chain. Also, if the PGHDR_NEED_SYNC flag was set for
  ** page pgno before the 'move' operation, it needs to be retained
  ** for the page moved there.
  */
  pPg->flags &= ~PGHDR_NEED_SYNC;
  pPgOld = sqlite3PagerLookup(pPager, pgno);
  assert( !pPgOld || pPgOld->nRef==1 || CORRUPT_DB );
  if( pPgOld ){
    if( NEVER(pPgOld->nRef>1) ){
      sqlite3PagerUnrefNotNull(pPgOld);
      return SQLITE_CORRUPT_BKPT;
    }
    pPg->flags |= (pPgOld->flags&PGHDR_NEED_SYNC);
    if( pPager->tempFile ){
      /* Do not discard pages from an in-memory database since we might
      ** need to rollback later.  Just move the page out of the way. */
      sqlite3PcacheMove(pPgOld, pPager->dbSize+1);
    }else{
      sqlite3PcacheDrop(pPgOld);
    }
  }

  origPgno = pPg->pgno;
  sqlite3PcacheMove(pPg, pgno);
  sqlite3PcacheMakeDirty(pPg);

  /* For an in-memory database, make sure the original page continues
  ** to exist, in case the transaction needs to roll back.  Use pPgOld
  ** as the original page since it has already been allocated.
  */
  if( pPager->tempFile && pPgOld ){
    sqlite3PcacheMove(pPgOld, origPgno);
    sqlite3PagerUnrefNotNull(pPgOld);
  }

  if( needSyncPgno ){
    /* If needSyncPgno is non-zero, then the journal file needs to be
    ** sync()ed before any data is written to database file page needSyncPgno.
    ** Currently, no such page exists in the page-cache and the
    ** "is journaled" bitvec flag has been set. This needs to be remedied by
    ** loading the page into the pager-cache and setting the PGHDR_NEED_SYNC
    ** flag.
    **
    ** If the attempt to load the page into the page-cache fails, (due
    ** to a malloc() or IO failure), clear the bit in the pInJournal[]
    ** array. Otherwise, if the page is loaded and written again in
    ** this transaction, it may be written to the database file before
    ** it is synced into the journal file. This way, it may end up in
    ** the journal file twice, but that is not a problem.
    */
    PgHdr *pPgHdr;
    rc = sqlite3PagerGet(pPager, needSyncPgno, &pPgHdr, 0);
    if( rc!=SQLITE_OK ){
      if( needSyncPgno<=pPager->dbOrigSize ){
        assert( pPager->pTmpSpace!=0 );
        sqlite3BitvecClear(pPager->pInJournal, needSyncPgno, pPager->pTmpSpace);
      }
      return rc;
    }
    pPgHdr->flags |= PGHDR_NEED_SYNC;
    sqlite3PcacheMakeDirty(pPgHdr);
    sqlite3PagerUnrefNotNull(pPgHdr);
  }

  return SQLITE_OK;
}
#endif

/*
** The page handle passed as the first argument refers to a dirty page
** with a page number other than iNew. This function changes the page's
** page number to iNew and sets the value of the PgHdr.flags field to
** the value passed as the third parameter.
*/
void sqlite3PagerRekey(DbPage *pPg, Pgno iNew, u16 flags){
  assert( pPg->pgno!=iNew );
  pPg->flags = flags;
  sqlite3PcacheMove(pPg, iNew);
}

/*
** Return a pointer to the data for the specified page.
*/
void *sqlite3PagerGetData(DbPage *pPg){
  assert( pPg->nRef>0 || pPg->pPager->memDb );
  return pPg->pData;
}

/*
** Return a pointer to the Pager.nExtra bytes of "extra" space
** allocated along with the specified page.
*/
void *sqlite3PagerGetExtra(DbPage *pPg){
  return pPg->pExtra;
}

/*
** Get/set the locking-mode for this pager. Parameter eMode must be one
** of PAGER_LOCKINGMODE_QUERY, PAGER_LOCKINGMODE_NORMAL or
** PAGER_LOCKINGMODE_EXCLUSIVE. If the parameter is not _QUERY, then
** the locking-mode is set to the value specified.
**
** The returned value is either PAGER_LOCKINGMODE_NORMAL or
** PAGER_LOCKINGMODE_EXCLUSIVE, indicating the current (possibly updated)
** locking-mode.
*/
int sqlite3PagerLockingMode(Pager *pPager, int eMode){
  assert( eMode==PAGER_LOCKINGMODE_QUERY
            || eMode==PAGER_LOCKINGMODE_NORMAL
            || eMode==PAGER_LOCKINGMODE_EXCLUSIVE );
  assert( PAGER_LOCKINGMODE_QUERY<0 );
  assert( PAGER_LOCKINGMODE_NORMAL>=0 && PAGER_LOCKINGMODE_EXCLUSIVE>=0 );
  assert( pPager->exclusiveMode || 0==sqlite3WalHeapMemory(pPager->pWal) );
  if( eMode>=0 && !pPager->tempFile && !sqlite3WalHeapMemory(pPager->pWal) ){
    pPager->exclusiveMode = (u8)eMode;
  }
  return (int)pPager->exclusiveMode;
}

/*
** Set the journal-mode for this pager. Parameter eMode must be one of:
**
**    PAGER_JOURNALMODE_DELETE
**    PAGER_JOURNALMODE_TRUNCATE
**    PAGER_JOURNALMODE_PERSIST
**    PAGER_JOURNALMODE_OFF
**    PAGER_JOURNALMODE_MEMORY
**    PAGER_JOURNALMODE_WAL
**
** The journalmode is set to the value specified if the change is allowed.
** The change may be disallowed for the following reasons:
**
**   *  An in-memory database can only have its journal_mode set to _OFF
**      or _MEMORY.
**
**   *  Temporary databases cannot have _WAL journalmode.
**
** The returned indicate the current (possibly updated) journal-mode.
*/
int sqlite3PagerSetJournalMode(Pager *pPager, int eMode){
  u8 eOld = pPager->journalMode;    /* Prior journalmode */

  /* The eMode parameter is always valid */
  assert(      eMode==PAGER_JOURNALMODE_DELETE    /* 0 */
            || eMode==PAGER_JOURNALMODE_PERSIST   /* 1 */
            || eMode==PAGER_JOURNALMODE_OFF       /* 2 */
            || eMode==PAGER_JOURNALMODE_TRUNCATE  /* 3 */
            || eMode==PAGER_JOURNALMODE_MEMORY    /* 4 */
            || eMode==PAGER_JOURNALMODE_WAL       /* 5 */ );

  /* This routine is only called from the OP_JournalMode opcode, and
  ** the logic there will never allow a temporary file to be changed
  ** to WAL mode.
  */
  assert( pPager->tempFile==0 || eMode!=PAGER_JOURNALMODE_WAL );

  /* Do allow the journalmode of an in-memory database to be set to
  ** anything other than MEMORY or OFF
  */
  if( MEMDB ){
    assert( eOld==PAGER_JOURNALMODE_MEMORY || eOld==PAGER_JOURNALMODE_OFF );
    if( eMode!=PAGER_JOURNALMODE_MEMORY && eMode!=PAGER_JOURNALMODE_OFF ){
      eMode = eOld;
    }
  }

  if( eMode!=eOld ){

    /* Change the journal mode. */
    assert( pPager->eState!=PAGER_ERROR );
    pPager->journalMode = (u8)eMode;

    /* When transitioning from TRUNCATE or PERSIST to any other journal
    ** mode except WAL, unless the pager is in locking_mode=exclusive mode,
    ** delete the journal file.
    */
    assert( (PAGER_JOURNALMODE_TRUNCATE & 5)==1 );
    assert( (PAGER_JOURNALMODE_PERSIST & 5)==1 );
    assert( (PAGER_JOURNALMODE_DELETE & 5)==0 );
    assert( (PAGER_JOURNALMODE_MEMORY & 5)==4 );
    assert( (PAGER_JOURNALMODE_OFF & 5)==0 );
    assert( (PAGER_JOURNALMODE_WAL & 5)==5 );

    assert( isOpen(pPager->fd) || pPager->exclusiveMode );
    if( !pPager->exclusiveMode && (eOld & 5)==1 && (eMode & 1)==0 ){
      /* In this case we would like to delete the journal file. If it is
      ** not possible, then that is not a problem. Deleting the journal file
      ** here is an optimization only.
      **
      ** Before deleting the journal file, obtain a RESERVED lock on the
      ** database file. This ensures that the journal file is not deleted
      ** while it is in use by some other client.
      */
      sqlite3OsClose(pPager->jfd);
      if( pPager->eLock>=RESERVED_LOCK ){
        sqlite3OsDelete(pPager->pVfs, pPager->zJournal, 0);
      }else{
        int rc = SQLITE_OK;
        int state = pPager->eState;
        assert( state==PAGER_OPEN || state==PAGER_READER );
        if( state==PAGER_OPEN ){
          rc = sqlite3PagerSharedLock(pPager);
        }
        if( pPager->eState==PAGER_READER ){
          assert( rc==SQLITE_OK );
          rc = pagerLockDb(pPager, RESERVED_LOCK);
        }
        if( rc==SQLITE_OK ){
          sqlite3OsDelete(pPager->pVfs, pPager->zJournal, 0);
        }
        if( rc==SQLITE_OK && state==PAGER_READER ){
          pagerUnlockDb(pPager, SHARED_LOCK);
        }else if( state==PAGER_OPEN ){
          pager_unlock(pPager);
        }
        assert( state==pPager->eState );
      }
    }else if( eMode==PAGER_JOURNALMODE_OFF ){
      sqlite3OsClose(pPager->jfd);
    }
  }

  /* Return the new journal mode */
  return (int)pPager->journalMode;
}

/*
** Return the current journal mode.
*/
int sqlite3PagerGetJournalMode(Pager *pPager){
  return (int)pPager->journalMode;
}

/*
** Return TRUE if the pager is in a state where it is OK to change the
** journalmode.  Journalmode changes can only happen when the database
** is unmodified.
*/
int sqlite3PagerOkToChangeJournalMode(Pager *pPager){
  assert( assert_pager_state(pPager) );
  if( pPager->eState>=PAGER_WRITER_CACHEMOD ) return 0;
  if( NEVER(isOpen(pPager->jfd) && pPager->journalOff>0) ) return 0;
  return 1;
}

/*
** Get/set the size-limit used for persistent journal files.
**
** Setting the size limit to -1 means no limit is enforced.
** An attempt to set a limit smaller than -1 is a no-op.
*/
i64 sqlite3PagerJournalSizeLimit(Pager *pPager, i64 iLimit){
  if( iLimit>=-1 ){
    pPager->journalSizeLimit = iLimit;
    sqlite3WalLimit(pPager->pWal, iLimit);
  }
  return pPager->journalSizeLimit;
}

/*
** Return a pointer to the pPager->pBackup variable. The backup module
** in backup.c maintains the content of this variable. This module
** uses it opaquely as an argument to sqlite3BackupRestart() and
** sqlite3BackupUpdate() only.
*/
sqlite3_backup **sqlite3PagerBackupPtr(Pager *pPager){
  return &pPager->pBackup;
}

#ifndef SQLITE_OMIT_VACUUM
/*
** Unless this is an in-memory or temporary database, clear the pager cache.
*/
void sqlite3PagerClearCache(Pager *pPager){
  assert( MEMDB==0 || pPager->tempFile );
  if( pPager->tempFile==0 ) pager_reset(pPager);
}
#endif


#ifndef SQLITE_OMIT_WAL
/*
** This function is called when the user invokes "PRAGMA wal_checkpoint",
** "PRAGMA wal_blocking_checkpoint" or calls the sqlite3_wal_checkpoint()
** or wal_blocking_checkpoint() API functions.
**
** Parameter eMode is one of SQLITE_CHECKPOINT_PASSIVE, FULL or RESTART.
*/
int sqlite3PagerCheckpoint(
  Pager *pPager,                  /* Checkpoint on this pager */
  sqlite3 *db,                    /* Db handle used to check for interrupts */
  int eMode,                      /* Type of checkpoint */
  int *pnLog,                     /* OUT: Final number of frames in log */
  int *pnCkpt                     /* OUT: Final number of checkpointed frames */
){
  int rc = SQLITE_OK;
  if( pPager->pWal==0 && pPager->journalMode==PAGER_JOURNALMODE_WAL ){
    /* This only happens when a database file is zero bytes in size opened and
    ** then "PRAGMA journal_mode=WAL" is run and then sqlite3_wal_checkpoint()
    ** is invoked without any intervening transactions.  We need to start
    ** a transaction to initialize pWal.  The PRAGMA table_list statement is
    ** used for this since it starts transactions on every database file,
    ** including all ATTACHed databases.  This seems expensive for a single
    ** sqlite3_wal_checkpoint() call, but it happens very rarely.
    ** https://sqlite.org/forum/forumpost/fd0f19d229156939
    */
    sqlite3_exec(db, "PRAGMA table_list",0,0,0);
  }
  if( pPager->pWal ){
    rc = sqlite3WalCheckpoint(pPager->pWal, db, eMode,
        (eMode==SQLITE_CHECKPOINT_PASSIVE ? 0 : pPager->xBusyHandler),
        pPager->pBusyHandlerArg,
        pPager->walSyncFlags, pPager->pageSize, (u8 *)pPager->pTmpSpace,
        pnLog, pnCkpt
    );
  }
  return rc;
}

int sqlite3PagerWalCallback(Pager *pPager){
  return sqlite3WalCallback(pPager->pWal);
}

/*
** Return true if the underlying VFS for the given pager supports the
** primitives necessary for write-ahead logging.
*/
int sqlite3PagerWalSupported(Pager *pPager){
  const sqlite3_io_methods *pMethods = pPager->fd->pMethods;
  if( pPager->noLock ) return 0;
  return pPager->exclusiveMode || (pMethods->iVersion>=2 && pMethods->xShmMap);
}

/*
** Attempt to take an exclusive lock on the database file. If a PENDING lock
** is obtained instead, immediately release it.
*/
static int pagerExclusiveLock(Pager *pPager){
  int rc;                         /* Return code */
  u8 eOrigLock;                   /* Original lock */

  assert( pPager->eLock>=SHARED_LOCK );
  eOrigLock = pPager->eLock;
  rc = pagerLockDb(pPager, EXCLUSIVE_LOCK);
  if( rc!=SQLITE_OK ){
    /* If the attempt to grab the exclusive lock failed, release the
    ** pending lock that may have been obtained instead.  */
    pagerUnlockDb(pPager, eOrigLock);
  }

  return rc;
}

/*
** Call sqlite3WalOpen() to open the WAL handle. If the pager is in
** exclusive-locking mode when this function is called, take an EXCLUSIVE
** lock on the database file and use heap-memory to store the wal-index
** in. Otherwise, use the normal shared-memory.
*/
static int pagerOpenWal(Pager *pPager){
  int rc = SQLITE_OK;

  assert( pPager->pWal==0 && pPager->tempFile==0 );
  assert( pPager->eLock==SHARED_LOCK || pPager->eLock==EXCLUSIVE_LOCK );

  /* If the pager is already in exclusive-mode, the WAL module will use
  ** heap-memory for the wal-index instead of the VFS shared-memory
  ** implementation. Take the exclusive lock now, before opening the WAL
  ** file, to make sure this is safe.
  */
  if( pPager->exclusiveMode ){
    rc = pagerExclusiveLock(pPager);
  }

  /* Open the connection to the log file. If this operation fails,
  ** (e.g. due to malloc() failure), return an error code.
  */
  if( rc==SQLITE_OK ){
    rc = sqlite3WalOpen(pPager->pVfs,
        pPager->fd, pPager->zWal, pPager->exclusiveMode,
        pPager->journalSizeLimit, &pPager->pWal
    );
  }
  pagerFixMaplimit(pPager);

  return rc;
}


/*
** The caller must be holding a SHARED lock on the database file to call
** this function.
**
** If the pager passed as the first argument is open on a real database
** file (not a temp file or an in-memory database), and the WAL file
** is not already open, make an attempt to open it now. If successful,
** return SQLITE_OK. If an error occurs or the VFS used by the pager does
** not support the xShmXXX() methods, return an error code. *pbOpen is
** not modified in either case.
**
** If the pager is open on a temp-file (or in-memory database), or if
** the WAL file is already open, set *pbOpen to 1 and return SQLITE_OK
** without doing anything.
*/
int sqlite3PagerOpenWal(
  Pager *pPager,                  /* Pager object */
  int *pbOpen                     /* OUT: Set to true if call is a no-op */
){
  int rc = SQLITE_OK;             /* Return code */

  assert( assert_pager_state(pPager) );
  assert( pPager->eState==PAGER_OPEN   || pbOpen );
  assert( pPager->eState==PAGER_READER || !pbOpen );
  assert( pbOpen==0 || *pbOpen==0 );
  assert( pbOpen!=0 || (!pPager->tempFile && !pPager->pWal) );

  if( !pPager->tempFile && !pPager->pWal ){
    if( !sqlite3PagerWalSupported(pPager) ) return SQLITE_CANTOPEN;

    /* Close any rollback journal previously open */
    sqlite3OsClose(pPager->jfd);

    rc = pagerOpenWal(pPager);
    if( rc==SQLITE_OK ){
      pPager->journalMode = PAGER_JOURNALMODE_WAL;
      pPager->eState = PAGER_OPEN;
    }
  }else{
    *pbOpen = 1;
  }

  return rc;
}

/*
** This function is called to close the connection to the log file prior
** to switching from WAL to rollback mode.
**
** Before closing the log file, this function attempts to take an
** EXCLUSIVE lock on the database file. If this cannot be obtained, an
** error (SQLITE_BUSY) is returned and the log connection is not closed.
** If successful, the EXCLUSIVE lock is not released before returning.
*/
int sqlite3PagerCloseWal(Pager *pPager, sqlite3 *db){
  int rc = SQLITE_OK;

  assert( pPager->journalMode==PAGER_JOURNALMODE_WAL );

  /* If the log file is not already open, but does exist in the file-system,
  ** it may need to be checkpointed before the connection can switch to
  ** rollback mode. Open it now so this can happen.
  */
  if( !pPager->pWal ){
    int logexists = 0;
    rc = pagerLockDb(pPager, SHARED_LOCK);
    if( rc==SQLITE_OK ){
      rc = sqlite3OsAccess(
          pPager->pVfs, pPager->zWal, SQLITE_ACCESS_EXISTS, &logexists
      );
    }
    if( rc==SQLITE_OK && logexists ){
      rc = pagerOpenWal(pPager);
    }
  }
   
  /* Checkpoint and close the log. Because an EXCLUSIVE lock is held on
  ** the database file, the log and log-summary files will be deleted.
  */
  if( rc==SQLITE_OK && pPager->pWal ){
    rc = pagerExclusiveLock(pPager);
    if( rc==SQLITE_OK ){
      rc = sqlite3WalClose(pPager->pWal, db, pPager->walSyncFlags,
                           pPager->pageSize, (u8*)pPager->pTmpSpace);
      pPager->pWal = 0;
      pagerFixMaplimit(pPager);
      if( rc && !pPager->exclusiveMode ) pagerUnlockDb(pPager, SHARED_LOCK);
    }
  }
  return rc;
}

#ifdef SQLITE_ENABLE_SETLK_TIMEOUT
/*
** If pager pPager is a wal-mode database not in exclusive locking mode,
** invoke the sqlite3WalWriteLock() function on the associated Wal object
** with the same db and bLock parameters as were passed to this function.
** Return an SQLite error code if an error occurs, or SQLITE_OK otherwise.
*/
int sqlite3PagerWalWriteLock(Pager *pPager, int bLock){
  int rc = SQLITE_OK;
  if( pagerUseWal(pPager) && pPager->exclusiveMode==0 ){
    rc = sqlite3WalWriteLock(pPager->pWal, bLock);
  }
  return rc;
}

/*
** Set the database handle used by the wal layer to determine if
** blocking locks are required.
*/
void sqlite3PagerWalDb(Pager *pPager, sqlite3 *db){
  if( pagerUseWal(pPager) ){
    sqlite3WalDb(pPager->pWal, db);
  }
}
#endif

#ifdef SQLITE_ENABLE_SNAPSHOT
/*
** If this is a WAL database, obtain a snapshot handle for the snapshot
** currently open. Otherwise, return an error.
*/
int sqlite3PagerSnapshotGet(Pager *pPager, sqlite3_snapshot **ppSnapshot){
  int rc = SQLITE_ERROR;
  if( pPager->pWal ){
    rc = sqlite3WalSnapshotGet(pPager->pWal, ppSnapshot);
  }
  return rc;
}

/*
** If this is a WAL database, store a pointer to pSnapshot. Next time a
** read transaction is opened, attempt to read from the snapshot it
** identifies. If this is not a WAL database, return an error.
*/
int sqlite3PagerSnapshotOpen(
  Pager *pPager,
  sqlite3_snapshot *pSnapshot
){
  int rc = SQLITE_OK;
  if( pPager->pWal ){
    sqlite3WalSnapshotOpen(pPager->pWal, pSnapshot);
  }else{
    rc = SQLITE_ERROR;
  }
  return rc;
}

/*
** If this is a WAL database, call sqlite3WalSnapshotRecover(). If this
** is not a WAL database, return an error.
*/
int sqlite3PagerSnapshotRecover(Pager *pPager){
  int rc;
  if( pPager->pWal ){
    rc = sqlite3WalSnapshotRecover(pPager->pWal);
  }else{
    rc = SQLITE_ERROR;
  }
  return rc;
}

/*
** The caller currently has a read transaction open on the database.
** If this is not a WAL database, SQLITE_ERROR is returned. Otherwise,
** this function takes a SHARED lock on the CHECKPOINTER slot and then
** checks if the snapshot passed as the second argument is still
** available. If so, SQLITE_OK is returned.
**
** If the snapshot is not available, SQLITE_ERROR is returned. Or, if
** the CHECKPOINTER lock cannot be obtained, SQLITE_BUSY. If any error
** occurs (any value other than SQLITE_OK is returned), the CHECKPOINTER
** lock is released before returning.
*/
int sqlite3PagerSnapshotCheck(Pager *pPager, sqlite3_snapshot *pSnapshot){
  int rc;
  if( pPager->pWal ){
    rc = sqlite3WalSnapshotCheck(pPager->pWal, pSnapshot);
  }else{
    rc = SQLITE_ERROR;
  }
  return rc;
}

/*
** Release a lock obtained by an earlier successful call to
** sqlite3PagerSnapshotCheck().
*/
void sqlite3PagerSnapshotUnlock(Pager *pPager){
  assert( pPager->pWal );
  sqlite3WalSnapshotUnlock(pPager->pWal);
}

#endif /* SQLITE_ENABLE_SNAPSHOT */
#endif /* !SQLITE_OMIT_WAL */

#ifdef SQLITE_ENABLE_ZIPVFS
/*
** A read-lock must be held on the pager when this function is called. If
** the pager is in WAL mode and the WAL file currently contains one or more
** frames, return the size in bytes of the page images stored within the
** WAL frames. Otherwise, if this is not a WAL database or the WAL file
** is empty, return 0.
*/
int sqlite3PagerWalFramesize(Pager *pPager){
  assert( pPager->eState>=PAGER_READER );
  return sqlite3WalFramesize(pPager->pWal);
}
#endif

<<<<<<< HEAD
#endif /* SQLITE_OMIT_DISKIO */

/* BEGIN SQLCIPHER */
#ifdef SQLITE_HAS_CODEC

int sqlite3pager_is_sj_pgno(Pager *pPager, Pgno pgno) {
  return (PAGER_SJ_PGNO(pPager) == pgno) ? 1 : 0;
}

void sqlite3pager_error(Pager *pPager, int error) {
  pPager->errCode = error;
  pPager->eState = PAGER_ERROR;
  setGetterMethod(pPager);
}

void sqlite3pager_reset(Pager *pPager){
  pager_reset(pPager);
}

#endif
/* END SQLCIPHER */
=======
#ifdef SQLITE_USE_SEH
int sqlite3PagerWalSystemErrno(Pager *pPager){
  return sqlite3WalSystemErrno(pPager->pWal);
}
#endif

#endif /* SQLITE_OMIT_DISKIO */
>>>>>>> c9d47f93
<|MERGE_RESOLUTION|>--- conflicted
+++ resolved
@@ -407,7 +407,6 @@
 #define UNKNOWN_LOCK                (EXCLUSIVE_LOCK+1)
 
 /*
-<<<<<<< HEAD
 ** A macro used for invoking the codec if there is one
 */
 /* BEGIN SQLCIPHER */
@@ -424,10 +423,7 @@
 /* END SQLCIPHER */
 
 /*
-** The maximum allowed sector size. 64KiB. If the xSectorsize() method 
-=======
 ** The maximum allowed sector size. 64KiB. If the xSectorsize() method
->>>>>>> c9d47f93
 ** returns a value larger than this, then MAX_SECTOR_SIZE is used instead.
 ** This could conceivably cause corruption following a power failure on
 ** such a system. This is currently an undocumented limit.
@@ -7901,7 +7897,12 @@
 }
 #endif
 
-<<<<<<< HEAD
+#ifdef SQLITE_USE_SEH
+int sqlite3PagerWalSystemErrno(Pager *pPager){
+  return sqlite3WalSystemErrno(pPager->pWal);
+}
+#endif
+
 #endif /* SQLITE_OMIT_DISKIO */
 
 /* BEGIN SQLCIPHER */
@@ -7923,12 +7924,3 @@
 
 #endif
 /* END SQLCIPHER */
-=======
-#ifdef SQLITE_USE_SEH
-int sqlite3PagerWalSystemErrno(Pager *pPager){
-  return sqlite3WalSystemErrno(pPager->pWal);
-}
-#endif
-
-#endif /* SQLITE_OMIT_DISKIO */
->>>>>>> c9d47f93
