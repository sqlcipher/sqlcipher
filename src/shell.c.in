/*
** 2001 September 15
**
** The author disclaims copyright to this source code.  In place of
** a legal notice, here is a blessing:
**
**    May you do good and not evil.
**    May you find forgiveness for yourself and forgive others.
**    May you share freely, never taking more than you give.
**
*************************************************************************
** This file contains code to implement the "sqlite" command line
** utility for accessing SQLite databases.
*/
#if (defined(_WIN32) || defined(WIN32)) && !defined(_CRT_SECURE_NO_WARNINGS)
/* This needs to come before any includes for MSVC compiler */
#define _CRT_SECURE_NO_WARNINGS
#endif
typedef unsigned int u32;
typedef unsigned short int u16;

/*
** Optionally #include a user-defined header, whereby compilation options
** may be set prior to where they take effect, but after platform setup.
** If SQLITE_CUSTOM_INCLUDE=? is defined, its value names the #include
** file. Note that this macro has a like effect on sqlite3.c compilation.
*/
# define SHELL_STRINGIFY_(f) #f
# define SHELL_STRINGIFY(f) SHELL_STRINGIFY_(f)
#ifdef SQLITE_CUSTOM_INCLUDE
# include SHELL_STRINGIFY(SQLITE_CUSTOM_INCLUDE)
#endif

/*
** Determine if we are dealing with WinRT, which provides only a subset of
** the full Win32 API.
*/
#if !defined(SQLITE_OS_WINRT)
# define SQLITE_OS_WINRT 0
#endif

/*
** If SQLITE_SHELL_FIDDLE is defined then the shell is modified
** somewhat for use as a WASM module in a web browser. This flag
** should only be used when building the "fiddle" web application, as
** the browser-mode build has much different user input requirements
** and this build mode rewires the user input subsystem to account for
** that.
*/

/*
** Warning pragmas copied from msvc.h in the core.
*/
#if defined(_MSC_VER)
#pragma warning(disable : 4054)
#pragma warning(disable : 4055)
#pragma warning(disable : 4100)
#pragma warning(disable : 4127)
#pragma warning(disable : 4130)
#pragma warning(disable : 4152)
#pragma warning(disable : 4189)
#pragma warning(disable : 4206)
#pragma warning(disable : 4210)
#pragma warning(disable : 4232)
#pragma warning(disable : 4244)
#pragma warning(disable : 4305)
#pragma warning(disable : 4306)
#pragma warning(disable : 4702)
#pragma warning(disable : 4706)
#endif /* defined(_MSC_VER) */

/*
** No support for loadable extensions in VxWorks.
*/
#if (defined(__RTP__) || defined(_WRS_KERNEL)) && !SQLITE_OMIT_LOAD_EXTENSION
# define SQLITE_OMIT_LOAD_EXTENSION 1
#endif

/*
** Enable large-file support for fopen() and friends on unix.
*/
#ifndef SQLITE_DISABLE_LFS
# define _LARGE_FILE       1
# ifndef _FILE_OFFSET_BITS
#   define _FILE_OFFSET_BITS 64
# endif
# define _LARGEFILE_SOURCE 1
#endif

#if defined(SQLITE_SHELL_FIDDLE) && !defined(_POSIX_SOURCE)
/*
** emcc requires _POSIX_SOURCE (or one of several similar defines)
** to expose strdup().
*/
# define _POSIX_SOURCE
#endif

#include <stdlib.h>
#include <string.h>
#include <stdio.h>
#include <assert.h>
#include <math.h>
#include "sqlite3.h"
typedef sqlite3_int64 i64;
typedef sqlite3_uint64 u64;
typedef unsigned char u8;
#if SQLITE_USER_AUTHENTICATION
# include "sqlite3userauth.h"
#endif
#include <ctype.h>
#include <stdarg.h>

#if !defined(_WIN32) && !defined(WIN32)
# include <signal.h>
# if !defined(__RTP__) && !defined(_WRS_KERNEL) && !defined(SQLITE_WASI)
#  include <pwd.h>
# endif
#endif
#if (!defined(_WIN32) && !defined(WIN32)) || defined(__MINGW32__)
# include <unistd.h>
# include <dirent.h>
# define GETPID getpid
# if defined(__MINGW32__)
#  define DIRENT dirent
#  ifndef S_ISLNK
#   define S_ISLNK(mode) (0)
#  endif
# endif
#else
# define GETPID (int)GetCurrentProcessId
#endif
#include <sys/types.h>
#include <sys/stat.h>

#if HAVE_READLINE
# include <readline/readline.h>
# include <readline/history.h>
#endif

#if HAVE_EDITLINE
# include <editline/readline.h>
#endif

#if HAVE_EDITLINE || HAVE_READLINE

# define shell_add_history(X) add_history(X)
# define shell_read_history(X) read_history(X)
# define shell_write_history(X) write_history(X)
# define shell_stifle_history(X) stifle_history(X)
# define shell_readline(X) readline(X)

#elif HAVE_LINENOISE

# include "linenoise.h"
# define shell_add_history(X) linenoiseHistoryAdd(X)
# define shell_read_history(X) linenoiseHistoryLoad(X)
# define shell_write_history(X) linenoiseHistorySave(X)
# define shell_stifle_history(X) linenoiseHistorySetMaxLen(X)
# define shell_readline(X) linenoise(X)

#else

# define shell_read_history(X)
# define shell_write_history(X)
# define shell_stifle_history(X)

# define SHELL_USE_LOCAL_GETLINE 1
#endif

#ifndef deliberate_fall_through
/* Quiet some compilers about some of our intentional code. */
# if defined(GCC_VERSION) && GCC_VERSION>=7000000
#  define deliberate_fall_through __attribute__((fallthrough));
# else
#  define deliberate_fall_through
# endif
#endif

#if defined(_WIN32) || defined(WIN32)
# if SQLITE_OS_WINRT
#  define SQLITE_OMIT_POPEN 1
# else
#  include <io.h>
#  include <fcntl.h>
#  define isatty(h) _isatty(h)
#  ifndef access
#   define access(f,m) _access((f),(m))
#  endif
#  ifndef unlink
#   define unlink _unlink
#  endif
#  ifndef strdup
#   define strdup _strdup
#  endif
#  undef popen
#  define popen _popen
#  undef pclose
#  define pclose _pclose
# endif
#else
 /* Make sure isatty() has a prototype. */
 extern int isatty(int);

# if !defined(__RTP__) && !defined(_WRS_KERNEL) && !defined(SQLITE_WASI)
  /* popen and pclose are not C89 functions and so are
  ** sometimes omitted from the <stdio.h> header */
   extern FILE *popen(const char*,const char*);
   extern int pclose(FILE*);
# else
#  define SQLITE_OMIT_POPEN 1
# endif
#endif

#if defined(_WIN32_WCE)
/* Windows CE (arm-wince-mingw32ce-gcc) does not provide isatty()
 * thus we always assume that we have a console. That can be
 * overridden with the -batch command line option.
 */
#define isatty(x) 1
#endif

/* ctype macros that work with signed characters */
#define IsSpace(X)  isspace((unsigned char)X)
#define IsDigit(X)  isdigit((unsigned char)X)
#define ToLower(X)  (char)tolower((unsigned char)X)

#if defined(_WIN32) || defined(WIN32)
#if SQLITE_OS_WINRT
#include <intrin.h>
#endif
#undef WIN32_LEAN_AND_MEAN
#define WIN32_LEAN_AND_MEAN
#include <windows.h>

/* string conversion routines only needed on Win32 */
extern char *sqlite3_win32_unicode_to_utf8(LPCWSTR);
extern char *sqlite3_win32_mbcs_to_utf8_v2(const char *, int);
extern char *sqlite3_win32_utf8_to_mbcs_v2(const char *, int);
extern LPWSTR sqlite3_win32_utf8_to_unicode(const char *zText);
#endif

/* On Windows, we normally run with output mode of TEXT so that \n characters
** are automatically translated into \r\n.  However, this behavior needs
** to be disabled in some cases (ex: when generating CSV output and when
** rendering quoted strings that contain \n characters).  The following
** routines take care of that.
*/
#if (defined(_WIN32) || defined(WIN32)) && !SQLITE_OS_WINRT
static void setBinaryMode(FILE *file, int isOutput){
  if( isOutput ) fflush(file);
  _setmode(_fileno(file), _O_BINARY);
}
static void setTextMode(FILE *file, int isOutput){
  if( isOutput ) fflush(file);
  _setmode(_fileno(file), _O_TEXT);
}
#else
# define setBinaryMode(X,Y)
# define setTextMode(X,Y)
#endif

/* True if the timer is enabled */
static int enableTimer = 0;

/* A version of strcmp() that works with NULL values */
static int cli_strcmp(const char *a, const char *b){
  if( a==0 ) a = "";
  if( b==0 ) b = "";
  return strcmp(a,b);
}
static int cli_strncmp(const char *a, const char *b, size_t n){
  if( a==0 ) a = "";
  if( b==0 ) b = "";
  return strncmp(a,b,n);
}

/* Return the current wall-clock time */
static sqlite3_int64 timeOfDay(void){
  static sqlite3_vfs *clockVfs = 0;
  sqlite3_int64 t;
  if( clockVfs==0 ) clockVfs = sqlite3_vfs_find(0);
  if( clockVfs==0 ) return 0;  /* Never actually happens */
  if( clockVfs->iVersion>=2 && clockVfs->xCurrentTimeInt64!=0 ){
    clockVfs->xCurrentTimeInt64(clockVfs, &t);
  }else{
    double r;
    clockVfs->xCurrentTime(clockVfs, &r);
    t = (sqlite3_int64)(r*86400000.0);
  }
  return t;
}

#if !defined(_WIN32) && !defined(WIN32) && !defined(__minux)
#include <sys/time.h>
#include <sys/resource.h>

/* VxWorks does not support getrusage() as far as we can determine */
#if defined(_WRS_KERNEL) || defined(__RTP__)
struct rusage {
  struct timeval ru_utime; /* user CPU time used */
  struct timeval ru_stime; /* system CPU time used */
};
#define getrusage(A,B) memset(B,0,sizeof(*B))
#endif

/* Saved resource information for the beginning of an operation */
static struct rusage sBegin;  /* CPU time at start */
static sqlite3_int64 iBegin;  /* Wall-clock time at start */

/*
** Begin timing an operation
*/
static void beginTimer(void){
  if( enableTimer ){
    getrusage(RUSAGE_SELF, &sBegin);
    iBegin = timeOfDay();
  }
}

/* Return the difference of two time_structs in seconds */
static double timeDiff(struct timeval *pStart, struct timeval *pEnd){
  return (pEnd->tv_usec - pStart->tv_usec)*0.000001 +
         (double)(pEnd->tv_sec - pStart->tv_sec);
}

/*
** Print the timing results.
*/
static void endTimer(void){
  if( enableTimer ){
    sqlite3_int64 iEnd = timeOfDay();
    struct rusage sEnd;
    getrusage(RUSAGE_SELF, &sEnd);
    printf("Run Time: real %.3f user %f sys %f\n",
       (iEnd - iBegin)*0.001,
       timeDiff(&sBegin.ru_utime, &sEnd.ru_utime),
       timeDiff(&sBegin.ru_stime, &sEnd.ru_stime));
  }
}

#define BEGIN_TIMER beginTimer()
#define END_TIMER endTimer()
#define HAS_TIMER 1

#elif (defined(_WIN32) || defined(WIN32))

/* Saved resource information for the beginning of an operation */
static HANDLE hProcess;
static FILETIME ftKernelBegin;
static FILETIME ftUserBegin;
static sqlite3_int64 ftWallBegin;
typedef BOOL (WINAPI *GETPROCTIMES)(HANDLE, LPFILETIME, LPFILETIME,
                                    LPFILETIME, LPFILETIME);
static GETPROCTIMES getProcessTimesAddr = NULL;

/*
** Check to see if we have timer support.  Return 1 if necessary
** support found (or found previously).
*/
static int hasTimer(void){
  if( getProcessTimesAddr ){
    return 1;
  } else {
#if !SQLITE_OS_WINRT
    /* GetProcessTimes() isn't supported in WIN95 and some other Windows
    ** versions. See if the version we are running on has it, and if it
    ** does, save off a pointer to it and the current process handle.
    */
    hProcess = GetCurrentProcess();
    if( hProcess ){
      HINSTANCE hinstLib = LoadLibrary(TEXT("Kernel32.dll"));
      if( NULL != hinstLib ){
        getProcessTimesAddr =
            (GETPROCTIMES) GetProcAddress(hinstLib, "GetProcessTimes");
        if( NULL != getProcessTimesAddr ){
          return 1;
        }
        FreeLibrary(hinstLib);
      }
    }
#endif
  }
  return 0;
}

/*
** Begin timing an operation
*/
static void beginTimer(void){
  if( enableTimer && getProcessTimesAddr ){
    FILETIME ftCreation, ftExit;
    getProcessTimesAddr(hProcess,&ftCreation,&ftExit,
                        &ftKernelBegin,&ftUserBegin);
    ftWallBegin = timeOfDay();
  }
}

/* Return the difference of two FILETIME structs in seconds */
static double timeDiff(FILETIME *pStart, FILETIME *pEnd){
  sqlite_int64 i64Start = *((sqlite_int64 *) pStart);
  sqlite_int64 i64End = *((sqlite_int64 *) pEnd);
  return (double) ((i64End - i64Start) / 10000000.0);
}

/*
** Print the timing results.
*/
static void endTimer(void){
  if( enableTimer && getProcessTimesAddr){
    FILETIME ftCreation, ftExit, ftKernelEnd, ftUserEnd;
    sqlite3_int64 ftWallEnd = timeOfDay();
    getProcessTimesAddr(hProcess,&ftCreation,&ftExit,&ftKernelEnd,&ftUserEnd);
    printf("Run Time: real %.3f user %f sys %f\n",
       (ftWallEnd - ftWallBegin)*0.001,
       timeDiff(&ftUserBegin, &ftUserEnd),
       timeDiff(&ftKernelBegin, &ftKernelEnd));
  }
}

#define BEGIN_TIMER beginTimer()
#define END_TIMER endTimer()
#define HAS_TIMER hasTimer()

#else
#define BEGIN_TIMER
#define END_TIMER
#define HAS_TIMER 0
#endif

/*
** Used to prevent warnings about unused parameters
*/
#define UNUSED_PARAMETER(x) (void)(x)

/*
** Number of elements in an array
*/
#define ArraySize(X)  (int)(sizeof(X)/sizeof(X[0]))

/*
** If the following flag is set, then command execution stops
** at an error if we are not interactive.
*/
static int bail_on_error = 0;

/*
** Treat stdin as an interactive input if the following variable
** is true.  Otherwise, assume stdin is connected to a file or pipe.
*/
static int stdin_is_interactive = 1;

#if (defined(_WIN32) || defined(WIN32)) && SHELL_USE_LOCAL_GETLINE \
  && !defined(SHELL_OMIT_WIN_UTF8)
# define SHELL_WIN_UTF8_OPT 1
#else
# define SHELL_WIN_UTF8_OPT 0
#endif

#if SHELL_WIN_UTF8_OPT
/*
** Setup console for UTF-8 input/output when following variable true.
*/
static int console_utf8 = 0;
#endif

/*
** On Windows systems we have to know if standard output is a console
** in order to translate UTF-8 into MBCS.  The following variable is
** true if translation is required.
*/
static int stdout_is_console = 1;

/*
** The following is the open SQLite database.  We make a pointer
** to this database a static variable so that it can be accessed
** by the SIGINT handler to interrupt database processing.
*/
static sqlite3 *globalDb = 0;

/*
** True if an interrupt (Control-C) has been received.
*/
static volatile int seenInterrupt = 0;

/*
** This is the name of our program. It is set in main(), used
** in a number of other places, mostly for error messages.
*/
static char *Argv0;

/*
** Prompt strings. Initialized in main. Settable with
**   .prompt main continue
*/
#define PROMPT_LEN_MAX 20
/* First line prompt.   default: "sqlite> " */
static char mainPrompt[PROMPT_LEN_MAX];
/* Continuation prompt. default: "   ...> " */
static char continuePrompt[PROMPT_LEN_MAX];

/* This is variant of the standard-library strncpy() routine with the
** one change that the destination string is always zero-terminated, even
** if there is no zero-terminator in the first n-1 characters of the source
** string.
*/
static char *shell_strncpy(char *dest, const char *src, size_t n){
  size_t i;
  for(i=0; i<n-1 && src[i]!=0; i++) dest[i] = src[i];
  dest[i] = 0;
  return dest;
}

/*
** Optionally disable dynamic continuation prompt.
** Unless disabled, the continuation prompt shows open SQL lexemes if any,
** or open parentheses level if non-zero, or continuation prompt as set.
** This facility interacts with the scanner and process_input() where the
** below 5 macros are used.
*/
#ifdef SQLITE_OMIT_DYNAPROMPT
# define CONTINUATION_PROMPT continuePrompt
# define CONTINUE_PROMPT_RESET
# define CONTINUE_PROMPT_AWAITS(p,s)
# define CONTINUE_PROMPT_AWAITC(p,c)
# define CONTINUE_PAREN_INCR(p,n)
# define CONTINUE_PROMPT_PSTATE 0
typedef void *t_NoDynaPrompt;
# define SCAN_TRACKER_REFTYPE t_NoDynaPrompt
#else
# define CONTINUATION_PROMPT dynamicContinuePrompt()
# define CONTINUE_PROMPT_RESET \
  do {setLexemeOpen(&dynPrompt,0,0); trackParenLevel(&dynPrompt,0);} while(0)
# define CONTINUE_PROMPT_AWAITS(p,s) \
  if(p && stdin_is_interactive) setLexemeOpen(p, s, 0)
# define CONTINUE_PROMPT_AWAITC(p,c) \
  if(p && stdin_is_interactive) setLexemeOpen(p, 0, c)
# define CONTINUE_PAREN_INCR(p,n) \
  if(p && stdin_is_interactive) (trackParenLevel(p,n))
# define CONTINUE_PROMPT_PSTATE (&dynPrompt)
typedef struct DynaPrompt *t_DynaPromptRef;
# define SCAN_TRACKER_REFTYPE t_DynaPromptRef

static struct DynaPrompt {
  char dynamicPrompt[PROMPT_LEN_MAX];
  char acAwait[2];
  int inParenLevel;
  char *zScannerAwaits;
} dynPrompt = { {0}, {0}, 0, 0 };

/* Record parenthesis nesting level change, or force level to 0. */
static void trackParenLevel(struct DynaPrompt *p, int ni){
  p->inParenLevel += ni;
  if( ni==0 ) p->inParenLevel = 0;
  p->zScannerAwaits = 0;
}

/* Record that a lexeme is opened, or closed with args==0. */
static void setLexemeOpen(struct DynaPrompt *p, char *s, char c){
  if( s!=0 || c==0 ){
    p->zScannerAwaits = s;
    p->acAwait[0] = 0;
  }else{
    p->acAwait[0] = c;
    p->zScannerAwaits = p->acAwait;
  }
}

/* Upon demand, derive the continuation prompt to display. */
static char *dynamicContinuePrompt(void){
  if( continuePrompt[0]==0
      || (dynPrompt.zScannerAwaits==0 && dynPrompt.inParenLevel == 0) ){
    return continuePrompt;
  }else{
    if( dynPrompt.zScannerAwaits ){
      size_t ncp = strlen(continuePrompt);
      size_t ndp = strlen(dynPrompt.zScannerAwaits);
      if( ndp > ncp-3 ) return continuePrompt;
      strcpy(dynPrompt.dynamicPrompt, dynPrompt.zScannerAwaits);
      while( ndp<3 ) dynPrompt.dynamicPrompt[ndp++] = ' ';
      shell_strncpy(dynPrompt.dynamicPrompt+3, continuePrompt+3,
              PROMPT_LEN_MAX-4);
    }else{
      if( dynPrompt.inParenLevel>9 ){
        shell_strncpy(dynPrompt.dynamicPrompt, "(..", 4);
      }else if( dynPrompt.inParenLevel<0 ){
        shell_strncpy(dynPrompt.dynamicPrompt, ")x!", 4);
      }else{
        shell_strncpy(dynPrompt.dynamicPrompt, "(x.", 4);
        dynPrompt.dynamicPrompt[2] = (char)('0'+dynPrompt.inParenLevel);
      }
      shell_strncpy(dynPrompt.dynamicPrompt+3, continuePrompt+3, PROMPT_LEN_MAX-4);
    }
  }
  return dynPrompt.dynamicPrompt;
}
#endif /* !defined(SQLITE_OMIT_DYNAPROMPT) */

#if SHELL_WIN_UTF8_OPT
/* Following struct is used for -utf8 operation. */
static struct ConsoleState {
  int stdinEof;      /* EOF has been seen on console input */
  int infsMode;      /* Input file stream mode upon shell start */
  UINT inCodePage;   /* Input code page upon shell start */
  UINT outCodePage;  /* Output code page upon shell start */
  HANDLE hConsoleIn; /* Console input handle */
  DWORD consoleMode; /* Console mode upon shell start */
} conState = { 0, 0, 0, 0, INVALID_HANDLE_VALUE, 0 };

#ifndef _O_U16TEXT /* For build environments lacking this constant: */
# define _O_U16TEXT 0x20000
#endif

/*
** Prepare console, (if known to be a WIN32 console), for UTF-8
** input (from either typing or suitable paste operations) and for
** UTF-8 rendering. This may "fail" with a message to stderr, where
** the preparation is not done and common "code page" issues occur.
*/
static void console_prepare(void){
  HANDLE hCI = GetStdHandle(STD_INPUT_HANDLE);
  DWORD consoleMode = 0;
  if( isatty(0) && GetFileType(hCI)==FILE_TYPE_CHAR
      && GetConsoleMode( hCI, &consoleMode) ){
    if( !IsValidCodePage(CP_UTF8) ){
      fprintf(stderr, "Cannot use UTF-8 code page.\n");
      console_utf8 = 0;
      return;
    }
    conState.hConsoleIn = hCI;
    conState.consoleMode = consoleMode;
    conState.inCodePage = GetConsoleCP();
    conState.outCodePage = GetConsoleOutputCP();
    SetConsoleCP(CP_UTF8);
    SetConsoleOutputCP(CP_UTF8);
    consoleMode |= ENABLE_LINE_INPUT | ENABLE_PROCESSED_INPUT;
    SetConsoleMode(conState.hConsoleIn, consoleMode);
    conState.infsMode = _setmode(_fileno(stdin), _O_U16TEXT);
    console_utf8 = 1;
  }else{
    console_utf8 = 0;
  }
}

/*
** Undo the effects of console_prepare(), if any.
*/
static void SQLITE_CDECL console_restore(void){
  if( console_utf8 && conState.inCodePage!=0
      && conState.hConsoleIn!=INVALID_HANDLE_VALUE ){
    _setmode(_fileno(stdin), conState.infsMode);
    SetConsoleCP(conState.inCodePage);
    SetConsoleOutputCP(conState.outCodePage);
    SetConsoleMode(conState.hConsoleIn, conState.consoleMode);
    /* Avoid multiple calls. */
    conState.hConsoleIn = INVALID_HANDLE_VALUE;
    conState.consoleMode = 0;
    console_utf8 = 0;
  }
}

/*
** Collect input like fgets(...) with special provisions for input
** from the Windows console to get around its strange coding issues.
** Defers to plain fgets() when input is not interactive or when the
** startup option, -utf8, has not been provided or taken effect.
*/
static char* utf8_fgets(char *buf, int ncmax, FILE *fin){
  if( fin==0 ) fin = stdin;
  if( fin==stdin && stdin_is_interactive && console_utf8 ){
# define SQLITE_IALIM 150
    wchar_t wbuf[SQLITE_IALIM];
    int lend = 0;
    int noc = 0;
    if( ncmax==0 || conState.stdinEof ) return 0;
    buf[0] = 0;
    while( noc<ncmax-7-1 && !lend ){
      /* There is room for at least 2 more characters and a 0-terminator. */
      int na = (ncmax > SQLITE_IALIM*4+1 + noc)
        ? SQLITE_IALIM : (ncmax-1 - noc)/4;
# undef SQLITE_IALIM
      DWORD nbr = 0;
      BOOL bRC = ReadConsoleW(conState.hConsoleIn, wbuf, na, &nbr, 0);
      if( !bRC || (noc==0 && nbr==0) ) return 0;
      if( nbr > 0 ){
        int nmb = WideCharToMultiByte(CP_UTF8,WC_COMPOSITECHECK|WC_DEFAULTCHAR,
                                      wbuf,nbr,0,0,0,0);
        if( nmb !=0 && noc+nmb <= ncmax ){
          int iseg = noc;
          nmb = WideCharToMultiByte(CP_UTF8,WC_COMPOSITECHECK|WC_DEFAULTCHAR,
                                    wbuf,nbr,buf+noc,nmb,0,0);
          noc += nmb;
          /* Fixup line-ends as coded by Windows for CR (or "Enter".)*/
          if( noc > 0 ){
            if( buf[noc-1]=='\n' ){
              lend = 1;
              if( noc > 1 && buf[noc-2]=='\r' ){
                buf[noc-2] = '\n';
                --noc;
              }
            }
          }
          /* Check for ^Z (anywhere in line) too. */
          while( iseg < noc ){
            if( buf[iseg]==0x1a ){
              conState.stdinEof = 1;
              noc = iseg; /* Chop ^Z and anything following. */
              break;
            }
            ++iseg;
          }
        }else break; /* Drop apparent garbage in. (Could assert.) */
      }else break;
    }
    /* If got nothing, (after ^Z chop), must be at end-of-file. */
    if( noc == 0 ) return 0;
    buf[noc] = 0;
    return buf;
  }else{
    return fgets(buf, ncmax, fin);
  }
}

# define fgets(b,n,f) utf8_fgets(b,n,f)
#endif /* SHELL_WIN_UTF8_OPT */

/*
** Render output like fprintf().  Except, if the output is going to the
** console and if this is running on a Windows machine, and if the -utf8
** option is unavailable or (available and inactive), translate the
** output from UTF-8 into MBCS for output through 8-bit stdout stream.
** (With -utf8 active, no translation is needed and must not be done.)
*/
#if defined(_WIN32) || defined(WIN32)
void utf8_printf(FILE *out, const char *zFormat, ...){
  va_list ap;
  va_start(ap, zFormat);
  if( stdout_is_console && (out==stdout || out==stderr)
# if SHELL_WIN_UTF8_OPT
      && !console_utf8
# endif
  ){
    char *z1 = sqlite3_vmprintf(zFormat, ap);
    char *z2 = sqlite3_win32_utf8_to_mbcs_v2(z1, 0);
    sqlite3_free(z1);
    fputs(z2, out);
    sqlite3_free(z2);
  }else{
    vfprintf(out, zFormat, ap);
  }
  va_end(ap);
}
#elif !defined(utf8_printf)
# define utf8_printf fprintf
#endif

/*
** Render output like fprintf().  This should not be used on anything that
** includes string formatting (e.g. "%s").
*/
#if !defined(raw_printf)
# define raw_printf fprintf
#endif

/* Indicate out-of-memory and exit. */
static void shell_out_of_memory(void){
  raw_printf(stderr,"Error: out of memory\n");
  exit(1);
}

/* Check a pointer to see if it is NULL.  If it is NULL, exit with an
** out-of-memory error.
*/
static void shell_check_oom(const void *p){
  if( p==0 ) shell_out_of_memory();
}

/*
** Write I/O traces to the following stream.
*/
#ifdef SQLITE_ENABLE_IOTRACE
static FILE *iotrace = 0;
#endif

/*
** This routine works like printf in that its first argument is a
** format string and subsequent arguments are values to be substituted
** in place of % fields.  The result of formatting this string
** is written to iotrace.
*/
#ifdef SQLITE_ENABLE_IOTRACE
static void SQLITE_CDECL iotracePrintf(const char *zFormat, ...){
  va_list ap;
  char *z;
  if( iotrace==0 ) return;
  va_start(ap, zFormat);
  z = sqlite3_vmprintf(zFormat, ap);
  va_end(ap);
  utf8_printf(iotrace, "%s", z);
  sqlite3_free(z);
}
#endif

/*
** Output string zUtf to stream pOut as w characters.  If w is negative,
** then right-justify the text.  W is the width in UTF-8 characters, not
** in bytes.  This is different from the %*.*s specification in printf
** since with %*.*s the width is measured in bytes, not characters.
*/
static void utf8_width_print(FILE *pOut, int w, const char *zUtf){
  int i;
  int n;
  int aw = w<0 ? -w : w;
  if( zUtf==0 ) zUtf = "";
  for(i=n=0; zUtf[i]; i++){
    if( (zUtf[i]&0xc0)!=0x80 ){
      n++;
      if( n==aw ){
        do{ i++; }while( (zUtf[i]&0xc0)==0x80 );
        break;
      }
    }
  }
  if( n>=aw ){
    utf8_printf(pOut, "%.*s", i, zUtf);
  }else if( w<0 ){
    utf8_printf(pOut, "%*s%s", aw-n, "", zUtf);
  }else{
    utf8_printf(pOut, "%s%*s", zUtf, aw-n, "");
  }
}


/*
** Determines if a string is a number of not.
*/
static int isNumber(const char *z, int *realnum){
  if( *z=='-' || *z=='+' ) z++;
  if( !IsDigit(*z) ){
    return 0;
  }
  z++;
  if( realnum ) *realnum = 0;
  while( IsDigit(*z) ){ z++; }
  if( *z=='.' ){
    z++;
    if( !IsDigit(*z) ) return 0;
    while( IsDigit(*z) ){ z++; }
    if( realnum ) *realnum = 1;
  }
  if( *z=='e' || *z=='E' ){
    z++;
    if( *z=='+' || *z=='-' ) z++;
    if( !IsDigit(*z) ) return 0;
    while( IsDigit(*z) ){ z++; }
    if( realnum ) *realnum = 1;
  }
  return *z==0;
}

/*
** Compute a string length that is limited to what can be stored in
** lower 30 bits of a 32-bit signed integer.
*/
static int strlen30(const char *z){
  const char *z2 = z;
  while( *z2 ){ z2++; }
  return 0x3fffffff & (int)(z2 - z);
}

/*
** Return the length of a string in characters.  Multibyte UTF8 characters
** count as a single character.
*/
static int strlenChar(const char *z){
  int n = 0;
  while( *z ){
    if( (0xc0&*(z++))!=0x80 ) n++;
  }
  return n;
}

/*
** Return open FILE * if zFile exists, can be opened for read
** and is an ordinary file or a character stream source.
** Otherwise return 0.
*/
static FILE * openChrSource(const char *zFile){
#ifdef _WIN32
  struct _stat x = {0};
# define STAT_CHR_SRC(mode) ((mode & (_S_IFCHR|_S_IFIFO|_S_IFREG))!=0)
  /* On Windows, open first, then check the stream nature. This order
  ** is necessary because _stat() and sibs, when checking a named pipe,
  ** effectively break the pipe as its supplier sees it. */
  FILE *rv = fopen(zFile, "rb");
  if( rv==0 ) return 0;
  if( _fstat(_fileno(rv), &x) != 0
      || !STAT_CHR_SRC(x.st_mode)){
    fclose(rv);
    rv = 0;
  }
  return rv;
#else
  struct stat x = {0};
  int rc = stat(zFile, &x);
# define STAT_CHR_SRC(mode) (S_ISREG(mode)||S_ISFIFO(mode)||S_ISCHR(mode))
  if( rc!=0 ) return 0;
  if( STAT_CHR_SRC(x.st_mode) ){
    return fopen(zFile, "rb");
  }else{
    return 0;
  }
#endif
#undef STAT_CHR_SRC
}

/*
** This routine reads a line of text from FILE in, stores
** the text in memory obtained from malloc() and returns a pointer
** to the text.  NULL is returned at end of file, or if malloc()
** fails.
**
** If zLine is not NULL then it is a malloced buffer returned from
** a previous call to this routine that may be reused.
*/
static char *local_getline(char *zLine, FILE *in){
  int nLine = zLine==0 ? 0 : 100;
  int n = 0;

  while( 1 ){
    if( n+100>nLine ){
      nLine = nLine*2 + 100;
      zLine = realloc(zLine, nLine);
      shell_check_oom(zLine);
    }
    if( fgets(&zLine[n], nLine - n, in)==0 ){
      if( n==0 ){
        free(zLine);
        return 0;
      }
      zLine[n] = 0;
      break;
    }
    while( zLine[n] ) n++;
    if( n>0 && zLine[n-1]=='\n' ){
      n--;
      if( n>0 && zLine[n-1]=='\r' ) n--;
      zLine[n] = 0;
      break;
    }
  }
#if defined(_WIN32) || defined(WIN32)
  /* For interactive input on Windows systems, without -utf8,
  ** translate the multi-byte characterset characters into UTF-8.
  ** This is the translation that predates the -utf8 option. */
  if( stdin_is_interactive && in==stdin
# if SHELL_WIN_UTF8_OPT
      && !console_utf8
# endif /* SHELL_WIN_UTF8_OPT */
  ){
    char *zTrans = sqlite3_win32_mbcs_to_utf8_v2(zLine, 0);
    if( zTrans ){
      i64 nTrans = strlen(zTrans)+1;
      if( nTrans>nLine ){
        zLine = realloc(zLine, nTrans);
        shell_check_oom(zLine);
      }
      memcpy(zLine, zTrans, nTrans);
      sqlite3_free(zTrans);
    }
  }
#endif /* defined(_WIN32) || defined(WIN32) */
  return zLine;
}

/*
** Retrieve a single line of input text.
**
** If in==0 then read from standard input and prompt before each line.
** If isContinuation is true, then a continuation prompt is appropriate.
** If isContinuation is zero, then the main prompt should be used.
**
** If zPrior is not NULL then it is a buffer from a prior call to this
** routine that can be reused.
**
** The result is stored in space obtained from malloc() and must either
** be freed by the caller or else passed back into this routine via the
** zPrior argument for reuse.
*/
#ifndef SQLITE_SHELL_FIDDLE
static char *one_input_line(FILE *in, char *zPrior, int isContinuation){
  char *zPrompt;
  char *zResult;
  if( in!=0 ){
    zResult = local_getline(zPrior, in);
  }else{
    zPrompt = isContinuation ? CONTINUATION_PROMPT : mainPrompt;
#if SHELL_USE_LOCAL_GETLINE
    printf("%s", zPrompt);
    fflush(stdout);
    do{
      zResult = local_getline(zPrior, stdin);
      zPrior = 0;
      /* ^C trap creates a false EOF, so let "interrupt" thread catch up. */
      if( zResult==0 ) sqlite3_sleep(50);
    }while( zResult==0 && seenInterrupt>0 );
#else
    free(zPrior);
    zResult = shell_readline(zPrompt);
    while( zResult==0 ){
      /* ^C trap creates a false EOF, so let "interrupt" thread catch up. */
      sqlite3_sleep(50);
      if( seenInterrupt==0 ) break;
      zResult = shell_readline("");
    }
/* BEGIN SQLCIPHER */
#ifdef SQLITE_HAS_CODEC
    /* Simplistic filtering of input lines to prevent PRAGKA key and 
       PRAGMA rekey statements from being stored in readline history. 
       Note that this will only prevent single line statements, but that
       will be sufficient for common cases. */ 
    if(zResult && *zResult && (
        sqlite3_strlike("%pragma%key%=%", zResult, 0)==0 ||
        sqlite3_strlike("%attach%database%as%key%", zResult, 0)==0
      )
    ) return zResult;
#endif
/* END SQLCIPHER */
    if( zResult && *zResult ) shell_add_history(zResult);
#endif
  }
  return zResult;
}
#endif /* !SQLITE_SHELL_FIDDLE */

/*
** Return the value of a hexadecimal digit.  Return -1 if the input
** is not a hex digit.
*/
static int hexDigitValue(char c){
  if( c>='0' && c<='9' ) return c - '0';
  if( c>='a' && c<='f' ) return c - 'a' + 10;
  if( c>='A' && c<='F' ) return c - 'A' + 10;
  return -1;
}

/*
** Interpret zArg as an integer value, possibly with suffixes.
*/
static sqlite3_int64 integerValue(const char *zArg){
  sqlite3_int64 v = 0;
  static const struct { char *zSuffix; int iMult; } aMult[] = {
    { "KiB", 1024 },
    { "MiB", 1024*1024 },
    { "GiB", 1024*1024*1024 },
    { "KB",  1000 },
    { "MB",  1000000 },
    { "GB",  1000000000 },
    { "K",   1000 },
    { "M",   1000000 },
    { "G",   1000000000 },
  };
  int i;
  int isNeg = 0;
  if( zArg[0]=='-' ){
    isNeg = 1;
    zArg++;
  }else if( zArg[0]=='+' ){
    zArg++;
  }
  if( zArg[0]=='0' && zArg[1]=='x' ){
    int x;
    zArg += 2;
    while( (x = hexDigitValue(zArg[0]))>=0 ){
      v = (v<<4) + x;
      zArg++;
    }
  }else{
    while( IsDigit(zArg[0]) ){
      v = v*10 + zArg[0] - '0';
      zArg++;
    }
  }
  for(i=0; i<ArraySize(aMult); i++){
    if( sqlite3_stricmp(aMult[i].zSuffix, zArg)==0 ){
      v *= aMult[i].iMult;
      break;
    }
  }
  return isNeg? -v : v;
}

/*
** A variable length string to which one can append text.
*/
typedef struct ShellText ShellText;
struct ShellText {
  char *z;
  int n;
  int nAlloc;
};

/*
** Initialize and destroy a ShellText object
*/
static void initText(ShellText *p){
  memset(p, 0, sizeof(*p));
}
static void freeText(ShellText *p){
  free(p->z);
  initText(p);
}

/* zIn is either a pointer to a NULL-terminated string in memory obtained
** from malloc(), or a NULL pointer. The string pointed to by zAppend is
** added to zIn, and the result returned in memory obtained from malloc().
** zIn, if it was not NULL, is freed.
**
** If the third argument, quote, is not '\0', then it is used as a
** quote character for zAppend.
*/
static void appendText(ShellText *p, const char *zAppend, char quote){
  i64 len;
  i64 i;
  i64 nAppend = strlen30(zAppend);

  len = nAppend+p->n+1;
  if( quote ){
    len += 2;
    for(i=0; i<nAppend; i++){
      if( zAppend[i]==quote ) len++;
    }
  }

  if( p->z==0 || p->n+len>=p->nAlloc ){
    p->nAlloc = p->nAlloc*2 + len + 20;
    p->z = realloc(p->z, p->nAlloc);
    shell_check_oom(p->z);
  }

  if( quote ){
    char *zCsr = p->z+p->n;
    *zCsr++ = quote;
    for(i=0; i<nAppend; i++){
      *zCsr++ = zAppend[i];
      if( zAppend[i]==quote ) *zCsr++ = quote;
    }
    *zCsr++ = quote;
    p->n = (int)(zCsr - p->z);
    *zCsr = '\0';
  }else{
    memcpy(p->z+p->n, zAppend, nAppend);
    p->n += nAppend;
    p->z[p->n] = '\0';
  }
}

/*
** Attempt to determine if identifier zName needs to be quoted, either
** because it contains non-alphanumeric characters, or because it is an
** SQLite keyword.  Be conservative in this estimate:  When in doubt assume
** that quoting is required.
**
** Return '"' if quoting is required.  Return 0 if no quoting is required.
*/
static char quoteChar(const char *zName){
  int i;
  if( zName==0 ) return '"';
  if( !isalpha((unsigned char)zName[0]) && zName[0]!='_' ) return '"';
  for(i=0; zName[i]; i++){
    if( !isalnum((unsigned char)zName[i]) && zName[i]!='_' ) return '"';
  }
  return sqlite3_keyword_check(zName, i) ? '"' : 0;
}

/*
** Construct a fake object name and column list to describe the structure
** of the view, virtual table, or table valued function zSchema.zName.
*/
static char *shellFakeSchema(
  sqlite3 *db,            /* The database connection containing the vtab */
  const char *zSchema,    /* Schema of the database holding the vtab */
  const char *zName       /* The name of the virtual table */
){
  sqlite3_stmt *pStmt = 0;
  char *zSql;
  ShellText s;
  char cQuote;
  char *zDiv = "(";
  int nRow = 0;

  zSql = sqlite3_mprintf("PRAGMA \"%w\".table_info=%Q;",
                         zSchema ? zSchema : "main", zName);
  shell_check_oom(zSql);
  sqlite3_prepare_v2(db, zSql, -1, &pStmt, 0);
  sqlite3_free(zSql);
  initText(&s);
  if( zSchema ){
    cQuote = quoteChar(zSchema);
    if( cQuote && sqlite3_stricmp(zSchema,"temp")==0 ) cQuote = 0;
    appendText(&s, zSchema, cQuote);
    appendText(&s, ".", 0);
  }
  cQuote = quoteChar(zName);
  appendText(&s, zName, cQuote);
  while( sqlite3_step(pStmt)==SQLITE_ROW ){
    const char *zCol = (const char*)sqlite3_column_text(pStmt, 1);
    nRow++;
    appendText(&s, zDiv, 0);
    zDiv = ",";
    if( zCol==0 ) zCol = "";
    cQuote = quoteChar(zCol);
    appendText(&s, zCol, cQuote);
  }
  appendText(&s, ")", 0);
  sqlite3_finalize(pStmt);
  if( nRow==0 ){
    freeText(&s);
    s.z = 0;
  }
  return s.z;
}

/*
** SQL function:  strtod(X)
**
** Use the C-library strtod() function to convert string X into a double.
** Used for comparing the accuracy of SQLite's internal text-to-float conversion
** routines against the C-library.
*/
static void shellStrtod(
  sqlite3_context *pCtx,
  int nVal,
  sqlite3_value **apVal
){
  char *z = (char*)sqlite3_value_text(apVal[0]);
  UNUSED_PARAMETER(nVal);
  if( z==0 ) return;
  sqlite3_result_double(pCtx, strtod(z,0));
}

/*
** SQL function:  dtostr(X)
**
** Use the C-library printf() function to convert real value X into a string.
** Used for comparing the accuracy of SQLite's internal float-to-text conversion
** routines against the C-library.
*/
static void shellDtostr(
  sqlite3_context *pCtx,
  int nVal,
  sqlite3_value **apVal
){
  double r = sqlite3_value_double(apVal[0]);
  int n = nVal>=2 ? sqlite3_value_int(apVal[1]) : 26;
  char z[400];
  if( n<1 ) n = 1;
  if( n>350 ) n = 350;
  sprintf(z, "%#+.*e", n, r);
  sqlite3_result_text(pCtx, z, -1, SQLITE_TRANSIENT);
}


/*
** SQL function:  shell_module_schema(X)
**
** Return a fake schema for the table-valued function or eponymous virtual
** table X.
*/
static void shellModuleSchema(
  sqlite3_context *pCtx,
  int nVal,
  sqlite3_value **apVal
){
  const char *zName;
  char *zFake;
  UNUSED_PARAMETER(nVal);
  zName = (const char*)sqlite3_value_text(apVal[0]);
  zFake = zName? shellFakeSchema(sqlite3_context_db_handle(pCtx), 0, zName) : 0;
  if( zFake ){
    sqlite3_result_text(pCtx, sqlite3_mprintf("/* %s */", zFake),
                        -1, sqlite3_free);
    free(zFake);
  }
}

/*
** SQL function:  shell_add_schema(S,X)
**
** Add the schema name X to the CREATE statement in S and return the result.
** Examples:
**
**    CREATE TABLE t1(x)   ->   CREATE TABLE xyz.t1(x);
**
** Also works on
**
**    CREATE INDEX
**    CREATE UNIQUE INDEX
**    CREATE VIEW
**    CREATE TRIGGER
**    CREATE VIRTUAL TABLE
**
** This UDF is used by the .schema command to insert the schema name of
** attached databases into the middle of the sqlite_schema.sql field.
*/
static void shellAddSchemaName(
  sqlite3_context *pCtx,
  int nVal,
  sqlite3_value **apVal
){
  static const char *aPrefix[] = {
     "TABLE",
     "INDEX",
     "UNIQUE INDEX",
     "VIEW",
     "TRIGGER",
     "VIRTUAL TABLE"
  };
  int i = 0;
  const char *zIn = (const char*)sqlite3_value_text(apVal[0]);
  const char *zSchema = (const char*)sqlite3_value_text(apVal[1]);
  const char *zName = (const char*)sqlite3_value_text(apVal[2]);
  sqlite3 *db = sqlite3_context_db_handle(pCtx);
  UNUSED_PARAMETER(nVal);
  if( zIn!=0 && cli_strncmp(zIn, "CREATE ", 7)==0 ){
    for(i=0; i<ArraySize(aPrefix); i++){
      int n = strlen30(aPrefix[i]);
      if( cli_strncmp(zIn+7, aPrefix[i], n)==0 && zIn[n+7]==' ' ){
        char *z = 0;
        char *zFake = 0;
        if( zSchema ){
          char cQuote = quoteChar(zSchema);
          if( cQuote && sqlite3_stricmp(zSchema,"temp")!=0 ){
            z = sqlite3_mprintf("%.*s \"%w\".%s", n+7, zIn, zSchema, zIn+n+8);
          }else{
            z = sqlite3_mprintf("%.*s %s.%s", n+7, zIn, zSchema, zIn+n+8);
          }
        }
        if( zName
         && aPrefix[i][0]=='V'
         && (zFake = shellFakeSchema(db, zSchema, zName))!=0
        ){
          if( z==0 ){
            z = sqlite3_mprintf("%s\n/* %s */", zIn, zFake);
          }else{
            z = sqlite3_mprintf("%z\n/* %s */", z, zFake);
          }
          free(zFake);
        }
        if( z ){
          sqlite3_result_text(pCtx, z, -1, sqlite3_free);
          return;
        }
      }
    }
  }
  sqlite3_result_value(pCtx, apVal[0]);
}

/*
** The source code for several run-time loadable extensions is inserted
** below by the ../tool/mkshellc.tcl script.  Before processing that included
** code, we need to override some macros to make the included program code
** work here in the middle of this regular program.
*/
#define SQLITE_EXTENSION_INIT1
#define SQLITE_EXTENSION_INIT2(X) (void)(X)

#if defined(_WIN32) && defined(_MSC_VER)
INCLUDE test_windirent.h
INCLUDE test_windirent.c
#define dirent DIRENT
#endif
INCLUDE ../ext/misc/memtrace.c
INCLUDE ../ext/misc/pcachetrace.c
INCLUDE ../ext/misc/shathree.c
INCLUDE ../ext/misc/uint.c
INCLUDE ../ext/misc/decimal.c
#undef sqlite3_base_init
#define sqlite3_base_init sqlite3_base64_init
INCLUDE ../ext/misc/base64.c
#undef sqlite3_base_init
#define sqlite3_base_init sqlite3_base85_init
#define OMIT_BASE85_CHECKER
INCLUDE ../ext/misc/base85.c
INCLUDE ../ext/misc/ieee754.c
INCLUDE ../ext/misc/series.c
INCLUDE ../ext/misc/regexp.c
#ifndef SQLITE_SHELL_FIDDLE
INCLUDE ../ext/misc/fileio.c
INCLUDE ../ext/misc/completion.c
INCLUDE ../ext/misc/appendvfs.c
#endif
#ifdef SQLITE_HAVE_ZLIB
INCLUDE ../ext/misc/zipfile.c
INCLUDE ../ext/misc/sqlar.c
#endif
INCLUDE ../ext/expert/sqlite3expert.h
INCLUDE ../ext/expert/sqlite3expert.c

#if !defined(SQLITE_OMIT_VIRTUALTABLE) && defined(SQLITE_ENABLE_DBPAGE_VTAB)
#define SQLITE_SHELL_HAVE_RECOVER 1
#else
#define SQLITE_SHELL_HAVE_RECOVER 0
#endif
#if SQLITE_SHELL_HAVE_RECOVER
INCLUDE ../ext/recover/sqlite3recover.h
# ifndef SQLITE_HAVE_SQLITE3R
INCLUDE ../ext/recover/dbdata.c
INCLUDE ../ext/recover/sqlite3recover.c
# endif /* SQLITE_HAVE_SQLITE3R */
#endif
#ifdef SQLITE_SHELL_EXTSRC
# include SHELL_STRINGIFY(SQLITE_SHELL_EXTSRC)
#endif

#if defined(SQLITE_ENABLE_SESSION)
/*
** State information for a single open session
*/
typedef struct OpenSession OpenSession;
struct OpenSession {
  char *zName;             /* Symbolic name for this session */
  int nFilter;             /* Number of xFilter rejection GLOB patterns */
  char **azFilter;         /* Array of xFilter rejection GLOB patterns */
  sqlite3_session *p;      /* The open session */
};
#endif

typedef struct ExpertInfo ExpertInfo;
struct ExpertInfo {
  sqlite3expert *pExpert;
  int bVerbose;
};

/* A single line in the EQP output */
typedef struct EQPGraphRow EQPGraphRow;
struct EQPGraphRow {
  int iEqpId;           /* ID for this row */
  int iParentId;        /* ID of the parent row */
  EQPGraphRow *pNext;   /* Next row in sequence */
  char zText[1];        /* Text to display for this row */
};

/* All EQP output is collected into an instance of the following */
typedef struct EQPGraph EQPGraph;
struct EQPGraph {
  EQPGraphRow *pRow;    /* Linked list of all rows of the EQP output */
  EQPGraphRow *pLast;   /* Last element of the pRow list */
  char zPrefix[100];    /* Graph prefix */
};

/* Parameters affecting columnar mode result display (defaulting together) */
typedef struct ColModeOpts {
  int iWrap;            /* In columnar modes, wrap lines reaching this limit */
  u8 bQuote;            /* Quote results for .mode box and table */
  u8 bWordWrap;         /* In columnar modes, wrap at word boundaries  */
} ColModeOpts;
#define ColModeOpts_default { 60, 0, 0 }
#define ColModeOpts_default_qbox { 60, 1, 0 }

/*
** State information about the database connection is contained in an
** instance of the following structure.
*/
typedef struct ShellState ShellState;
struct ShellState {
  sqlite3 *db;           /* The database */
  u8 autoExplain;        /* Automatically turn on .explain mode */
  u8 autoEQP;            /* Run EXPLAIN QUERY PLAN prior to each SQL stmt */
  u8 autoEQPtest;        /* autoEQP is in test mode */
  u8 autoEQPtrace;       /* autoEQP is in trace mode */
  u8 scanstatsOn;        /* True to display scan stats before each finalize */
  u8 openMode;           /* SHELL_OPEN_NORMAL, _APPENDVFS, or _ZIPFILE */
  u8 doXdgOpen;          /* Invoke start/open/xdg-open in output_reset() */
  u8 nEqpLevel;          /* Depth of the EQP output graph */
  u8 eTraceType;         /* SHELL_TRACE_* value for type of trace */
  u8 bSafeMode;          /* True to prohibit unsafe operations */
  u8 bSafeModePersist;   /* The long-term value of bSafeMode */
  ColModeOpts cmOpts;    /* Option values affecting columnar mode output */
  unsigned statsOn;      /* True to display memory stats before each finalize */
  unsigned mEqpLines;    /* Mask of vertical lines in the EQP output graph */
  int inputNesting;      /* Track nesting level of .read and other redirects */
  int outCount;          /* Revert to stdout when reaching zero */
  int cnt;               /* Number of records displayed so far */
  int lineno;            /* Line number of last line read from in */
  int openFlags;         /* Additional flags to open.  (SQLITE_OPEN_NOFOLLOW) */
  FILE *in;              /* Read commands from this stream */
  FILE *out;             /* Write results here */
  FILE *traceOut;        /* Output for sqlite3_trace() */
  int nErr;              /* Number of errors seen */
  int mode;              /* An output mode setting */
  int modePrior;         /* Saved mode */
  int cMode;             /* temporary output mode for the current query */
  int normalMode;        /* Output mode before ".explain on" */
  int writableSchema;    /* True if PRAGMA writable_schema=ON */
  int showHeader;        /* True to show column names in List or Column mode */
  int nCheck;            /* Number of ".check" commands run */
  unsigned nProgress;    /* Number of progress callbacks encountered */
  unsigned mxProgress;   /* Maximum progress callbacks before failing */
  unsigned flgProgress;  /* Flags for the progress callback */
  unsigned shellFlgs;    /* Various flags */
  unsigned priorShFlgs;  /* Saved copy of flags */
  sqlite3_int64 szMax;   /* --maxsize argument to .open */
  char *zDestTable;      /* Name of destination table when MODE_Insert */
  char *zTempFile;       /* Temporary file that might need deleting */
  char zTestcase[30];    /* Name of current test case */
  char colSeparator[20]; /* Column separator character for several modes */
  char rowSeparator[20]; /* Row separator character for MODE_Ascii */
  char colSepPrior[20];  /* Saved column separator */
  char rowSepPrior[20];  /* Saved row separator */
  int *colWidth;         /* Requested width of each column in columnar modes */
  int *actualWidth;      /* Actual width of each column */
  int nWidth;            /* Number of slots in colWidth[] and actualWidth[] */
  char nullValue[20];    /* The text to print when a NULL comes back from
                         ** the database */
  char outfile[FILENAME_MAX]; /* Filename for *out */
  sqlite3_stmt *pStmt;   /* Current statement if any. */
  FILE *pLog;            /* Write log output here */
  struct AuxDb {         /* Storage space for auxiliary database connections */
    sqlite3 *db;               /* Connection pointer */
    const char *zDbFilename;   /* Filename used to open the connection */
    char *zFreeOnClose;        /* Free this memory allocation on close */
#if defined(SQLITE_ENABLE_SESSION)
    int nSession;              /* Number of active sessions */
    OpenSession aSession[4];   /* Array of sessions.  [0] is in focus. */
#endif
  } aAuxDb[5],           /* Array of all database connections */
    *pAuxDb;             /* Currently active database connection */
  int *aiIndent;         /* Array of indents used in MODE_Explain */
  int nIndent;           /* Size of array aiIndent[] */
  int iIndent;           /* Index of current op in aiIndent[] */
  char *zNonce;          /* Nonce for temporary safe-mode escapes */
  EQPGraph sGraph;       /* Information for the graphical EXPLAIN QUERY PLAN */
  ExpertInfo expert;     /* Valid if previous command was ".expert OPT..." */
#ifdef SQLITE_SHELL_FIDDLE
  struct {
    const char * zInput; /* Input string from wasm/JS proxy */
    const char * zPos;   /* Cursor pos into zInput */
    const char * zDefaultDbName; /* Default name for db file */
  } wasm;
#endif
};

#ifdef SQLITE_SHELL_FIDDLE
static ShellState shellState;
#endif


/* Allowed values for ShellState.autoEQP
*/
#define AUTOEQP_off      0           /* Automatic EXPLAIN QUERY PLAN is off */
#define AUTOEQP_on       1           /* Automatic EQP is on */
#define AUTOEQP_trigger  2           /* On and also show plans for triggers */
#define AUTOEQP_full     3           /* Show full EXPLAIN */

/* Allowed values for ShellState.openMode
*/
#define SHELL_OPEN_UNSPEC      0      /* No open-mode specified */
#define SHELL_OPEN_NORMAL      1      /* Normal database file */
#define SHELL_OPEN_APPENDVFS   2      /* Use appendvfs */
#define SHELL_OPEN_ZIPFILE     3      /* Use the zipfile virtual table */
#define SHELL_OPEN_READONLY    4      /* Open a normal database read-only */
#define SHELL_OPEN_DESERIALIZE 5      /* Open using sqlite3_deserialize() */
#define SHELL_OPEN_HEXDB       6      /* Use "dbtotxt" output as data source */

/* Allowed values for ShellState.eTraceType
*/
#define SHELL_TRACE_PLAIN      0      /* Show input SQL text */
#define SHELL_TRACE_EXPANDED   1      /* Show expanded SQL text */
#define SHELL_TRACE_NORMALIZED 2      /* Show normalized SQL text */

/* Bits in the ShellState.flgProgress variable */
#define SHELL_PROGRESS_QUIET 0x01  /* Omit announcing every progress callback */
#define SHELL_PROGRESS_RESET 0x02  /* Reset the count when the progress
                                   ** callback limit is reached, and for each
                                   ** top-level SQL statement */
#define SHELL_PROGRESS_ONCE  0x04  /* Cancel the --limit after firing once */

/*
** These are the allowed shellFlgs values
*/
#define SHFLG_Pagecache      0x00000001 /* The --pagecache option is used */
#define SHFLG_Lookaside      0x00000002 /* Lookaside memory is used */
#define SHFLG_Backslash      0x00000004 /* The --backslash option is used */
#define SHFLG_PreserveRowid  0x00000008 /* .dump preserves rowid values */
#define SHFLG_Newlines       0x00000010 /* .dump --newline flag */
#define SHFLG_CountChanges   0x00000020 /* .changes setting */
#define SHFLG_Echo           0x00000040 /* .echo on/off, or --echo setting */
#define SHFLG_HeaderSet      0x00000080 /* showHeader has been specified */
#define SHFLG_DumpDataOnly   0x00000100 /* .dump show data only */
#define SHFLG_DumpNoSys      0x00000200 /* .dump omits system tables */
#define SHFLG_TestingMode    0x00000400 /* allow unsafe testing features */

/*
** Macros for testing and setting shellFlgs
*/
#define ShellHasFlag(P,X)    (((P)->shellFlgs & (X))!=0)
#define ShellSetFlag(P,X)    ((P)->shellFlgs|=(X))
#define ShellClearFlag(P,X)  ((P)->shellFlgs&=(~(X)))

/*
** These are the allowed modes.
*/
#define MODE_Line     0  /* One column per line.  Blank line between records */
#define MODE_Column   1  /* One record per line in neat columns */
#define MODE_List     2  /* One record per line with a separator */
#define MODE_Semi     3  /* Same as MODE_List but append ";" to each line */
#define MODE_Html     4  /* Generate an XHTML table */
#define MODE_Insert   5  /* Generate SQL "insert" statements */
#define MODE_Quote    6  /* Quote values as for SQL */
#define MODE_Tcl      7  /* Generate ANSI-C or TCL quoted elements */
#define MODE_Csv      8  /* Quote strings, numbers are plain */
#define MODE_Explain  9  /* Like MODE_Column, but do not truncate data */
#define MODE_Ascii   10  /* Use ASCII unit and record separators (0x1F/0x1E) */
#define MODE_Pretty  11  /* Pretty-print schemas */
#define MODE_EQP     12  /* Converts EXPLAIN QUERY PLAN output into a graph */
#define MODE_Json    13  /* Output JSON */
#define MODE_Markdown 14 /* Markdown formatting */
#define MODE_Table   15  /* MySQL-style table formatting */
#define MODE_Box     16  /* Unicode box-drawing characters */
#define MODE_Count   17  /* Output only a count of the rows of output */
#define MODE_Off     18  /* No query output shown */
#define MODE_ScanExp 19  /* Like MODE_Explain, but for ".scanstats vm" */

static const char *modeDescr[] = {
  "line",
  "column",
  "list",
  "semi",
  "html",
  "insert",
  "quote",
  "tcl",
  "csv",
  "explain",
  "ascii",
  "prettyprint",
  "eqp",
  "json",
  "markdown",
  "table",
  "box",
  "count",
  "off"
};

/*
** These are the column/row/line separators used by the various
** import/export modes.
*/
#define SEP_Column    "|"
#define SEP_Row       "\n"
#define SEP_Tab       "\t"
#define SEP_Space     " "
#define SEP_Comma     ","
#define SEP_CrLf      "\r\n"
#define SEP_Unit      "\x1F"
#define SEP_Record    "\x1E"

/*
** Limit input nesting via .read or any other input redirect.
** It's not too expensive, so a generous allowance can be made.
*/
#define MAX_INPUT_NESTING 25

/*
** A callback for the sqlite3_log() interface.
*/
static void shellLog(void *pArg, int iErrCode, const char *zMsg){
  ShellState *p = (ShellState*)pArg;
  if( p->pLog==0 ) return;
  utf8_printf(p->pLog, "(%d) %s\n", iErrCode, zMsg);
  fflush(p->pLog);
}

/*
** SQL function:  shell_putsnl(X)
**
** Write the text X to the screen (or whatever output is being directed)
** adding a newline at the end, and then return X.
*/
static void shellPutsFunc(
  sqlite3_context *pCtx,
  int nVal,
  sqlite3_value **apVal
){
  ShellState *p = (ShellState*)sqlite3_user_data(pCtx);
  (void)nVal;
  utf8_printf(p->out, "%s\n", sqlite3_value_text(apVal[0]));
  sqlite3_result_value(pCtx, apVal[0]);
}

/*
** If in safe mode, print an error message described by the arguments
** and exit immediately.
*/
static void failIfSafeMode(
  ShellState *p,
  const char *zErrMsg,
  ...
){
  if( p->bSafeMode ){
    va_list ap;
    char *zMsg;
    va_start(ap, zErrMsg);
    zMsg = sqlite3_vmprintf(zErrMsg, ap);
    va_end(ap);
    raw_printf(stderr, "line %d: ", p->lineno);
    utf8_printf(stderr, "%s\n", zMsg);
    exit(1);
  }
}

/*
** SQL function:   edit(VALUE)
**                 edit(VALUE,EDITOR)
**
** These steps:
**
**     (1) Write VALUE into a temporary file.
**     (2) Run program EDITOR on that temporary file.
**     (3) Read the temporary file back and return its content as the result.
**     (4) Delete the temporary file
**
** If the EDITOR argument is omitted, use the value in the VISUAL
** environment variable.  If still there is no EDITOR, through an error.
**
** Also throw an error if the EDITOR program returns a non-zero exit code.
*/
#ifndef SQLITE_NOHAVE_SYSTEM
static void editFunc(
  sqlite3_context *context,
  int argc,
  sqlite3_value **argv
){
  const char *zEditor;
  char *zTempFile = 0;
  sqlite3 *db;
  char *zCmd = 0;
  int bBin;
  int rc;
  int hasCRNL = 0;
  FILE *f = 0;
  sqlite3_int64 sz;
  sqlite3_int64 x;
  unsigned char *p = 0;

  if( argc==2 ){
    zEditor = (const char*)sqlite3_value_text(argv[1]);
  }else{
    zEditor = getenv("VISUAL");
  }
  if( zEditor==0 ){
    sqlite3_result_error(context, "no editor for edit()", -1);
    return;
  }
  if( sqlite3_value_type(argv[0])==SQLITE_NULL ){
    sqlite3_result_error(context, "NULL input to edit()", -1);
    return;
  }
  db = sqlite3_context_db_handle(context);
  zTempFile = 0;
  sqlite3_file_control(db, 0, SQLITE_FCNTL_TEMPFILENAME, &zTempFile);
  if( zTempFile==0 ){
    sqlite3_uint64 r = 0;
    sqlite3_randomness(sizeof(r), &r);
    zTempFile = sqlite3_mprintf("temp%llx", r);
    if( zTempFile==0 ){
      sqlite3_result_error_nomem(context);
      return;
    }
  }
  bBin = sqlite3_value_type(argv[0])==SQLITE_BLOB;
  /* When writing the file to be edited, do \n to \r\n conversions on systems
  ** that want \r\n line endings */
  f = fopen(zTempFile, bBin ? "wb" : "w");
  if( f==0 ){
    sqlite3_result_error(context, "edit() cannot open temp file", -1);
    goto edit_func_end;
  }
  sz = sqlite3_value_bytes(argv[0]);
  if( bBin ){
    x = fwrite(sqlite3_value_blob(argv[0]), 1, (size_t)sz, f);
  }else{
    const char *z = (const char*)sqlite3_value_text(argv[0]);
    /* Remember whether or not the value originally contained \r\n */
    if( z && strstr(z,"\r\n")!=0 ) hasCRNL = 1;
    x = fwrite(sqlite3_value_text(argv[0]), 1, (size_t)sz, f);
  }
  fclose(f);
  f = 0;
  if( x!=sz ){
    sqlite3_result_error(context, "edit() could not write the whole file", -1);
    goto edit_func_end;
  }
  zCmd = sqlite3_mprintf("%s \"%s\"", zEditor, zTempFile);
  if( zCmd==0 ){
    sqlite3_result_error_nomem(context);
    goto edit_func_end;
  }
  rc = system(zCmd);
  sqlite3_free(zCmd);
  if( rc ){
    sqlite3_result_error(context, "EDITOR returned non-zero", -1);
    goto edit_func_end;
  }
  f = fopen(zTempFile, "rb");
  if( f==0 ){
    sqlite3_result_error(context,
      "edit() cannot reopen temp file after edit", -1);
    goto edit_func_end;
  }
  fseek(f, 0, SEEK_END);
  sz = ftell(f);
  rewind(f);
  p = sqlite3_malloc64( sz+1 );
  if( p==0 ){
    sqlite3_result_error_nomem(context);
    goto edit_func_end;
  }
  x = fread(p, 1, (size_t)sz, f);
  fclose(f);
  f = 0;
  if( x!=sz ){
    sqlite3_result_error(context, "could not read back the whole file", -1);
    goto edit_func_end;
  }
  if( bBin ){
    sqlite3_result_blob64(context, p, sz, sqlite3_free);
  }else{
    sqlite3_int64 i, j;
    if( hasCRNL ){
      /* If the original contains \r\n then do no conversions back to \n */
    }else{
      /* If the file did not originally contain \r\n then convert any new
      ** \r\n back into \n */
      p[sz] = 0;
      for(i=j=0; i<sz; i++){
        if( p[i]=='\r' && p[i+1]=='\n' ) i++;
        p[j++] = p[i];
      }
      sz = j;
      p[sz] = 0;
    }
    sqlite3_result_text64(context, (const char*)p, sz,
                          sqlite3_free, SQLITE_UTF8);
  }
  p = 0;

edit_func_end:
  if( f ) fclose(f);
  unlink(zTempFile);
  sqlite3_free(zTempFile);
  sqlite3_free(p);
}
#endif /* SQLITE_NOHAVE_SYSTEM */

/*
** Save or restore the current output mode
*/
static void outputModePush(ShellState *p){
  p->modePrior = p->mode;
  p->priorShFlgs = p->shellFlgs;
  memcpy(p->colSepPrior, p->colSeparator, sizeof(p->colSeparator));
  memcpy(p->rowSepPrior, p->rowSeparator, sizeof(p->rowSeparator));
}
static void outputModePop(ShellState *p){
  p->mode = p->modePrior;
  p->shellFlgs = p->priorShFlgs;
  memcpy(p->colSeparator, p->colSepPrior, sizeof(p->colSeparator));
  memcpy(p->rowSeparator, p->rowSepPrior, sizeof(p->rowSeparator));
}

/*
** Output the given string as a hex-encoded blob (eg. X'1234' )
*/
static void output_hex_blob(FILE *out, const void *pBlob, int nBlob){
  int i;
  unsigned char *aBlob = (unsigned char*)pBlob;

  char *zStr = sqlite3_malloc(nBlob*2 + 1);
  shell_check_oom(zStr);

  for(i=0; i<nBlob; i++){
    static const char aHex[] = {
        '0', '1', '2', '3', '4', '5', '6', '7',
        '8', '9', 'a', 'b', 'c', 'd', 'e', 'f'
    };
    zStr[i*2] = aHex[ (aBlob[i] >> 4) ];
    zStr[i*2+1] = aHex[ (aBlob[i] & 0x0F) ];
  }
  zStr[i*2] = '\0';

  raw_printf(out,"X'%s'", zStr);
  sqlite3_free(zStr);
}

/*
** Find a string that is not found anywhere in z[].  Return a pointer
** to that string.
**
** Try to use zA and zB first.  If both of those are already found in z[]
** then make up some string and store it in the buffer zBuf.
*/
static const char *unused_string(
  const char *z,                    /* Result must not appear anywhere in z */
  const char *zA, const char *zB,   /* Try these first */
  char *zBuf                        /* Space to store a generated string */
){
  unsigned i = 0;
  if( strstr(z, zA)==0 ) return zA;
  if( strstr(z, zB)==0 ) return zB;
  do{
    sqlite3_snprintf(20,zBuf,"(%s%u)", zA, i++);
  }while( strstr(z,zBuf)!=0 );
  return zBuf;
}

/*
** Output the given string as a quoted string using SQL quoting conventions.
**
** See also: output_quoted_escaped_string()
*/
static void output_quoted_string(FILE *out, const char *z){
  int i;
  char c;
  setBinaryMode(out, 1);
  if( z==0 ) return;
  for(i=0; (c = z[i])!=0 && c!='\''; i++){}
  if( c==0 ){
    utf8_printf(out,"'%s'",z);
  }else{
    raw_printf(out, "'");
    while( *z ){
      for(i=0; (c = z[i])!=0 && c!='\''; i++){}
      if( c=='\'' ) i++;
      if( i ){
        utf8_printf(out, "%.*s", i, z);
        z += i;
      }
      if( c=='\'' ){
        raw_printf(out, "'");
        continue;
      }
      if( c==0 ){
        break;
      }
      z++;
    }
    raw_printf(out, "'");
  }
  setTextMode(out, 1);
}

/*
** Output the given string as a quoted string using SQL quoting conventions.
** Additionallly , escape the "\n" and "\r" characters so that they do not
** get corrupted by end-of-line translation facilities in some operating
** systems.
**
** This is like output_quoted_string() but with the addition of the \r\n
** escape mechanism.
*/
static void output_quoted_escaped_string(FILE *out, const char *z){
  int i;
  char c;
  setBinaryMode(out, 1);
  for(i=0; (c = z[i])!=0 && c!='\'' && c!='\n' && c!='\r'; i++){}
  if( c==0 ){
    utf8_printf(out,"'%s'",z);
  }else{
    const char *zNL = 0;
    const char *zCR = 0;
    int nNL = 0;
    int nCR = 0;
    char zBuf1[20], zBuf2[20];
    for(i=0; z[i]; i++){
      if( z[i]=='\n' ) nNL++;
      if( z[i]=='\r' ) nCR++;
    }
    if( nNL ){
      raw_printf(out, "replace(");
      zNL = unused_string(z, "\\n", "\\012", zBuf1);
    }
    if( nCR ){
      raw_printf(out, "replace(");
      zCR = unused_string(z, "\\r", "\\015", zBuf2);
    }
    raw_printf(out, "'");
    while( *z ){
      for(i=0; (c = z[i])!=0 && c!='\n' && c!='\r' && c!='\''; i++){}
      if( c=='\'' ) i++;
      if( i ){
        utf8_printf(out, "%.*s", i, z);
        z += i;
      }
      if( c=='\'' ){
        raw_printf(out, "'");
        continue;
      }
      if( c==0 ){
        break;
      }
      z++;
      if( c=='\n' ){
        raw_printf(out, "%s", zNL);
        continue;
      }
      raw_printf(out, "%s", zCR);
    }
    raw_printf(out, "'");
    if( nCR ){
      raw_printf(out, ",'%s',char(13))", zCR);
    }
    if( nNL ){
      raw_printf(out, ",'%s',char(10))", zNL);
    }
  }
  setTextMode(out, 1);
}

/*
** Output the given string as a quoted according to C or TCL quoting rules.
*/
static void output_c_string(FILE *out, const char *z){
  unsigned int c;
  fputc('"', out);
  while( (c = *(z++))!=0 ){
    if( c=='\\' ){
      fputc(c, out);
      fputc(c, out);
    }else if( c=='"' ){
      fputc('\\', out);
      fputc('"', out);
    }else if( c=='\t' ){
      fputc('\\', out);
      fputc('t', out);
    }else if( c=='\n' ){
      fputc('\\', out);
      fputc('n', out);
    }else if( c=='\r' ){
      fputc('\\', out);
      fputc('r', out);
    }else if( !isprint(c&0xff) ){
      raw_printf(out, "\\%03o", c&0xff);
    }else{
      fputc(c, out);
    }
  }
  fputc('"', out);
}

/*
** Output the given string as a quoted according to JSON quoting rules.
*/
static void output_json_string(FILE *out, const char *z, i64 n){
  unsigned int c;
  if( z==0 ) z = "";
  if( n<0 ) n = strlen(z);
  fputc('"', out);
  while( n-- ){
    c = *(z++);
    if( c=='\\' || c=='"' ){
      fputc('\\', out);
      fputc(c, out);
    }else if( c<=0x1f ){
      fputc('\\', out);
      if( c=='\b' ){
        fputc('b', out);
      }else if( c=='\f' ){
        fputc('f', out);
      }else if( c=='\n' ){
        fputc('n', out);
      }else if( c=='\r' ){
        fputc('r', out);
      }else if( c=='\t' ){
        fputc('t', out);
      }else{
         raw_printf(out, "u%04x",c);
      }
    }else{
      fputc(c, out);
    }
  }
  fputc('"', out);
}

/*
** Output the given string with characters that are special to
** HTML escaped.
*/
static void output_html_string(FILE *out, const char *z){
  int i;
  if( z==0 ) z = "";
  while( *z ){
    for(i=0;   z[i]
            && z[i]!='<'
            && z[i]!='&'
            && z[i]!='>'
            && z[i]!='\"'
            && z[i]!='\'';
        i++){}
    if( i>0 ){
      utf8_printf(out,"%.*s",i,z);
    }
    if( z[i]=='<' ){
      raw_printf(out,"&lt;");
    }else if( z[i]=='&' ){
      raw_printf(out,"&amp;");
    }else if( z[i]=='>' ){
      raw_printf(out,"&gt;");
    }else if( z[i]=='\"' ){
      raw_printf(out,"&quot;");
    }else if( z[i]=='\'' ){
      raw_printf(out,"&#39;");
    }else{
      break;
    }
    z += i + 1;
  }
}

/*
** If a field contains any character identified by a 1 in the following
** array, then the string must be quoted for CSV.
*/
static const char needCsvQuote[] = {
  1, 1, 1, 1, 1, 1, 1, 1,   1, 1, 1, 1, 1, 1, 1, 1,
  1, 1, 1, 1, 1, 1, 1, 1,   1, 1, 1, 1, 1, 1, 1, 1,
  1, 0, 1, 0, 0, 0, 0, 1,   0, 0, 0, 0, 0, 0, 0, 0,
  0, 0, 0, 0, 0, 0, 0, 0,   0, 0, 0, 0, 0, 0, 0, 0,
  0, 0, 0, 0, 0, 0, 0, 0,   0, 0, 0, 0, 0, 0, 0, 0,
  0, 0, 0, 0, 0, 0, 0, 0,   0, 0, 0, 0, 0, 0, 0, 0,
  0, 0, 0, 0, 0, 0, 0, 0,   0, 0, 0, 0, 0, 0, 0, 0,
  0, 0, 0, 0, 0, 0, 0, 0,   0, 0, 0, 0, 0, 0, 0, 1,
  1, 1, 1, 1, 1, 1, 1, 1,   1, 1, 1, 1, 1, 1, 1, 1,
  1, 1, 1, 1, 1, 1, 1, 1,   1, 1, 1, 1, 1, 1, 1, 1,
  1, 1, 1, 1, 1, 1, 1, 1,   1, 1, 1, 1, 1, 1, 1, 1,
  1, 1, 1, 1, 1, 1, 1, 1,   1, 1, 1, 1, 1, 1, 1, 1,
  1, 1, 1, 1, 1, 1, 1, 1,   1, 1, 1, 1, 1, 1, 1, 1,
  1, 1, 1, 1, 1, 1, 1, 1,   1, 1, 1, 1, 1, 1, 1, 1,
  1, 1, 1, 1, 1, 1, 1, 1,   1, 1, 1, 1, 1, 1, 1, 1,
  1, 1, 1, 1, 1, 1, 1, 1,   1, 1, 1, 1, 1, 1, 1, 1,
};

/*
** Output a single term of CSV.  Actually, p->colSeparator is used for
** the separator, which may or may not be a comma.  p->nullValue is
** the null value.  Strings are quoted if necessary.  The separator
** is only issued if bSep is true.
*/
static void output_csv(ShellState *p, const char *z, int bSep){
  FILE *out = p->out;
  if( z==0 ){
    utf8_printf(out,"%s",p->nullValue);
  }else{
    unsigned i;
    for(i=0; z[i]; i++){
      if( needCsvQuote[((unsigned char*)z)[i]] ){
        i = 0;
        break;
      }
    }
    if( i==0 || strstr(z, p->colSeparator)!=0 ){
      char *zQuoted = sqlite3_mprintf("\"%w\"", z);
      shell_check_oom(zQuoted);
      utf8_printf(out, "%s", zQuoted);
      sqlite3_free(zQuoted);
    }else{
      utf8_printf(out, "%s", z);
    }
  }
  if( bSep ){
    utf8_printf(p->out, "%s", p->colSeparator);
  }
}

/*
** This routine runs when the user presses Ctrl-C
*/
static void interrupt_handler(int NotUsed){
  UNUSED_PARAMETER(NotUsed);
  if( ++seenInterrupt>1 ) exit(1);
  if( globalDb ) sqlite3_interrupt(globalDb);
}

#if (defined(_WIN32) || defined(WIN32)) && !defined(_WIN32_WCE)
/*
** This routine runs for console events (e.g. Ctrl-C) on Win32
*/
static BOOL WINAPI ConsoleCtrlHandler(
  DWORD dwCtrlType /* One of the CTRL_*_EVENT constants */
){
  if( dwCtrlType==CTRL_C_EVENT ){
    interrupt_handler(0);
    return TRUE;
  }
  return FALSE;
}
#endif

#ifndef SQLITE_OMIT_AUTHORIZATION
/*
** This authorizer runs in safe mode.
*/
static int safeModeAuth(
  void *pClientData,
  int op,
  const char *zA1,
  const char *zA2,
  const char *zA3,
  const char *zA4
){
  ShellState *p = (ShellState*)pClientData;
  static const char *azProhibitedFunctions[] = {
    "edit",
    "fts3_tokenizer",
    "load_extension",
    "readfile",
    "writefile",
    "zipfile",
    "zipfile_cds",
  };
  UNUSED_PARAMETER(zA1);
  UNUSED_PARAMETER(zA3);
  UNUSED_PARAMETER(zA4);
  switch( op ){
    case SQLITE_ATTACH: {
#ifndef SQLITE_SHELL_FIDDLE
      /* In WASM builds the filesystem is a virtual sandbox, so
      ** there's no harm in using ATTACH. */
      failIfSafeMode(p, "cannot run ATTACH in safe mode");
#endif
      break;
    }
    case SQLITE_FUNCTION: {
      int i;
      for(i=0; i<ArraySize(azProhibitedFunctions); i++){
        if( sqlite3_stricmp(zA2, azProhibitedFunctions[i])==0 ){
          failIfSafeMode(p, "cannot use the %s() function in safe mode",
                         azProhibitedFunctions[i]);
        }
      }
      break;
    }
  }
  return SQLITE_OK;
}

/*
** When the ".auth ON" is set, the following authorizer callback is
** invoked.  It always returns SQLITE_OK.
*/
static int shellAuth(
  void *pClientData,
  int op,
  const char *zA1,
  const char *zA2,
  const char *zA3,
  const char *zA4
){
  ShellState *p = (ShellState*)pClientData;
  static const char *azAction[] = { 0,
     "CREATE_INDEX",         "CREATE_TABLE",         "CREATE_TEMP_INDEX",
     "CREATE_TEMP_TABLE",    "CREATE_TEMP_TRIGGER",  "CREATE_TEMP_VIEW",
     "CREATE_TRIGGER",       "CREATE_VIEW",          "DELETE",
     "DROP_INDEX",           "DROP_TABLE",           "DROP_TEMP_INDEX",
     "DROP_TEMP_TABLE",      "DROP_TEMP_TRIGGER",    "DROP_TEMP_VIEW",
     "DROP_TRIGGER",         "DROP_VIEW",            "INSERT",
     "PRAGMA",               "READ",                 "SELECT",
     "TRANSACTION",          "UPDATE",               "ATTACH",
     "DETACH",               "ALTER_TABLE",          "REINDEX",
     "ANALYZE",              "CREATE_VTABLE",        "DROP_VTABLE",
     "FUNCTION",             "SAVEPOINT",            "RECURSIVE"
  };
  int i;
  const char *az[4];
  az[0] = zA1;
  az[1] = zA2;
  az[2] = zA3;
  az[3] = zA4;
  utf8_printf(p->out, "authorizer: %s", azAction[op]);
  for(i=0; i<4; i++){
    raw_printf(p->out, " ");
    if( az[i] ){
      output_c_string(p->out, az[i]);
    }else{
      raw_printf(p->out, "NULL");
    }
  }
  raw_printf(p->out, "\n");
  if( p->bSafeMode ) (void)safeModeAuth(pClientData, op, zA1, zA2, zA3, zA4);
  return SQLITE_OK;
}
#endif

/*
** Print a schema statement.  Part of MODE_Semi and MODE_Pretty output.
**
** This routine converts some CREATE TABLE statements for shadow tables
** in FTS3/4/5 into CREATE TABLE IF NOT EXISTS statements.
**
** If the schema statement in z[] contains a start-of-comment and if
** sqlite3_complete() returns false, try to terminate the comment before
** printing the result.  https://sqlite.org/forum/forumpost/d7be961c5c
*/
static void printSchemaLine(FILE *out, const char *z, const char *zTail){
  char *zToFree = 0;
  if( z==0 ) return;
  if( zTail==0 ) return;
  if( zTail[0]==';' && (strstr(z, "/*")!=0 || strstr(z,"--")!=0) ){
    const char *zOrig = z;
    static const char *azTerm[] = { "", "*/", "\n" };
    int i;
    for(i=0; i<ArraySize(azTerm); i++){
      char *zNew = sqlite3_mprintf("%s%s;", zOrig, azTerm[i]);
      shell_check_oom(zNew);
      if( sqlite3_complete(zNew) ){
        size_t n = strlen(zNew);
        zNew[n-1] = 0;
        zToFree = zNew;
        z = zNew;
        break;
      }
      sqlite3_free(zNew);
    }
  }
  if( sqlite3_strglob("CREATE TABLE ['\"]*", z)==0 ){
    utf8_printf(out, "CREATE TABLE IF NOT EXISTS %s%s", z+13, zTail);
  }else{
    utf8_printf(out, "%s%s", z, zTail);
  }
  sqlite3_free(zToFree);
}
static void printSchemaLineN(FILE *out, char *z, int n, const char *zTail){
  char c = z[n];
  z[n] = 0;
  printSchemaLine(out, z, zTail);
  z[n] = c;
}

/*
** Return true if string z[] has nothing but whitespace and comments to the
** end of the first line.
*/
static int wsToEol(const char *z){
  int i;
  for(i=0; z[i]; i++){
    if( z[i]=='\n' ) return 1;
    if( IsSpace(z[i]) ) continue;
    if( z[i]=='-' && z[i+1]=='-' ) return 1;
    return 0;
  }
  return 1;
}

/*
** Add a new entry to the EXPLAIN QUERY PLAN data
*/
static void eqp_append(ShellState *p, int iEqpId, int p2, const char *zText){
  EQPGraphRow *pNew;
  i64 nText;
  if( zText==0 ) return;
  nText = strlen(zText);
  if( p->autoEQPtest ){
    utf8_printf(p->out, "%d,%d,%s\n", iEqpId, p2, zText);
  }
  pNew = sqlite3_malloc64( sizeof(*pNew) + nText );
  shell_check_oom(pNew);
  pNew->iEqpId = iEqpId;
  pNew->iParentId = p2;
  memcpy(pNew->zText, zText, nText+1);
  pNew->pNext = 0;
  if( p->sGraph.pLast ){
    p->sGraph.pLast->pNext = pNew;
  }else{
    p->sGraph.pRow = pNew;
  }
  p->sGraph.pLast = pNew;
}

/*
** Free and reset the EXPLAIN QUERY PLAN data that has been collected
** in p->sGraph.
*/
static void eqp_reset(ShellState *p){
  EQPGraphRow *pRow, *pNext;
  for(pRow = p->sGraph.pRow; pRow; pRow = pNext){
    pNext = pRow->pNext;
    sqlite3_free(pRow);
  }
  memset(&p->sGraph, 0, sizeof(p->sGraph));
}

/* Return the next EXPLAIN QUERY PLAN line with iEqpId that occurs after
** pOld, or return the first such line if pOld is NULL
*/
static EQPGraphRow *eqp_next_row(ShellState *p, int iEqpId, EQPGraphRow *pOld){
  EQPGraphRow *pRow = pOld ? pOld->pNext : p->sGraph.pRow;
  while( pRow && pRow->iParentId!=iEqpId ) pRow = pRow->pNext;
  return pRow;
}

/* Render a single level of the graph that has iEqpId as its parent.  Called
** recursively to render sublevels.
*/
static void eqp_render_level(ShellState *p, int iEqpId){
  EQPGraphRow *pRow, *pNext;
  i64 n = strlen(p->sGraph.zPrefix);
  char *z;
  for(pRow = eqp_next_row(p, iEqpId, 0); pRow; pRow = pNext){
    pNext = eqp_next_row(p, iEqpId, pRow);
    z = pRow->zText;
    utf8_printf(p->out, "%s%s%s\n", p->sGraph.zPrefix,
                pNext ? "|--" : "`--", z);
    if( n<(i64)sizeof(p->sGraph.zPrefix)-7 ){
      memcpy(&p->sGraph.zPrefix[n], pNext ? "|  " : "   ", 4);
      eqp_render_level(p, pRow->iEqpId);
      p->sGraph.zPrefix[n] = 0;
    }
  }
}

/*
** Display and reset the EXPLAIN QUERY PLAN data
*/
static void eqp_render(ShellState *p, i64 nCycle){
  EQPGraphRow *pRow = p->sGraph.pRow;
  if( pRow ){
    if( pRow->zText[0]=='-' ){
      if( pRow->pNext==0 ){
        eqp_reset(p);
        return;
      }
      utf8_printf(p->out, "%s\n", pRow->zText+3);
      p->sGraph.pRow = pRow->pNext;
      sqlite3_free(pRow);
    }else if( nCycle>0 ){
      utf8_printf(p->out, "QUERY PLAN (cycles=%lld [100%%])\n", nCycle);
    }else{
      utf8_printf(p->out, "QUERY PLAN\n");
    }
    p->sGraph.zPrefix[0] = 0;
    eqp_render_level(p, 0);
    eqp_reset(p);
  }
}

#ifndef SQLITE_OMIT_PROGRESS_CALLBACK
/*
** Progress handler callback.
*/
static int progress_handler(void *pClientData) {
  ShellState *p = (ShellState*)pClientData;
  p->nProgress++;
  if( p->nProgress>=p->mxProgress && p->mxProgress>0 ){
    raw_printf(p->out, "Progress limit reached (%u)\n", p->nProgress);
    if( p->flgProgress & SHELL_PROGRESS_RESET ) p->nProgress = 0;
    if( p->flgProgress & SHELL_PROGRESS_ONCE ) p->mxProgress = 0;
    return 1;
  }
  if( (p->flgProgress & SHELL_PROGRESS_QUIET)==0 ){
    raw_printf(p->out, "Progress %u\n", p->nProgress);
  }
  return 0;
}
#endif /* SQLITE_OMIT_PROGRESS_CALLBACK */

/*
** Print N dashes
*/
static void print_dashes(FILE *out, int N){
  const char zDash[] = "--------------------------------------------------";
  const int nDash = sizeof(zDash) - 1;
  while( N>nDash ){
    fputs(zDash, out);
    N -= nDash;
  }
  raw_printf(out, "%.*s", N, zDash);
}

/*
** Print a markdown or table-style row separator using ascii-art
*/
static void print_row_separator(
  ShellState *p,
  int nArg,
  const char *zSep
){
  int i;
  if( nArg>0 ){
    fputs(zSep, p->out);
    print_dashes(p->out, p->actualWidth[0]+2);
    for(i=1; i<nArg; i++){
      fputs(zSep, p->out);
      print_dashes(p->out, p->actualWidth[i]+2);
    }
    fputs(zSep, p->out);
  }
  fputs("\n", p->out);
}

/*
** This is the callback routine that the shell
** invokes for each row of a query result.
*/
static int shell_callback(
  void *pArg,
  int nArg,        /* Number of result columns */
  char **azArg,    /* Text of each result column */
  char **azCol,    /* Column names */
  int *aiType      /* Column types.  Might be NULL */
){
  int i;
  ShellState *p = (ShellState*)pArg;

  if( azArg==0 ) return 0;
  switch( p->cMode ){
    case MODE_Count:
    case MODE_Off: {
      break;
    }
    case MODE_Line: {
      int w = 5;
      if( azArg==0 ) break;
      for(i=0; i<nArg; i++){
        int len = strlen30(azCol[i] ? azCol[i] : "");
        if( len>w ) w = len;
      }
      if( p->cnt++>0 ) utf8_printf(p->out, "%s", p->rowSeparator);
      for(i=0; i<nArg; i++){
        utf8_printf(p->out,"%*s = %s%s", w, azCol[i],
                azArg[i] ? azArg[i] : p->nullValue, p->rowSeparator);
      }
      break;
    }
    case MODE_ScanExp:
    case MODE_Explain: {
      static const int aExplainWidth[] = {4,       13, 4, 4, 4, 13, 2, 13};
      static const int aExplainMap[] =   {0,       1,  2, 3, 4, 5,  6, 7 };
      static const int aScanExpWidth[] = {4, 6, 6, 13, 4, 4, 4, 13, 2, 13};
      static const int aScanExpMap[] =   {0, 9, 8, 1,  2, 3, 4, 5,  6, 7 };

      const int *aWidth = aExplainWidth;
      const int *aMap = aExplainMap;
      int nWidth = ArraySize(aExplainWidth);
      int iIndent = 1;

      if( p->cMode==MODE_ScanExp ){
        aWidth = aScanExpWidth;
        aMap = aScanExpMap;
        nWidth = ArraySize(aScanExpWidth);
        iIndent = 3;
      }
      if( nArg>nWidth ) nArg = nWidth;

      /* If this is the first row seen, print out the headers */
      if( p->cnt++==0 ){
        for(i=0; i<nArg; i++){
          utf8_width_print(p->out, aWidth[i], azCol[ aMap[i] ]);
          fputs(i==nArg-1 ? "\n" : "  ", p->out);
        }
        for(i=0; i<nArg; i++){
          print_dashes(p->out, aWidth[i]);
          fputs(i==nArg-1 ? "\n" : "  ", p->out);
        }
      }

      /* If there is no data, exit early. */
      if( azArg==0 ) break;

      for(i=0; i<nArg; i++){
        const char *zSep = "  ";
        int w = aWidth[i];
        const char *zVal = azArg[ aMap[i] ];
        if( i==nArg-1 ) w = 0;
        if( zVal && strlenChar(zVal)>w ){
          w = strlenChar(zVal);
          zSep = " ";
        }
        if( i==iIndent && p->aiIndent && p->pStmt ){
          if( p->iIndent<p->nIndent ){
            utf8_printf(p->out, "%*.s", p->aiIndent[p->iIndent], "");
          }
          p->iIndent++;
        }
        utf8_width_print(p->out, w, zVal ? zVal : p->nullValue);
        fputs(i==nArg-1 ? "\n" : zSep, p->out);
      }
      break;
    }
    case MODE_Semi: {   /* .schema and .fullschema output */
      printSchemaLine(p->out, azArg[0], ";\n");
      break;
    }
    case MODE_Pretty: {  /* .schema and .fullschema with --indent */
      char *z;
      int j;
      int nParen = 0;
      char cEnd = 0;
      char c;
      int nLine = 0;
      assert( nArg==1 );
      if( azArg[0]==0 ) break;
      if( sqlite3_strlike("CREATE VIEW%", azArg[0], 0)==0
       || sqlite3_strlike("CREATE TRIG%", azArg[0], 0)==0
      ){
        utf8_printf(p->out, "%s;\n", azArg[0]);
        break;
      }
      z = sqlite3_mprintf("%s", azArg[0]);
      shell_check_oom(z);
      j = 0;
      for(i=0; IsSpace(z[i]); i++){}
      for(; (c = z[i])!=0; i++){
        if( IsSpace(c) ){
          if( z[j-1]=='\r' ) z[j-1] = '\n';
          if( IsSpace(z[j-1]) || z[j-1]=='(' ) continue;
        }else if( (c=='(' || c==')') && j>0 && IsSpace(z[j-1]) ){
          j--;
        }
        z[j++] = c;
      }
      while( j>0 && IsSpace(z[j-1]) ){ j--; }
      z[j] = 0;
      if( strlen30(z)>=79 ){
        for(i=j=0; (c = z[i])!=0; i++){ /* Copy from z[i] back to z[j] */
          if( c==cEnd ){
            cEnd = 0;
          }else if( c=='"' || c=='\'' || c=='`' ){
            cEnd = c;
          }else if( c=='[' ){
            cEnd = ']';
          }else if( c=='-' && z[i+1]=='-' ){
            cEnd = '\n';
          }else if( c=='(' ){
            nParen++;
          }else if( c==')' ){
            nParen--;
            if( nLine>0 && nParen==0 && j>0 ){
              printSchemaLineN(p->out, z, j, "\n");
              j = 0;
            }
          }
          z[j++] = c;
          if( nParen==1 && cEnd==0
           && (c=='(' || c=='\n' || (c==',' && !wsToEol(z+i+1)))
          ){
            if( c=='\n' ) j--;
            printSchemaLineN(p->out, z, j, "\n  ");
            j = 0;
            nLine++;
            while( IsSpace(z[i+1]) ){ i++; }
          }
        }
        z[j] = 0;
      }
      printSchemaLine(p->out, z, ";\n");
      sqlite3_free(z);
      break;
    }
    case MODE_List: {
      if( p->cnt++==0 && p->showHeader ){
        for(i=0; i<nArg; i++){
          utf8_printf(p->out,"%s%s",azCol[i],
                  i==nArg-1 ? p->rowSeparator : p->colSeparator);
        }
      }
      if( azArg==0 ) break;
      for(i=0; i<nArg; i++){
        char *z = azArg[i];
        if( z==0 ) z = p->nullValue;
        utf8_printf(p->out, "%s", z);
        if( i<nArg-1 ){
          utf8_printf(p->out, "%s", p->colSeparator);
        }else{
          utf8_printf(p->out, "%s", p->rowSeparator);
        }
      }
      break;
    }
    case MODE_Html: {
      if( p->cnt++==0 && p->showHeader ){
        raw_printf(p->out,"<TR>");
        for(i=0; i<nArg; i++){
          raw_printf(p->out,"<TH>");
          output_html_string(p->out, azCol[i]);
          raw_printf(p->out,"</TH>\n");
        }
        raw_printf(p->out,"</TR>\n");
      }
      if( azArg==0 ) break;
      raw_printf(p->out,"<TR>");
      for(i=0; i<nArg; i++){
        raw_printf(p->out,"<TD>");
        output_html_string(p->out, azArg[i] ? azArg[i] : p->nullValue);
        raw_printf(p->out,"</TD>\n");
      }
      raw_printf(p->out,"</TR>\n");
      break;
    }
    case MODE_Tcl: {
      if( p->cnt++==0 && p->showHeader ){
        for(i=0; i<nArg; i++){
          output_c_string(p->out,azCol[i] ? azCol[i] : "");
          if(i<nArg-1) utf8_printf(p->out, "%s", p->colSeparator);
        }
        utf8_printf(p->out, "%s", p->rowSeparator);
      }
      if( azArg==0 ) break;
      for(i=0; i<nArg; i++){
        output_c_string(p->out, azArg[i] ? azArg[i] : p->nullValue);
        if(i<nArg-1) utf8_printf(p->out, "%s", p->colSeparator);
      }
      utf8_printf(p->out, "%s", p->rowSeparator);
      break;
    }
    case MODE_Csv: {
      setBinaryMode(p->out, 1);
      if( p->cnt++==0 && p->showHeader ){
        for(i=0; i<nArg; i++){
          output_csv(p, azCol[i] ? azCol[i] : "", i<nArg-1);
        }
        utf8_printf(p->out, "%s", p->rowSeparator);
      }
      if( nArg>0 ){
        for(i=0; i<nArg; i++){
          output_csv(p, azArg[i], i<nArg-1);
        }
        utf8_printf(p->out, "%s", p->rowSeparator);
      }
      setTextMode(p->out, 1);
      break;
    }
    case MODE_Insert: {
      if( azArg==0 ) break;
      utf8_printf(p->out,"INSERT INTO %s",p->zDestTable);
      if( p->showHeader ){
        raw_printf(p->out,"(");
        for(i=0; i<nArg; i++){
          if( i>0 ) raw_printf(p->out, ",");
          if( quoteChar(azCol[i]) ){
            char *z = sqlite3_mprintf("\"%w\"", azCol[i]);
            shell_check_oom(z);
            utf8_printf(p->out, "%s", z);
            sqlite3_free(z);
          }else{
            raw_printf(p->out, "%s", azCol[i]);
          }
        }
        raw_printf(p->out,")");
      }
      p->cnt++;
      for(i=0; i<nArg; i++){
        raw_printf(p->out, i>0 ? "," : " VALUES(");
        if( (azArg[i]==0) || (aiType && aiType[i]==SQLITE_NULL) ){
          utf8_printf(p->out,"NULL");
        }else if( aiType && aiType[i]==SQLITE_TEXT ){
          if( ShellHasFlag(p, SHFLG_Newlines) ){
            output_quoted_string(p->out, azArg[i]);
          }else{
            output_quoted_escaped_string(p->out, azArg[i]);
          }
        }else if( aiType && aiType[i]==SQLITE_INTEGER ){
          utf8_printf(p->out,"%s", azArg[i]);
        }else if( aiType && aiType[i]==SQLITE_FLOAT ){
          char z[50];
          double r = sqlite3_column_double(p->pStmt, i);
          sqlite3_uint64 ur;
          memcpy(&ur,&r,sizeof(r));
          if( ur==0x7ff0000000000000LL ){
            raw_printf(p->out, "9.0e+999");
          }else if( ur==0xfff0000000000000LL ){
            raw_printf(p->out, "-9.0e+999");
          }else{
            sqlite3_int64 ir = (sqlite3_int64)r;
            if( r==(double)ir ){
              sqlite3_snprintf(50,z,"%lld.0", ir);
            }else{
              sqlite3_snprintf(50,z,"%!.20g", r);
            }
            raw_printf(p->out, "%s", z);
          }
        }else if( aiType && aiType[i]==SQLITE_BLOB && p->pStmt ){
          const void *pBlob = sqlite3_column_blob(p->pStmt, i);
          int nBlob = sqlite3_column_bytes(p->pStmt, i);
          output_hex_blob(p->out, pBlob, nBlob);
        }else if( isNumber(azArg[i], 0) ){
          utf8_printf(p->out,"%s", azArg[i]);
        }else if( ShellHasFlag(p, SHFLG_Newlines) ){
          output_quoted_string(p->out, azArg[i]);
        }else{
          output_quoted_escaped_string(p->out, azArg[i]);
        }
      }
      raw_printf(p->out,");\n");
      break;
    }
    case MODE_Json: {
      if( azArg==0 ) break;
      if( p->cnt==0 ){
        fputs("[{", p->out);
      }else{
        fputs(",\n{", p->out);
      }
      p->cnt++;
      for(i=0; i<nArg; i++){
        output_json_string(p->out, azCol[i], -1);
        putc(':', p->out);
        if( (azArg[i]==0) || (aiType && aiType[i]==SQLITE_NULL) ){
          fputs("null",p->out);
        }else if( aiType && aiType[i]==SQLITE_FLOAT ){
          char z[50];
          double r = sqlite3_column_double(p->pStmt, i);
          sqlite3_uint64 ur;
          memcpy(&ur,&r,sizeof(r));
          if( ur==0x7ff0000000000000LL ){
            raw_printf(p->out, "9.0e+999");
          }else if( ur==0xfff0000000000000LL ){
            raw_printf(p->out, "-9.0e+999");
          }else{
            sqlite3_snprintf(50,z,"%!.20g", r);
            raw_printf(p->out, "%s", z);
          }
        }else if( aiType && aiType[i]==SQLITE_BLOB && p->pStmt ){
          const void *pBlob = sqlite3_column_blob(p->pStmt, i);
          int nBlob = sqlite3_column_bytes(p->pStmt, i);
          output_json_string(p->out, pBlob, nBlob);
        }else if( aiType && aiType[i]==SQLITE_TEXT ){
          output_json_string(p->out, azArg[i], -1);
        }else{
          utf8_printf(p->out,"%s", azArg[i]);
        }
        if( i<nArg-1 ){
          putc(',', p->out);
        }
      }
      putc('}', p->out);
      break;
    }
    case MODE_Quote: {
      if( azArg==0 ) break;
      if( p->cnt==0 && p->showHeader ){
        for(i=0; i<nArg; i++){
          if( i>0 ) fputs(p->colSeparator, p->out);
          output_quoted_string(p->out, azCol[i]);
        }
        fputs(p->rowSeparator, p->out);
      }
      p->cnt++;
      for(i=0; i<nArg; i++){
        if( i>0 ) fputs(p->colSeparator, p->out);
        if( (azArg[i]==0) || (aiType && aiType[i]==SQLITE_NULL) ){
          utf8_printf(p->out,"NULL");
        }else if( aiType && aiType[i]==SQLITE_TEXT ){
          output_quoted_string(p->out, azArg[i]);
        }else if( aiType && aiType[i]==SQLITE_INTEGER ){
          utf8_printf(p->out,"%s", azArg[i]);
        }else if( aiType && aiType[i]==SQLITE_FLOAT ){
          char z[50];
          double r = sqlite3_column_double(p->pStmt, i);
          sqlite3_snprintf(50,z,"%!.20g", r);
          raw_printf(p->out, "%s", z);
        }else if( aiType && aiType[i]==SQLITE_BLOB && p->pStmt ){
          const void *pBlob = sqlite3_column_blob(p->pStmt, i);
          int nBlob = sqlite3_column_bytes(p->pStmt, i);
          output_hex_blob(p->out, pBlob, nBlob);
        }else if( isNumber(azArg[i], 0) ){
          utf8_printf(p->out,"%s", azArg[i]);
        }else{
          output_quoted_string(p->out, azArg[i]);
        }
      }
      fputs(p->rowSeparator, p->out);
      break;
    }
    case MODE_Ascii: {
      if( p->cnt++==0 && p->showHeader ){
        for(i=0; i<nArg; i++){
          if( i>0 ) utf8_printf(p->out, "%s", p->colSeparator);
          utf8_printf(p->out,"%s",azCol[i] ? azCol[i] : "");
        }
        utf8_printf(p->out, "%s", p->rowSeparator);
      }
      if( azArg==0 ) break;
      for(i=0; i<nArg; i++){
        if( i>0 ) utf8_printf(p->out, "%s", p->colSeparator);
        utf8_printf(p->out,"%s",azArg[i] ? azArg[i] : p->nullValue);
      }
      utf8_printf(p->out, "%s", p->rowSeparator);
      break;
    }
    case MODE_EQP: {
      eqp_append(p, atoi(azArg[0]), atoi(azArg[1]), azArg[3]);
      break;
    }
  }
  return 0;
}

/*
** This is the callback routine that the SQLite library
** invokes for each row of a query result.
*/
static int callback(void *pArg, int nArg, char **azArg, char **azCol){
  /* since we don't have type info, call the shell_callback with a NULL value */
  return shell_callback(pArg, nArg, azArg, azCol, NULL);
}

/*
** This is the callback routine from sqlite3_exec() that appends all
** output onto the end of a ShellText object.
*/
static int captureOutputCallback(void *pArg, int nArg, char **azArg, char **az){
  ShellText *p = (ShellText*)pArg;
  int i;
  UNUSED_PARAMETER(az);
  if( azArg==0 ) return 0;
  if( p->n ) appendText(p, "|", 0);
  for(i=0; i<nArg; i++){
    if( i ) appendText(p, ",", 0);
    if( azArg[i] ) appendText(p, azArg[i], 0);
  }
  return 0;
}

/*
** Generate an appropriate SELFTEST table in the main database.
*/
static void createSelftestTable(ShellState *p){
  char *zErrMsg = 0;
  sqlite3_exec(p->db,
    "SAVEPOINT selftest_init;\n"
    "CREATE TABLE IF NOT EXISTS selftest(\n"
    "  tno INTEGER PRIMARY KEY,\n"   /* Test number */
    "  op TEXT,\n"                   /* Operator:  memo run */
    "  cmd TEXT,\n"                  /* Command text */
    "  ans TEXT\n"                   /* Desired answer */
    ");"
    "CREATE TEMP TABLE [_shell$self](op,cmd,ans);\n"
    "INSERT INTO [_shell$self](rowid,op,cmd)\n"
    "  VALUES(coalesce((SELECT (max(tno)+100)/10 FROM selftest),10),\n"
    "         'memo','Tests generated by --init');\n"
    "INSERT INTO [_shell$self]\n"
    "  SELECT 'run',\n"
    "    'SELECT hex(sha3_query(''SELECT type,name,tbl_name,sql "
                                 "FROM sqlite_schema ORDER BY 2'',224))',\n"
    "    hex(sha3_query('SELECT type,name,tbl_name,sql "
                          "FROM sqlite_schema ORDER BY 2',224));\n"
    "INSERT INTO [_shell$self]\n"
    "  SELECT 'run',"
    "    'SELECT hex(sha3_query(''SELECT * FROM \"' ||"
    "        printf('%w',name) || '\" NOT INDEXED'',224))',\n"
    "    hex(sha3_query(printf('SELECT * FROM \"%w\" NOT INDEXED',name),224))\n"
    "  FROM (\n"
    "    SELECT name FROM sqlite_schema\n"
    "     WHERE type='table'\n"
    "       AND name<>'selftest'\n"
    "       AND coalesce(rootpage,0)>0\n"
    "  )\n"
    " ORDER BY name;\n"
    "INSERT INTO [_shell$self]\n"
    "  VALUES('run','PRAGMA integrity_check','ok');\n"
    "INSERT INTO selftest(tno,op,cmd,ans)"
    "  SELECT rowid*10,op,cmd,ans FROM [_shell$self];\n"
    "DROP TABLE [_shell$self];"
    ,0,0,&zErrMsg);
  if( zErrMsg ){
    utf8_printf(stderr, "SELFTEST initialization failure: %s\n", zErrMsg);
    sqlite3_free(zErrMsg);
  }
  sqlite3_exec(p->db, "RELEASE selftest_init",0,0,0);
}


/*
** Set the destination table field of the ShellState structure to
** the name of the table given.  Escape any quote characters in the
** table name.
*/
static void set_table_name(ShellState *p, const char *zName){
  int i, n;
  char cQuote;
  char *z;

  if( p->zDestTable ){
    free(p->zDestTable);
    p->zDestTable = 0;
  }
  if( zName==0 ) return;
  cQuote = quoteChar(zName);
  n = strlen30(zName);
  if( cQuote ) n += n+2;
  z = p->zDestTable = malloc( n+1 );
  shell_check_oom(z);
  n = 0;
  if( cQuote ) z[n++] = cQuote;
  for(i=0; zName[i]; i++){
    z[n++] = zName[i];
    if( zName[i]==cQuote ) z[n++] = cQuote;
  }
  if( cQuote ) z[n++] = cQuote;
  z[n] = 0;
}

/*
** Maybe construct two lines of text that point out the position of a
** syntax error.  Return a pointer to the text, in memory obtained from
** sqlite3_malloc().  Or, if the most recent error does not involve a
** specific token that we can point to, return an empty string.
**
** In all cases, the memory returned is obtained from sqlite3_malloc64()
** and should be released by the caller invoking sqlite3_free().
*/
static char *shell_error_context(const char *zSql, sqlite3 *db){
  int iOffset;
  size_t len;
  char *zCode;
  char *zMsg;
  int i;
  if( db==0
   || zSql==0
   || (iOffset = sqlite3_error_offset(db))<0
   || iOffset>=(int)strlen(zSql)
  ){
    return sqlite3_mprintf("");
  }
  while( iOffset>50 ){
    iOffset--;
    zSql++;
    while( (zSql[0]&0xc0)==0x80 ){ zSql++; iOffset--; }
  }
  len = strlen(zSql);
  if( len>78 ){
    len = 78;
    while( len>0 && (zSql[len]&0xc0)==0x80 ) len--;
  }
  zCode = sqlite3_mprintf("%.*s", len, zSql);
  shell_check_oom(zCode);
  for(i=0; zCode[i]; i++){ if( IsSpace(zSql[i]) ) zCode[i] = ' '; }
  if( iOffset<25 ){
    zMsg = sqlite3_mprintf("\n  %z\n  %*s^--- error here", zCode,iOffset,"");
  }else{
    zMsg = sqlite3_mprintf("\n  %z\n  %*serror here ---^", zCode,iOffset-14,"");
  }
  return zMsg;
}


/*
** Execute a query statement that will generate SQL output.  Print
** the result columns, comma-separated, on a line and then add a
** semicolon terminator to the end of that line.
**
** If the number of columns is 1 and that column contains text "--"
** then write the semicolon on a separate line.  That way, if a
** "--" comment occurs at the end of the statement, the comment
** won't consume the semicolon terminator.
*/
static int run_table_dump_query(
  ShellState *p,           /* Query context */
  const char *zSelect      /* SELECT statement to extract content */
){
  sqlite3_stmt *pSelect;
  int rc;
  int nResult;
  int i;
  const char *z;
  rc = sqlite3_prepare_v2(p->db, zSelect, -1, &pSelect, 0);
  if( rc!=SQLITE_OK || !pSelect ){
    char *zContext = shell_error_context(zSelect, p->db);
    utf8_printf(p->out, "/**** ERROR: (%d) %s *****/\n%s", rc,
                sqlite3_errmsg(p->db), zContext);
    sqlite3_free(zContext);
    if( (rc&0xff)!=SQLITE_CORRUPT ) p->nErr++;
    return rc;
  }
  rc = sqlite3_step(pSelect);
  nResult = sqlite3_column_count(pSelect);
  while( rc==SQLITE_ROW ){
    z = (const char*)sqlite3_column_text(pSelect, 0);
    utf8_printf(p->out, "%s", z);
    for(i=1; i<nResult; i++){
      utf8_printf(p->out, ",%s", sqlite3_column_text(pSelect, i));
    }
    if( z==0 ) z = "";
    while( z[0] && (z[0]!='-' || z[1]!='-') ) z++;
    if( z[0] ){
      raw_printf(p->out, "\n;\n");
    }else{
      raw_printf(p->out, ";\n");
    }
    rc = sqlite3_step(pSelect);
  }
  rc = sqlite3_finalize(pSelect);
  if( rc!=SQLITE_OK ){
    utf8_printf(p->out, "/**** ERROR: (%d) %s *****/\n", rc,
                sqlite3_errmsg(p->db));
    if( (rc&0xff)!=SQLITE_CORRUPT ) p->nErr++;
  }
  return rc;
}

/*
** Allocate space and save off string indicating current error.
*/
static char *save_err_msg(
  sqlite3 *db,           /* Database to query */
  const char *zPhase,    /* When the error occurs */
  int rc,                /* Error code returned from API */
  const char *zSql       /* SQL string, or NULL */
){
  char *zErr;
  char *zContext;
  sqlite3_str *pStr = sqlite3_str_new(0);
  sqlite3_str_appendf(pStr, "%s, %s", zPhase, sqlite3_errmsg(db));
  if( rc>1 ){
    sqlite3_str_appendf(pStr, " (%d)", rc);
  }
  zContext = shell_error_context(zSql, db);
  if( zContext ){
    sqlite3_str_appendall(pStr, zContext);
    sqlite3_free(zContext);
  }
  zErr = sqlite3_str_finish(pStr);
  shell_check_oom(zErr);
  return zErr;
}

#ifdef __linux__
/*
** Attempt to display I/O stats on Linux using /proc/PID/io
*/
static void displayLinuxIoStats(FILE *out){
  FILE *in;
  char z[200];
  sqlite3_snprintf(sizeof(z), z, "/proc/%d/io", getpid());
  in = fopen(z, "rb");
  if( in==0 ) return;
  while( fgets(z, sizeof(z), in)!=0 ){
    static const struct {
      const char *zPattern;
      const char *zDesc;
    } aTrans[] = {
      { "rchar: ",                  "Bytes received by read():" },
      { "wchar: ",                  "Bytes sent to write():"    },
      { "syscr: ",                  "Read() system calls:"      },
      { "syscw: ",                  "Write() system calls:"     },
      { "read_bytes: ",             "Bytes read from storage:"  },
      { "write_bytes: ",            "Bytes written to storage:" },
      { "cancelled_write_bytes: ",  "Cancelled write bytes:"    },
    };
    int i;
    for(i=0; i<ArraySize(aTrans); i++){
      int n = strlen30(aTrans[i].zPattern);
      if( cli_strncmp(aTrans[i].zPattern, z, n)==0 ){
        utf8_printf(out, "%-36s %s", aTrans[i].zDesc, &z[n]);
        break;
      }
    }
  }
  fclose(in);
}
#endif

/*
** Display a single line of status using 64-bit values.
*/
static void displayStatLine(
  ShellState *p,            /* The shell context */
  char *zLabel,             /* Label for this one line */
  char *zFormat,            /* Format for the result */
  int iStatusCtrl,          /* Which status to display */
  int bReset                /* True to reset the stats */
){
  sqlite3_int64 iCur = -1;
  sqlite3_int64 iHiwtr = -1;
  int i, nPercent;
  char zLine[200];
  sqlite3_status64(iStatusCtrl, &iCur, &iHiwtr, bReset);
  for(i=0, nPercent=0; zFormat[i]; i++){
    if( zFormat[i]=='%' ) nPercent++;
  }
  if( nPercent>1 ){
    sqlite3_snprintf(sizeof(zLine), zLine, zFormat, iCur, iHiwtr);
  }else{
    sqlite3_snprintf(sizeof(zLine), zLine, zFormat, iHiwtr);
  }
  raw_printf(p->out, "%-36s %s\n", zLabel, zLine);
}

/*
** Display memory stats.
*/
static int display_stats(
  sqlite3 *db,                /* Database to query */
  ShellState *pArg,           /* Pointer to ShellState */
  int bReset                  /* True to reset the stats */
){
  int iCur;
  int iHiwtr;
  FILE *out;
  if( pArg==0 || pArg->out==0 ) return 0;
  out = pArg->out;

  if( pArg->pStmt && pArg->statsOn==2 ){
    int nCol, i, x;
    sqlite3_stmt *pStmt = pArg->pStmt;
    char z[100];
    nCol = sqlite3_column_count(pStmt);
    raw_printf(out, "%-36s %d\n", "Number of output columns:", nCol);
    for(i=0; i<nCol; i++){
      sqlite3_snprintf(sizeof(z),z,"Column %d %nname:", i, &x);
      utf8_printf(out, "%-36s %s\n", z, sqlite3_column_name(pStmt,i));
#ifndef SQLITE_OMIT_DECLTYPE
      sqlite3_snprintf(30, z+x, "declared type:");
      utf8_printf(out, "%-36s %s\n", z, sqlite3_column_decltype(pStmt, i));
#endif
#ifdef SQLITE_ENABLE_COLUMN_METADATA
      sqlite3_snprintf(30, z+x, "database name:");
      utf8_printf(out, "%-36s %s\n", z, sqlite3_column_database_name(pStmt,i));
      sqlite3_snprintf(30, z+x, "table name:");
      utf8_printf(out, "%-36s %s\n", z, sqlite3_column_table_name(pStmt,i));
      sqlite3_snprintf(30, z+x, "origin name:");
      utf8_printf(out, "%-36s %s\n", z, sqlite3_column_origin_name(pStmt,i));
#endif
    }
  }

  if( pArg->statsOn==3 ){
    if( pArg->pStmt ){
      iCur = sqlite3_stmt_status(pArg->pStmt, SQLITE_STMTSTATUS_VM_STEP,bReset);
      raw_printf(pArg->out, "VM-steps: %d\n", iCur);
    }
    return 0;
  }

  displayStatLine(pArg, "Memory Used:",
     "%lld (max %lld) bytes", SQLITE_STATUS_MEMORY_USED, bReset);
  displayStatLine(pArg, "Number of Outstanding Allocations:",
     "%lld (max %lld)", SQLITE_STATUS_MALLOC_COUNT, bReset);
  if( pArg->shellFlgs & SHFLG_Pagecache ){
    displayStatLine(pArg, "Number of Pcache Pages Used:",
       "%lld (max %lld) pages", SQLITE_STATUS_PAGECACHE_USED, bReset);
  }
  displayStatLine(pArg, "Number of Pcache Overflow Bytes:",
     "%lld (max %lld) bytes", SQLITE_STATUS_PAGECACHE_OVERFLOW, bReset);
  displayStatLine(pArg, "Largest Allocation:",
     "%lld bytes", SQLITE_STATUS_MALLOC_SIZE, bReset);
  displayStatLine(pArg, "Largest Pcache Allocation:",
     "%lld bytes", SQLITE_STATUS_PAGECACHE_SIZE, bReset);
#ifdef YYTRACKMAXSTACKDEPTH
  displayStatLine(pArg, "Deepest Parser Stack:",
     "%lld (max %lld)", SQLITE_STATUS_PARSER_STACK, bReset);
#endif

  if( db ){
    if( pArg->shellFlgs & SHFLG_Lookaside ){
      iHiwtr = iCur = -1;
      sqlite3_db_status(db, SQLITE_DBSTATUS_LOOKASIDE_USED,
                        &iCur, &iHiwtr, bReset);
      raw_printf(pArg->out,
              "Lookaside Slots Used:                %d (max %d)\n",
              iCur, iHiwtr);
      sqlite3_db_status(db, SQLITE_DBSTATUS_LOOKASIDE_HIT,
                        &iCur, &iHiwtr, bReset);
      raw_printf(pArg->out, "Successful lookaside attempts:       %d\n",
              iHiwtr);
      sqlite3_db_status(db, SQLITE_DBSTATUS_LOOKASIDE_MISS_SIZE,
                        &iCur, &iHiwtr, bReset);
      raw_printf(pArg->out, "Lookaside failures due to size:      %d\n",
              iHiwtr);
      sqlite3_db_status(db, SQLITE_DBSTATUS_LOOKASIDE_MISS_FULL,
                        &iCur, &iHiwtr, bReset);
      raw_printf(pArg->out, "Lookaside failures due to OOM:       %d\n",
              iHiwtr);
    }
    iHiwtr = iCur = -1;
    sqlite3_db_status(db, SQLITE_DBSTATUS_CACHE_USED, &iCur, &iHiwtr, bReset);
    raw_printf(pArg->out, "Pager Heap Usage:                    %d bytes\n",
            iCur);
    iHiwtr = iCur = -1;
    sqlite3_db_status(db, SQLITE_DBSTATUS_CACHE_HIT, &iCur, &iHiwtr, 1);
    raw_printf(pArg->out, "Page cache hits:                     %d\n", iCur);
    iHiwtr = iCur = -1;
    sqlite3_db_status(db, SQLITE_DBSTATUS_CACHE_MISS, &iCur, &iHiwtr, 1);
    raw_printf(pArg->out, "Page cache misses:                   %d\n", iCur);
    iHiwtr = iCur = -1;
    sqlite3_db_status(db, SQLITE_DBSTATUS_CACHE_WRITE, &iCur, &iHiwtr, 1);
    raw_printf(pArg->out, "Page cache writes:                   %d\n", iCur);
    iHiwtr = iCur = -1;
    sqlite3_db_status(db, SQLITE_DBSTATUS_CACHE_SPILL, &iCur, &iHiwtr, 1);
    raw_printf(pArg->out, "Page cache spills:                   %d\n", iCur);
    iHiwtr = iCur = -1;
    sqlite3_db_status(db, SQLITE_DBSTATUS_SCHEMA_USED, &iCur, &iHiwtr, bReset);
    raw_printf(pArg->out, "Schema Heap Usage:                   %d bytes\n",
            iCur);
    iHiwtr = iCur = -1;
    sqlite3_db_status(db, SQLITE_DBSTATUS_STMT_USED, &iCur, &iHiwtr, bReset);
    raw_printf(pArg->out, "Statement Heap/Lookaside Usage:      %d bytes\n",
            iCur);
  }

  if( pArg->pStmt ){
    int iHit, iMiss;
    iCur = sqlite3_stmt_status(pArg->pStmt, SQLITE_STMTSTATUS_FULLSCAN_STEP,
                               bReset);
    raw_printf(pArg->out, "Fullscan Steps:                      %d\n", iCur);
    iCur = sqlite3_stmt_status(pArg->pStmt, SQLITE_STMTSTATUS_SORT, bReset);
    raw_printf(pArg->out, "Sort Operations:                     %d\n", iCur);
    iCur = sqlite3_stmt_status(pArg->pStmt, SQLITE_STMTSTATUS_AUTOINDEX,bReset);
    raw_printf(pArg->out, "Autoindex Inserts:                   %d\n", iCur);
    iHit = sqlite3_stmt_status(pArg->pStmt, SQLITE_STMTSTATUS_FILTER_HIT,
                               bReset);
    iMiss = sqlite3_stmt_status(pArg->pStmt, SQLITE_STMTSTATUS_FILTER_MISS,
                                bReset);
    if( iHit || iMiss ){
      raw_printf(pArg->out, "Bloom filter bypass taken:           %d/%d\n",
            iHit, iHit+iMiss);
    }
    iCur = sqlite3_stmt_status(pArg->pStmt, SQLITE_STMTSTATUS_VM_STEP, bReset);
    raw_printf(pArg->out, "Virtual Machine Steps:               %d\n", iCur);
    iCur = sqlite3_stmt_status(pArg->pStmt, SQLITE_STMTSTATUS_REPREPARE,bReset);
    raw_printf(pArg->out, "Reprepare operations:                %d\n", iCur);
    iCur = sqlite3_stmt_status(pArg->pStmt, SQLITE_STMTSTATUS_RUN, bReset);
    raw_printf(pArg->out, "Number of times run:                 %d\n", iCur);
    iCur = sqlite3_stmt_status(pArg->pStmt, SQLITE_STMTSTATUS_MEMUSED, bReset);
    raw_printf(pArg->out, "Memory used by prepared stmt:        %d\n", iCur);
  }

#ifdef __linux__
  displayLinuxIoStats(pArg->out);
#endif

  /* Do not remove this machine readable comment: extra-stats-output-here */

  return 0;
}


#ifdef SQLITE_ENABLE_STMT_SCANSTATUS
static int scanStatsHeight(sqlite3_stmt *p, int iEntry){
  int iPid = 0;
  int ret = 1;
  sqlite3_stmt_scanstatus_v2(p, iEntry,
      SQLITE_SCANSTAT_SELECTID, SQLITE_SCANSTAT_COMPLEX, (void*)&iPid
  );
  while( iPid!=0 ){
    int ii;
    for(ii=0; 1; ii++){
      int iId;
      int res;
      res = sqlite3_stmt_scanstatus_v2(p, ii,
          SQLITE_SCANSTAT_SELECTID, SQLITE_SCANSTAT_COMPLEX, (void*)&iId
      );
      if( res ) break;
      if( iId==iPid ){
        sqlite3_stmt_scanstatus_v2(p, ii,
            SQLITE_SCANSTAT_PARENTID, SQLITE_SCANSTAT_COMPLEX, (void*)&iPid
        );
      }
    }
    ret++;
  }
  return ret;
}
#endif

#ifdef SQLITE_ENABLE_STMT_SCANSTATUS
static void display_explain_scanstats(
  sqlite3 *db,                    /* Database to query */
  ShellState *pArg                /* Pointer to ShellState */
){
  static const int f = SQLITE_SCANSTAT_COMPLEX;
  sqlite3_stmt *p = pArg->pStmt;
  int ii = 0;
  i64 nTotal = 0;
  int nWidth = 0;
  eqp_reset(pArg);

  for(ii=0; 1; ii++){
    const char *z = 0;
    int n = 0;
    if( sqlite3_stmt_scanstatus_v2(p,ii,SQLITE_SCANSTAT_EXPLAIN,f,(void*)&z) ){
      break;
    }
    n = strlen(z) + scanStatsHeight(p, ii)*3;
    if( n>nWidth ) nWidth = n;
  }
  nWidth += 4;

  sqlite3_stmt_scanstatus_v2(p, -1, SQLITE_SCANSTAT_NCYCLE, f, (void*)&nTotal);
  for(ii=0; 1; ii++){
    i64 nLoop = 0;
    i64 nRow = 0;
    i64 nCycle = 0;
    int iId = 0;
    int iPid = 0;
    const char *z = 0;
    const char *zName = 0;
    char *zText = 0;
    double rEst = 0.0;

    if( sqlite3_stmt_scanstatus_v2(p,ii,SQLITE_SCANSTAT_EXPLAIN,f,(void*)&z) ){
      break;
    }
    sqlite3_stmt_scanstatus_v2(p, ii, SQLITE_SCANSTAT_EST,f,(void*)&rEst);
    sqlite3_stmt_scanstatus_v2(p, ii, SQLITE_SCANSTAT_NLOOP,f,(void*)&nLoop);
    sqlite3_stmt_scanstatus_v2(p, ii, SQLITE_SCANSTAT_NVISIT,f,(void*)&nRow);
    sqlite3_stmt_scanstatus_v2(p, ii, SQLITE_SCANSTAT_NCYCLE,f,(void*)&nCycle);
    sqlite3_stmt_scanstatus_v2(p, ii, SQLITE_SCANSTAT_SELECTID,f,(void*)&iId);
    sqlite3_stmt_scanstatus_v2(p, ii, SQLITE_SCANSTAT_PARENTID,f,(void*)&iPid);
    sqlite3_stmt_scanstatus_v2(p, ii, SQLITE_SCANSTAT_NAME,f,(void*)&zName);

    zText = sqlite3_mprintf("%s", z);
    if( nCycle>=0 || nLoop>=0 || nRow>=0 ){
      char *z = 0;
      if( nCycle>=0 && nTotal>0 ){
        z = sqlite3_mprintf("%zcycles=%lld [%d%%]", z,
            nCycle, ((nCycle*100)+nTotal/2) / nTotal
        );
      }
      if( nLoop>=0 ){
        z = sqlite3_mprintf("%z%sloops=%lld", z, z ? " " : "", nLoop);
      }
      if( nRow>=0 ){
        z = sqlite3_mprintf("%z%srows=%lld", z, z ? " " : "", nRow);
      }

      if( zName && pArg->scanstatsOn>1 ){
        double rpl = (double)nRow / (double)nLoop;
        z = sqlite3_mprintf("%z rpl=%.1f est=%.1f", z, rpl, rEst);
      }

      zText = sqlite3_mprintf(
          "% *z (%z)", -1*(nWidth-scanStatsHeight(p, ii)*3), zText, z
      );
    }

    eqp_append(pArg, iId, iPid, zText);
    sqlite3_free(zText);
  }

  eqp_render(pArg, nTotal);
}
#endif


/*
** Parameter azArray points to a zero-terminated array of strings. zStr
** points to a single nul-terminated string. Return non-zero if zStr
** is equal, according to strcmp(), to any of the strings in the array.
** Otherwise, return zero.
*/
static int str_in_array(const char *zStr, const char **azArray){
  int i;
  for(i=0; azArray[i]; i++){
    if( 0==cli_strcmp(zStr, azArray[i]) ) return 1;
  }
  return 0;
}

/*
** If compiled statement pSql appears to be an EXPLAIN statement, allocate
** and populate the ShellState.aiIndent[] array with the number of
** spaces each opcode should be indented before it is output.
**
** The indenting rules are:
**
**     * For each "Next", "Prev", "VNext" or "VPrev" instruction, indent
**       all opcodes that occur between the p2 jump destination and the opcode
**       itself by 2 spaces.
**
**     * Do the previous for "Return" instructions for when P2 is positive.
**       See tag-20220407a in wherecode.c and vdbe.c.
**
**     * For each "Goto", if the jump destination is earlier in the program
**       and ends on one of:
**          Yield  SeekGt  SeekLt  RowSetRead  Rewind
**       or if the P1 parameter is one instead of zero,
**       then indent all opcodes between the earlier instruction
**       and "Goto" by 2 spaces.
*/
static void explain_data_prepare(ShellState *p, sqlite3_stmt *pSql){
  int *abYield = 0;               /* True if op is an OP_Yield */
  int nAlloc = 0;                 /* Allocated size of p->aiIndent[], abYield */
  int iOp;                        /* Index of operation in p->aiIndent[] */

  const char *azNext[] = { "Next", "Prev", "VPrev", "VNext", "SorterNext",
                           "Return", 0 };
  const char *azYield[] = { "Yield", "SeekLT", "SeekGT", "RowSetRead",
                            "Rewind", 0 };
  const char *azGoto[] = { "Goto", 0 };

  /* The caller guarantees that the leftmost 4 columns of the statement
  ** passed to this function are equivalent to the leftmost 4 columns
  ** of EXPLAIN statement output. In practice the statement may be
  ** an EXPLAIN, or it may be a query on the bytecode() virtual table.  */
  assert( sqlite3_column_count(pSql)>=4 );
  assert( 0==sqlite3_stricmp( sqlite3_column_name(pSql, 0), "addr" ) );
  assert( 0==sqlite3_stricmp( sqlite3_column_name(pSql, 1), "opcode" ) );
  assert( 0==sqlite3_stricmp( sqlite3_column_name(pSql, 2), "p1" ) );
  assert( 0==sqlite3_stricmp( sqlite3_column_name(pSql, 3), "p2" ) );

  for(iOp=0; SQLITE_ROW==sqlite3_step(pSql); iOp++){
    int i;
    int iAddr = sqlite3_column_int(pSql, 0);
    const char *zOp = (const char*)sqlite3_column_text(pSql, 1);
    int p1 = sqlite3_column_int(pSql, 2);
    int p2 = sqlite3_column_int(pSql, 3);

    /* Assuming that p2 is an instruction address, set variable p2op to the
    ** index of that instruction in the aiIndent[] array. p2 and p2op may be
    ** different if the current instruction is part of a sub-program generated
    ** by an SQL trigger or foreign key.  */
    int p2op = (p2 + (iOp-iAddr));

    /* Grow the p->aiIndent array as required */
    if( iOp>=nAlloc ){
      nAlloc += 100;
      p->aiIndent = (int*)sqlite3_realloc64(p->aiIndent, nAlloc*sizeof(int));
      shell_check_oom(p->aiIndent);
      abYield = (int*)sqlite3_realloc64(abYield, nAlloc*sizeof(int));
      shell_check_oom(abYield);
    }

    abYield[iOp] = str_in_array(zOp, azYield);
    p->aiIndent[iOp] = 0;
    p->nIndent = iOp+1;
    if( str_in_array(zOp, azNext) && p2op>0 ){
      for(i=p2op; i<iOp; i++) p->aiIndent[i] += 2;
    }
    if( str_in_array(zOp, azGoto) && p2op<iOp && (abYield[p2op] || p1) ){
      for(i=p2op; i<iOp; i++) p->aiIndent[i] += 2;
    }
  }

  p->iIndent = 0;
  sqlite3_free(abYield);
  sqlite3_reset(pSql);
}

/*
** Free the array allocated by explain_data_prepare().
*/
static void explain_data_delete(ShellState *p){
  sqlite3_free(p->aiIndent);
  p->aiIndent = 0;
  p->nIndent = 0;
  p->iIndent = 0;
}

static void exec_prepared_stmt(ShellState*, sqlite3_stmt*);

/*
** Display scan stats.
*/
static void display_scanstats(
  sqlite3 *db,                    /* Database to query */
  ShellState *pArg                /* Pointer to ShellState */
){
#ifndef SQLITE_ENABLE_STMT_SCANSTATUS
  UNUSED_PARAMETER(db);
  UNUSED_PARAMETER(pArg);
#else
  if( pArg->scanstatsOn==3 ){
    const char *zSql = 
      "  SELECT addr, opcode, p1, p2, p3, p4, p5, comment, nexec,"
      "   round(ncycle*100.0 / (sum(ncycle) OVER ()), 2)||'%' AS cycles"
      "   FROM bytecode(?)";

    int rc = SQLITE_OK;
    sqlite3_stmt *pStmt = 0;
    rc = sqlite3_prepare_v2(db, zSql, -1, &pStmt, 0);
    if( rc==SQLITE_OK ){
      sqlite3_stmt *pSave = pArg->pStmt;
      pArg->pStmt = pStmt;
      sqlite3_bind_pointer(pStmt, 1, pSave, "stmt-pointer", 0);

      pArg->cnt = 0;
      pArg->cMode = MODE_ScanExp;
      explain_data_prepare(pArg, pStmt);
      exec_prepared_stmt(pArg, pStmt);
      explain_data_delete(pArg);

      sqlite3_finalize(pStmt);
      pArg->pStmt = pSave;
    }
  }else{
    display_explain_scanstats(db, pArg);
  }
#endif
}

/*
** Disable and restore .wheretrace and .treetrace/.selecttrace settings.
*/
static unsigned int savedSelectTrace;
static unsigned int savedWhereTrace;
static void disable_debug_trace_modes(void){
  unsigned int zero = 0;
  sqlite3_test_control(SQLITE_TESTCTRL_TRACEFLAGS, 0, &savedSelectTrace);
  sqlite3_test_control(SQLITE_TESTCTRL_TRACEFLAGS, 1, &zero);
  sqlite3_test_control(SQLITE_TESTCTRL_TRACEFLAGS, 2, &savedWhereTrace);
  sqlite3_test_control(SQLITE_TESTCTRL_TRACEFLAGS, 3, &zero);
}
static void restore_debug_trace_modes(void){
  sqlite3_test_control(SQLITE_TESTCTRL_TRACEFLAGS, 1, &savedSelectTrace);
  sqlite3_test_control(SQLITE_TESTCTRL_TRACEFLAGS, 3, &savedWhereTrace);
}

/* Create the TEMP table used to store parameter bindings */
static void bind_table_init(ShellState *p){
  int wrSchema = 0;
  int defensiveMode = 0;
  sqlite3_db_config(p->db, SQLITE_DBCONFIG_DEFENSIVE, -1, &defensiveMode);
  sqlite3_db_config(p->db, SQLITE_DBCONFIG_DEFENSIVE, 0, 0);
  sqlite3_db_config(p->db, SQLITE_DBCONFIG_WRITABLE_SCHEMA, -1, &wrSchema);
  sqlite3_db_config(p->db, SQLITE_DBCONFIG_WRITABLE_SCHEMA, 1, 0);
  sqlite3_exec(p->db,
    "CREATE TABLE IF NOT EXISTS temp.sqlite_parameters(\n"
    "  key TEXT PRIMARY KEY,\n"
    "  value\n"
    ") WITHOUT ROWID;",
    0, 0, 0);
  sqlite3_db_config(p->db, SQLITE_DBCONFIG_WRITABLE_SCHEMA, wrSchema, 0);
  sqlite3_db_config(p->db, SQLITE_DBCONFIG_DEFENSIVE, defensiveMode, 0);
}

/*
** Bind parameters on a prepared statement.
**
** Parameter bindings are taken from a TEMP table of the form:
**
**    CREATE TEMP TABLE sqlite_parameters(key TEXT PRIMARY KEY, value)
**    WITHOUT ROWID;
**
** No bindings occur if this table does not exist.  The name of the table
** begins with "sqlite_" so that it will not collide with ordinary application
** tables.  The table must be in the TEMP schema.
*/
static void bind_prepared_stmt(ShellState *pArg, sqlite3_stmt *pStmt){
  int nVar;
  int i;
  int rc;
  sqlite3_stmt *pQ = 0;

  nVar = sqlite3_bind_parameter_count(pStmt);
  if( nVar==0 ) return;  /* Nothing to do */
  if( sqlite3_table_column_metadata(pArg->db, "TEMP", "sqlite_parameters",
                                    "key", 0, 0, 0, 0, 0)!=SQLITE_OK ){
    rc = SQLITE_NOTFOUND;
    pQ = 0;
  }else{
    rc = sqlite3_prepare_v2(pArg->db,
            "SELECT value FROM temp.sqlite_parameters"
            " WHERE key=?1", -1, &pQ, 0);
  }
  for(i=1; i<=nVar; i++){
    char zNum[30];
    const char *zVar = sqlite3_bind_parameter_name(pStmt, i);
    if( zVar==0 ){
      sqlite3_snprintf(sizeof(zNum),zNum,"?%d",i);
      zVar = zNum;
    }
    sqlite3_bind_text(pQ, 1, zVar, -1, SQLITE_STATIC);
    if( rc==SQLITE_OK && pQ && sqlite3_step(pQ)==SQLITE_ROW ){
      sqlite3_bind_value(pStmt, i, sqlite3_column_value(pQ, 0));
#ifdef NAN
    }else if( sqlite3_strlike("_NAN", zVar, 0)==0 ){
      sqlite3_bind_double(pStmt, i, NAN);
#endif
#ifdef INFINITY
    }else if( sqlite3_strlike("_INF", zVar, 0)==0 ){
      sqlite3_bind_double(pStmt, i, INFINITY);
#endif
    }else{
      sqlite3_bind_null(pStmt, i);
    }
    sqlite3_reset(pQ);
  }
  sqlite3_finalize(pQ);
}

/*
** UTF8 box-drawing characters.  Imagine box lines like this:
**
**           1
**           |
**       4 --+-- 2
**           |
**           3
**
** Each box characters has between 2 and 4 of the lines leading from
** the center.  The characters are here identified by the numbers of
** their corresponding lines.
*/
#define BOX_24   "\342\224\200"  /* U+2500 --- */
#define BOX_13   "\342\224\202"  /* U+2502  |  */
#define BOX_23   "\342\224\214"  /* U+250c  ,- */
#define BOX_34   "\342\224\220"  /* U+2510 -,  */
#define BOX_12   "\342\224\224"  /* U+2514  '- */
#define BOX_14   "\342\224\230"  /* U+2518 -'  */
#define BOX_123  "\342\224\234"  /* U+251c  |- */
#define BOX_134  "\342\224\244"  /* U+2524 -|  */
#define BOX_234  "\342\224\254"  /* U+252c -,- */
#define BOX_124  "\342\224\264"  /* U+2534 -'- */
#define BOX_1234 "\342\224\274"  /* U+253c -|- */

/* Draw horizontal line N characters long using unicode box
** characters
*/
static void print_box_line(FILE *out, int N){
  const char zDash[] =
      BOX_24 BOX_24 BOX_24 BOX_24 BOX_24 BOX_24 BOX_24 BOX_24 BOX_24 BOX_24
      BOX_24 BOX_24 BOX_24 BOX_24 BOX_24 BOX_24 BOX_24 BOX_24 BOX_24 BOX_24;
  const int nDash = sizeof(zDash) - 1;
  N *= 3;
  while( N>nDash ){
    utf8_printf(out, zDash);
    N -= nDash;
  }
  utf8_printf(out, "%.*s", N, zDash);
}

/*
** Draw a horizontal separator for a MODE_Box table.
*/
static void print_box_row_separator(
  ShellState *p,
  int nArg,
  const char *zSep1,
  const char *zSep2,
  const char *zSep3
){
  int i;
  if( nArg>0 ){
    utf8_printf(p->out, "%s", zSep1);
    print_box_line(p->out, p->actualWidth[0]+2);
    for(i=1; i<nArg; i++){
      utf8_printf(p->out, "%s", zSep2);
      print_box_line(p->out, p->actualWidth[i]+2);
    }
    utf8_printf(p->out, "%s", zSep3);
  }
  fputs("\n", p->out);
}

/*
** z[] is a line of text that is to be displayed the .mode box or table or
** similar tabular formats.  z[] might contain control characters such
** as \n, \t, \f, or \r.
**
** Compute characters to display on the first line of z[].  Stop at the
** first \r, \n, or \f.  Expand \t into spaces.  Return a copy (obtained
** from malloc()) of that first line, which caller should free sometime.
** Write anything to display on the next line into *pzTail.  If this is
** the last line, write a NULL into *pzTail. (*pzTail is not allocated.)
*/
static char *translateForDisplayAndDup(
  const unsigned char *z,            /* Input text to be transformed */
  const unsigned char **pzTail,      /* OUT: Tail of the input for next line */
  int mxWidth,                       /* Max width.  0 means no limit */
  u8 bWordWrap                       /* If true, avoid breaking mid-word */
){
  int i;                 /* Input bytes consumed */
  int j;                 /* Output bytes generated */
  int k;                 /* Input bytes to be displayed */
  int n;                 /* Output column number */
  unsigned char *zOut;   /* Output text */

  if( z==0 ){
    *pzTail = 0;
    return 0;
  }
  if( mxWidth<0 ) mxWidth = -mxWidth;
  if( mxWidth==0 ) mxWidth = 1000000;
  i = j = n = 0;
  while( n<mxWidth ){
    if( z[i]>=' ' ){
      n++;
      do{ i++; j++; }while( (z[i]&0xc0)==0x80 );
      continue;
    }
    if( z[i]=='\t' ){
      do{
        n++;
        j++;
      }while( (n&7)!=0 && n<mxWidth );
      i++;
      continue;
    }
    break;
  }
  if( n>=mxWidth && bWordWrap  ){
    /* Perhaps try to back up to a better place to break the line */
    for(k=i; k>i/2; k--){
      if( isspace(z[k-1]) ) break;
    }
    if( k<=i/2 ){
      for(k=i; k>i/2; k--){
        if( isalnum(z[k-1])!=isalnum(z[k]) && (z[k]&0xc0)!=0x80 ) break;
      }
    }
    if( k<=i/2 ){
      k = i;
    }else{
      i = k;
      while( z[i]==' ' ) i++;
    }
  }else{
    k = i;
  }
  if( n>=mxWidth && z[i]>=' ' ){
   *pzTail = &z[i];
  }else if( z[i]=='\r' && z[i+1]=='\n' ){
    *pzTail = z[i+2] ? &z[i+2] : 0;
  }else if( z[i]==0 || z[i+1]==0 ){
    *pzTail = 0;
  }else{
    *pzTail = &z[i+1];
  }
  zOut = malloc( j+1 );
  shell_check_oom(zOut);
  i = j = n = 0;
  while( i<k ){
    if( z[i]>=' ' ){
      n++;
      do{ zOut[j++] = z[i++]; }while( (z[i]&0xc0)==0x80 );
      continue;
    }
    if( z[i]=='\t' ){
      do{
        n++;
        zOut[j++] = ' ';
      }while( (n&7)!=0 && n<mxWidth );
      i++;
      continue;
    }
    break;
  }
  zOut[j] = 0;
  return (char*)zOut;
}

/* Extract the value of the i-th current column for pStmt as an SQL literal
** value.  Memory is obtained from sqlite3_malloc64() and must be freed by
** the caller.
*/
static char *quoted_column(sqlite3_stmt *pStmt, int i){
  switch( sqlite3_column_type(pStmt, i) ){
    case SQLITE_NULL: {
      return sqlite3_mprintf("NULL");
    }
    case SQLITE_INTEGER:
    case SQLITE_FLOAT: {
      return sqlite3_mprintf("%s",sqlite3_column_text(pStmt,i));
    }
    case SQLITE_TEXT: {
      return sqlite3_mprintf("%Q",sqlite3_column_text(pStmt,i));
    }
    case SQLITE_BLOB: {
      int j;
      sqlite3_str *pStr = sqlite3_str_new(0);
      const unsigned char *a = sqlite3_column_blob(pStmt,i);
      int n = sqlite3_column_bytes(pStmt,i);
      sqlite3_str_append(pStr, "x'", 2);
      for(j=0; j<n; j++){
        sqlite3_str_appendf(pStr, "%02x", a[j]);
      }
      sqlite3_str_append(pStr, "'", 1);
      return sqlite3_str_finish(pStr);
    }
  }
  return 0; /* Not reached */
}

/*
** Run a prepared statement and output the result in one of the
** table-oriented formats: MODE_Column, MODE_Markdown, MODE_Table,
** or MODE_Box.
**
** This is different from ordinary exec_prepared_stmt() in that
** it has to run the entire query and gather the results into memory
** first, in order to determine column widths, before providing
** any output.
*/
static void exec_prepared_stmt_columnar(
  ShellState *p,                        /* Pointer to ShellState */
  sqlite3_stmt *pStmt                   /* Statement to run */
){
  sqlite3_int64 nRow = 0;
  int nColumn = 0;
  char **azData = 0;
  sqlite3_int64 nAlloc = 0;
  char *abRowDiv = 0;
  const unsigned char *uz;
  const char *z;
  char **azQuoted = 0;
  int rc;
  sqlite3_int64 i, nData;
  int j, nTotal, w, n;
  const char *colSep = 0;
  const char *rowSep = 0;
  const unsigned char **azNextLine = 0;
  int bNextLine = 0;
  int bMultiLineRowExists = 0;
  int bw = p->cmOpts.bWordWrap;
  const char *zEmpty = "";
  const char *zShowNull = p->nullValue;

  rc = sqlite3_step(pStmt);
  if( rc!=SQLITE_ROW ) return;
  nColumn = sqlite3_column_count(pStmt);
  nAlloc = nColumn*4;
  if( nAlloc<=0 ) nAlloc = 1;
  azData = sqlite3_malloc64( nAlloc*sizeof(char*) );
  shell_check_oom(azData);
  azNextLine = sqlite3_malloc64( nColumn*sizeof(char*) );
  shell_check_oom(azNextLine);
  memset((void*)azNextLine, 0, nColumn*sizeof(char*) );
  if( p->cmOpts.bQuote ){
    azQuoted = sqlite3_malloc64( nColumn*sizeof(char*) );
    shell_check_oom(azQuoted);
    memset(azQuoted, 0, nColumn*sizeof(char*) );
  }
  abRowDiv = sqlite3_malloc64( nAlloc/nColumn );
  shell_check_oom(abRowDiv);
  if( nColumn>p->nWidth ){
    p->colWidth = realloc(p->colWidth, (nColumn+1)*2*sizeof(int));
    shell_check_oom(p->colWidth);
    for(i=p->nWidth; i<nColumn; i++) p->colWidth[i] = 0;
    p->nWidth = nColumn;
    p->actualWidth = &p->colWidth[nColumn];
  }
  memset(p->actualWidth, 0, nColumn*sizeof(int));
  for(i=0; i<nColumn; i++){
    w = p->colWidth[i];
    if( w<0 ) w = -w;
    p->actualWidth[i] = w;
  }
  for(i=0; i<nColumn; i++){
    const unsigned char *zNotUsed;
    int wx = p->colWidth[i];
    if( wx==0 ){
      wx = p->cmOpts.iWrap;
    }
    if( wx<0 ) wx = -wx;
    uz = (const unsigned char*)sqlite3_column_name(pStmt,i);
    if( uz==0 ) uz = (u8*)"";
    azData[i] = translateForDisplayAndDup(uz, &zNotUsed, wx, bw);
  }
  do{
    int useNextLine = bNextLine;
    bNextLine = 0;
    if( (nRow+2)*nColumn >= nAlloc ){
      nAlloc *= 2;
      azData = sqlite3_realloc64(azData, nAlloc*sizeof(char*));
      shell_check_oom(azData);
      abRowDiv = sqlite3_realloc64(abRowDiv, nAlloc/nColumn);
      shell_check_oom(abRowDiv);
    }
    abRowDiv[nRow] = 1;
    nRow++;
    for(i=0; i<nColumn; i++){
      int wx = p->colWidth[i];
      if( wx==0 ){
        wx = p->cmOpts.iWrap;
      }
      if( wx<0 ) wx = -wx;
      if( useNextLine ){
        uz = azNextLine[i];
        if( uz==0 ) uz = (u8*)zEmpty;
      }else if( p->cmOpts.bQuote ){
        sqlite3_free(azQuoted[i]);
        azQuoted[i] = quoted_column(pStmt,i);
        uz = (const unsigned char*)azQuoted[i];
      }else{
        uz = (const unsigned char*)sqlite3_column_text(pStmt,i);
        if( uz==0 ) uz = (u8*)zShowNull;
      }
      azData[nRow*nColumn + i]
        = translateForDisplayAndDup(uz, &azNextLine[i], wx, bw);
      if( azNextLine[i] ){
        bNextLine = 1;
        abRowDiv[nRow-1] = 0;
        bMultiLineRowExists = 1;
      }
    }
  }while( bNextLine || sqlite3_step(pStmt)==SQLITE_ROW );
  nTotal = nColumn*(nRow+1);
  for(i=0; i<nTotal; i++){
    z = azData[i];
    if( z==0 ) z = (char*)zEmpty;
    n = strlenChar(z);
    j = i%nColumn;
    if( n>p->actualWidth[j] ) p->actualWidth[j] = n;
  }
  if( seenInterrupt ) goto columnar_end;
  if( nColumn==0 ) goto columnar_end;
  switch( p->cMode ){
    case MODE_Column: {
      colSep = "  ";
      rowSep = "\n";
      if( p->showHeader ){
        for(i=0; i<nColumn; i++){
          w = p->actualWidth[i];
          if( p->colWidth[i]<0 ) w = -w;
          utf8_width_print(p->out, w, azData[i]);
          fputs(i==nColumn-1?"\n":"  ", p->out);
        }
        for(i=0; i<nColumn; i++){
          print_dashes(p->out, p->actualWidth[i]);
          fputs(i==nColumn-1?"\n":"  ", p->out);
        }
      }
      break;
    }
    case MODE_Table: {
      colSep = " | ";
      rowSep = " |\n";
      print_row_separator(p, nColumn, "+");
      fputs("| ", p->out);
      for(i=0; i<nColumn; i++){
        w = p->actualWidth[i];
        n = strlenChar(azData[i]);
        utf8_printf(p->out, "%*s%s%*s", (w-n)/2, "", azData[i], (w-n+1)/2, "");
        fputs(i==nColumn-1?" |\n":" | ", p->out);
      }
      print_row_separator(p, nColumn, "+");
      break;
    }
    case MODE_Markdown: {
      colSep = " | ";
      rowSep = " |\n";
      fputs("| ", p->out);
      for(i=0; i<nColumn; i++){
        w = p->actualWidth[i];
        n = strlenChar(azData[i]);
        utf8_printf(p->out, "%*s%s%*s", (w-n)/2, "", azData[i], (w-n+1)/2, "");
        fputs(i==nColumn-1?" |\n":" | ", p->out);
      }
      print_row_separator(p, nColumn, "|");
      break;
    }
    case MODE_Box: {
      colSep = " " BOX_13 " ";
      rowSep = " " BOX_13 "\n";
      print_box_row_separator(p, nColumn, BOX_23, BOX_234, BOX_34);
      utf8_printf(p->out, BOX_13 " ");
      for(i=0; i<nColumn; i++){
        w = p->actualWidth[i];
        n = strlenChar(azData[i]);
        utf8_printf(p->out, "%*s%s%*s%s",
            (w-n)/2, "", azData[i], (w-n+1)/2, "",
            i==nColumn-1?" "BOX_13"\n":" "BOX_13" ");
      }
      print_box_row_separator(p, nColumn, BOX_123, BOX_1234, BOX_134);
      break;
    }
  }
  for(i=nColumn, j=0; i<nTotal; i++, j++){
    if( j==0 && p->cMode!=MODE_Column ){
      utf8_printf(p->out, "%s", p->cMode==MODE_Box?BOX_13" ":"| ");
    }
    z = azData[i];
    if( z==0 ) z = p->nullValue;
    w = p->actualWidth[j];
    if( p->colWidth[j]<0 ) w = -w;
    utf8_width_print(p->out, w, z);
    if( j==nColumn-1 ){
      utf8_printf(p->out, "%s", rowSep);
      if( bMultiLineRowExists && abRowDiv[i/nColumn-1] && i+1<nTotal ){
        if( p->cMode==MODE_Table ){
          print_row_separator(p, nColumn, "+");
        }else if( p->cMode==MODE_Box ){
          print_box_row_separator(p, nColumn, BOX_123, BOX_1234, BOX_134);
        }else if( p->cMode==MODE_Column ){
          raw_printf(p->out, "\n");
        }
      }
      j = -1;
      if( seenInterrupt ) goto columnar_end;
    }else{
      utf8_printf(p->out, "%s", colSep);
    }
  }
  if( p->cMode==MODE_Table ){
    print_row_separator(p, nColumn, "+");
  }else if( p->cMode==MODE_Box ){
    print_box_row_separator(p, nColumn, BOX_12, BOX_124, BOX_14);
  }
columnar_end:
  if( seenInterrupt ){
    utf8_printf(p->out, "Interrupt\n");
  }
  nData = (nRow+1)*nColumn;
  for(i=0; i<nData; i++){
    z = azData[i];
    if( z!=zEmpty && z!=zShowNull ) free(azData[i]);
  }
  sqlite3_free(azData);
  sqlite3_free((void*)azNextLine);
  sqlite3_free(abRowDiv);
  if( azQuoted ){
    for(i=0; i<nColumn; i++) sqlite3_free(azQuoted[i]);
    sqlite3_free(azQuoted);
  }
}

/*
** Run a prepared statement
*/
static void exec_prepared_stmt(
  ShellState *pArg,                                /* Pointer to ShellState */
  sqlite3_stmt *pStmt                              /* Statement to run */
){
  int rc;
  sqlite3_uint64 nRow = 0;

  if( pArg->cMode==MODE_Column
   || pArg->cMode==MODE_Table
   || pArg->cMode==MODE_Box
   || pArg->cMode==MODE_Markdown
  ){
    exec_prepared_stmt_columnar(pArg, pStmt);
    return;
  }

  /* perform the first step.  this will tell us if we
  ** have a result set or not and how wide it is.
  */
  rc = sqlite3_step(pStmt);
  /* if we have a result set... */
  if( SQLITE_ROW == rc ){
    /* allocate space for col name ptr, value ptr, and type */
    int nCol = sqlite3_column_count(pStmt);
    void *pData = sqlite3_malloc64(3*nCol*sizeof(const char*) + 1);
    if( !pData ){
      shell_out_of_memory();
    }else{
      char **azCols = (char **)pData;      /* Names of result columns */
      char **azVals = &azCols[nCol];       /* Results */
      int *aiTypes = (int *)&azVals[nCol]; /* Result types */
      int i, x;
      assert(sizeof(int) <= sizeof(char *));
      /* save off ptrs to column names */
      for(i=0; i<nCol; i++){
        azCols[i] = (char *)sqlite3_column_name(pStmt, i);
      }
      do{
        nRow++;
        /* extract the data and data types */
        for(i=0; i<nCol; i++){
          aiTypes[i] = x = sqlite3_column_type(pStmt, i);
          if( x==SQLITE_BLOB
           && pArg
           && (pArg->cMode==MODE_Insert || pArg->cMode==MODE_Quote)
          ){
            azVals[i] = "";
          }else{
            azVals[i] = (char*)sqlite3_column_text(pStmt, i);
          }
          if( !azVals[i] && (aiTypes[i]!=SQLITE_NULL) ){
            rc = SQLITE_NOMEM;
            break; /* from for */
          }
        } /* end for */

        /* if data and types extracted successfully... */
        if( SQLITE_ROW == rc ){
          /* call the supplied callback with the result row data */
          if( shell_callback(pArg, nCol, azVals, azCols, aiTypes) ){
            rc = SQLITE_ABORT;
          }else{
            rc = sqlite3_step(pStmt);
          }
        }
      } while( SQLITE_ROW == rc );
      sqlite3_free(pData);
      if( pArg->cMode==MODE_Json ){
        fputs("]\n", pArg->out);
      }else if( pArg->cMode==MODE_Count ){
        char zBuf[200];
        sqlite3_snprintf(sizeof(zBuf), zBuf, "%llu row%s\n",
                         nRow, nRow!=1 ? "s" : "");
        printf("%s", zBuf);
      }
    }
  }
}

#ifndef SQLITE_OMIT_VIRTUALTABLE
/*
** This function is called to process SQL if the previous shell command
** was ".expert". It passes the SQL in the second argument directly to
** the sqlite3expert object.
**
** If successful, SQLITE_OK is returned. Otherwise, an SQLite error
** code. In this case, (*pzErr) may be set to point to a buffer containing
** an English language error message. It is the responsibility of the
** caller to eventually free this buffer using sqlite3_free().
*/
static int expertHandleSQL(
  ShellState *pState,
  const char *zSql,
  char **pzErr
){
  assert( pState->expert.pExpert );
  assert( pzErr==0 || *pzErr==0 );
  return sqlite3_expert_sql(pState->expert.pExpert, zSql, pzErr);
}

/*
** This function is called either to silently clean up the object
** created by the ".expert" command (if bCancel==1), or to generate a
** report from it and then clean it up (if bCancel==0).
**
** If successful, SQLITE_OK is returned. Otherwise, an SQLite error
** code. In this case, (*pzErr) may be set to point to a buffer containing
** an English language error message. It is the responsibility of the
** caller to eventually free this buffer using sqlite3_free().
*/
static int expertFinish(
  ShellState *pState,
  int bCancel,
  char **pzErr
){
  int rc = SQLITE_OK;
  sqlite3expert *p = pState->expert.pExpert;
  assert( p );
  assert( bCancel || pzErr==0 || *pzErr==0 );
  if( bCancel==0 ){
    FILE *out = pState->out;
    int bVerbose = pState->expert.bVerbose;

    rc = sqlite3_expert_analyze(p, pzErr);
    if( rc==SQLITE_OK ){
      int nQuery = sqlite3_expert_count(p);
      int i;

      if( bVerbose ){
        const char *zCand = sqlite3_expert_report(p,0,EXPERT_REPORT_CANDIDATES);
        raw_printf(out, "-- Candidates -----------------------------\n");
        raw_printf(out, "%s\n", zCand);
      }
      for(i=0; i<nQuery; i++){
        const char *zSql = sqlite3_expert_report(p, i, EXPERT_REPORT_SQL);
        const char *zIdx = sqlite3_expert_report(p, i, EXPERT_REPORT_INDEXES);
        const char *zEQP = sqlite3_expert_report(p, i, EXPERT_REPORT_PLAN);
        if( zIdx==0 ) zIdx = "(no new indexes)\n";
        if( bVerbose ){
          raw_printf(out, "-- Query %d --------------------------------\n",i+1);
          raw_printf(out, "%s\n\n", zSql);
        }
        raw_printf(out, "%s\n", zIdx);
        raw_printf(out, "%s\n", zEQP);
      }
    }
  }
  sqlite3_expert_destroy(p);
  pState->expert.pExpert = 0;
  return rc;
}

/*
** Implementation of ".expert" dot command.
*/
static int expertDotCommand(
  ShellState *pState,             /* Current shell tool state */
  char **azArg,                   /* Array of arguments passed to dot command */
  int nArg                        /* Number of entries in azArg[] */
){
  int rc = SQLITE_OK;
  char *zErr = 0;
  int i;
  int iSample = 0;

  assert( pState->expert.pExpert==0 );
  memset(&pState->expert, 0, sizeof(ExpertInfo));

  for(i=1; rc==SQLITE_OK && i<nArg; i++){
    char *z = azArg[i];
    int n;
    if( z[0]=='-' && z[1]=='-' ) z++;
    n = strlen30(z);
    if( n>=2 && 0==cli_strncmp(z, "-verbose", n) ){
      pState->expert.bVerbose = 1;
    }
    else if( n>=2 && 0==cli_strncmp(z, "-sample", n) ){
      if( i==(nArg-1) ){
        raw_printf(stderr, "option requires an argument: %s\n", z);
        rc = SQLITE_ERROR;
      }else{
        iSample = (int)integerValue(azArg[++i]);
        if( iSample<0 || iSample>100 ){
          raw_printf(stderr, "value out of range: %s\n", azArg[i]);
          rc = SQLITE_ERROR;
        }
      }
    }
    else{
      raw_printf(stderr, "unknown option: %s\n", z);
      rc = SQLITE_ERROR;
    }
  }

  if( rc==SQLITE_OK ){
    pState->expert.pExpert = sqlite3_expert_new(pState->db, &zErr);
    if( pState->expert.pExpert==0 ){
      raw_printf(stderr, "sqlite3_expert_new: %s\n",
                 zErr ? zErr : "out of memory");
      rc = SQLITE_ERROR;
    }else{
      sqlite3_expert_config(
          pState->expert.pExpert, EXPERT_CONFIG_SAMPLE, iSample
      );
    }
  }
  sqlite3_free(zErr);

  return rc;
}
#endif /* ifndef SQLITE_OMIT_VIRTUALTABLE */

/*
** Execute a statement or set of statements.  Print
** any result rows/columns depending on the current mode
** set via the supplied callback.
**
** This is very similar to SQLite's built-in sqlite3_exec()
** function except it takes a slightly different callback
** and callback data argument.
*/
static int shell_exec(
  ShellState *pArg,                         /* Pointer to ShellState */
  const char *zSql,                         /* SQL to be evaluated */
  char **pzErrMsg                           /* Error msg written here */
){
  sqlite3_stmt *pStmt = NULL;     /* Statement to execute. */
  int rc = SQLITE_OK;             /* Return Code */
  int rc2;
  const char *zLeftover;          /* Tail of unprocessed SQL */
  sqlite3 *db = pArg->db;

  if( pzErrMsg ){
    *pzErrMsg = NULL;
  }

#ifndef SQLITE_OMIT_VIRTUALTABLE
  if( pArg->expert.pExpert ){
    rc = expertHandleSQL(pArg, zSql, pzErrMsg);
    return expertFinish(pArg, (rc!=SQLITE_OK), pzErrMsg);
  }
#endif

  while( zSql[0] && (SQLITE_OK == rc) ){
    static const char *zStmtSql;
    rc = sqlite3_prepare_v2(db, zSql, -1, &pStmt, &zLeftover);
    if( SQLITE_OK != rc ){
      if( pzErrMsg ){
        *pzErrMsg = save_err_msg(db, "in prepare", rc, zSql);
      }
    }else{
      if( !pStmt ){
        /* this happens for a comment or white-space */
        zSql = zLeftover;
        while( IsSpace(zSql[0]) ) zSql++;
        continue;
      }
      zStmtSql = sqlite3_sql(pStmt);
      if( zStmtSql==0 ) zStmtSql = "";
      while( IsSpace(zStmtSql[0]) ) zStmtSql++;

      /* save off the prepared statement handle and reset row count */
      if( pArg ){
        pArg->pStmt = pStmt;
        pArg->cnt = 0;
      }

      /* Show the EXPLAIN QUERY PLAN if .eqp is on */
      if( pArg && pArg->autoEQP && sqlite3_stmt_isexplain(pStmt)==0 ){
        sqlite3_stmt *pExplain;
        int triggerEQP = 0;
        disable_debug_trace_modes();
        sqlite3_db_config(db, SQLITE_DBCONFIG_TRIGGER_EQP, -1, &triggerEQP);
        if( pArg->autoEQP>=AUTOEQP_trigger ){
          sqlite3_db_config(db, SQLITE_DBCONFIG_TRIGGER_EQP, 1, 0);
        }
        pExplain = pStmt;
        sqlite3_reset(pExplain);
        rc = sqlite3_stmt_explain(pExplain, 2);
        if( rc==SQLITE_OK ){
          while( sqlite3_step(pExplain)==SQLITE_ROW ){
            const char *zEQPLine = (const char*)sqlite3_column_text(pExplain,3);
            int iEqpId = sqlite3_column_int(pExplain, 0);
            int iParentId = sqlite3_column_int(pExplain, 1);
            if( zEQPLine==0 ) zEQPLine = "";
            if( zEQPLine[0]=='-' ) eqp_render(pArg, 0);
            eqp_append(pArg, iEqpId, iParentId, zEQPLine);
          }
          eqp_render(pArg, 0);
        }
        if( pArg->autoEQP>=AUTOEQP_full ){
          /* Also do an EXPLAIN for ".eqp full" mode */
          sqlite3_reset(pExplain);
          rc = sqlite3_stmt_explain(pExplain, 1);
          if( rc==SQLITE_OK ){
            pArg->cMode = MODE_Explain;
            assert( sqlite3_stmt_isexplain(pExplain)==1 );
            explain_data_prepare(pArg, pExplain);
            exec_prepared_stmt(pArg, pExplain);
            explain_data_delete(pArg);
          }
        }
        if( pArg->autoEQP>=AUTOEQP_trigger && triggerEQP==0 ){
          sqlite3_db_config(db, SQLITE_DBCONFIG_TRIGGER_EQP, 0, 0);
        }
        sqlite3_reset(pStmt);
        sqlite3_stmt_explain(pStmt, 0);
        restore_debug_trace_modes();
      }

      if( pArg ){
        int bIsExplain = (sqlite3_stmt_isexplain(pStmt)==1);
        pArg->cMode = pArg->mode;
        if( pArg->autoExplain ){
          if( bIsExplain ){
            pArg->cMode = MODE_Explain;
          }
          if( sqlite3_stmt_isexplain(pStmt)==2 ){
            pArg->cMode = MODE_EQP;
          }
        }

        /* If the shell is currently in ".explain" mode, gather the extra
        ** data required to add indents to the output.*/
        if( pArg->cMode==MODE_Explain && bIsExplain ){
          explain_data_prepare(pArg, pStmt);
        }
      }

      bind_prepared_stmt(pArg, pStmt);
      exec_prepared_stmt(pArg, pStmt);
      explain_data_delete(pArg);
      eqp_render(pArg, 0);

      /* print usage stats if stats on */
      if( pArg && pArg->statsOn ){
        display_stats(db, pArg, 0);
      }

      /* print loop-counters if required */
      if( pArg && pArg->scanstatsOn ){
        display_scanstats(db, pArg);
      }

      /* Finalize the statement just executed. If this fails, save a
      ** copy of the error message. Otherwise, set zSql to point to the
      ** next statement to execute. */
      rc2 = sqlite3_finalize(pStmt);
      if( rc!=SQLITE_NOMEM ) rc = rc2;
      if( rc==SQLITE_OK ){
        zSql = zLeftover;
        while( IsSpace(zSql[0]) ) zSql++;
      }else if( pzErrMsg ){
        *pzErrMsg = save_err_msg(db, "stepping", rc, 0);
      }

      /* clear saved stmt handle */
      if( pArg ){
        pArg->pStmt = NULL;
      }
    }
  } /* end while */

  return rc;
}

/*
** Release memory previously allocated by tableColumnList().
*/
static void freeColumnList(char **azCol){
  int i;
  for(i=1; azCol[i]; i++){
    sqlite3_free(azCol[i]);
  }
  /* azCol[0] is a static string */
  sqlite3_free(azCol);
}

/*
** Return a list of pointers to strings which are the names of all
** columns in table zTab.   The memory to hold the names is dynamically
** allocated and must be released by the caller using a subsequent call
** to freeColumnList().
**
** The azCol[0] entry is usually NULL.  However, if zTab contains a rowid
** value that needs to be preserved, then azCol[0] is filled in with the
** name of the rowid column.
**
** The first regular column in the table is azCol[1].  The list is terminated
** by an entry with azCol[i]==0.
*/
static char **tableColumnList(ShellState *p, const char *zTab){
  char **azCol = 0;
  sqlite3_stmt *pStmt;
  char *zSql;
  int nCol = 0;
  int nAlloc = 0;
  int nPK = 0;       /* Number of PRIMARY KEY columns seen */
  int isIPK = 0;     /* True if one PRIMARY KEY column of type INTEGER */
  int preserveRowid = ShellHasFlag(p, SHFLG_PreserveRowid);
  int rc;

  zSql = sqlite3_mprintf("PRAGMA table_info=%Q", zTab);
  shell_check_oom(zSql);
  rc = sqlite3_prepare_v2(p->db, zSql, -1, &pStmt, 0);
  sqlite3_free(zSql);
  if( rc ) return 0;
  while( sqlite3_step(pStmt)==SQLITE_ROW ){
    if( nCol>=nAlloc-2 ){
      nAlloc = nAlloc*2 + nCol + 10;
      azCol = sqlite3_realloc(azCol, nAlloc*sizeof(azCol[0]));
      shell_check_oom(azCol);
    }
    azCol[++nCol] = sqlite3_mprintf("%s", sqlite3_column_text(pStmt, 1));
    shell_check_oom(azCol[nCol]);
    if( sqlite3_column_int(pStmt, 5) ){
      nPK++;
      if( nPK==1
       && sqlite3_stricmp((const char*)sqlite3_column_text(pStmt,2),
                          "INTEGER")==0
      ){
        isIPK = 1;
      }else{
        isIPK = 0;
      }
    }
  }
  sqlite3_finalize(pStmt);
  if( azCol==0 ) return 0;
  azCol[0] = 0;
  azCol[nCol+1] = 0;

  /* The decision of whether or not a rowid really needs to be preserved
  ** is tricky.  We never need to preserve a rowid for a WITHOUT ROWID table
  ** or a table with an INTEGER PRIMARY KEY.  We are unable to preserve
  ** rowids on tables where the rowid is inaccessible because there are other
  ** columns in the table named "rowid", "_rowid_", and "oid".
  */
  if( preserveRowid && isIPK ){
    /* If a single PRIMARY KEY column with type INTEGER was seen, then it
    ** might be an alias for the ROWID.  But it might also be a WITHOUT ROWID
    ** table or a INTEGER PRIMARY KEY DESC column, neither of which are
    ** ROWID aliases.  To distinguish these cases, check to see if
    ** there is a "pk" entry in "PRAGMA index_list".  There will be
    ** no "pk" index if the PRIMARY KEY really is an alias for the ROWID.
    */
    zSql = sqlite3_mprintf("SELECT 1 FROM pragma_index_list(%Q)"
                           " WHERE origin='pk'", zTab);
    shell_check_oom(zSql);
    rc = sqlite3_prepare_v2(p->db, zSql, -1, &pStmt, 0);
    sqlite3_free(zSql);
    if( rc ){
      freeColumnList(azCol);
      return 0;
    }
    rc = sqlite3_step(pStmt);
    sqlite3_finalize(pStmt);
    preserveRowid = rc==SQLITE_ROW;
  }
  if( preserveRowid ){
    /* Only preserve the rowid if we can find a name to use for the
    ** rowid */
    static char *azRowid[] = { "rowid", "_rowid_", "oid" };
    int i, j;
    for(j=0; j<3; j++){
      for(i=1; i<=nCol; i++){
        if( sqlite3_stricmp(azRowid[j],azCol[i])==0 ) break;
      }
      if( i>nCol ){
        /* At this point, we know that azRowid[j] is not the name of any
        ** ordinary column in the table.  Verify that azRowid[j] is a valid
        ** name for the rowid before adding it to azCol[0].  WITHOUT ROWID
        ** tables will fail this last check */
        rc = sqlite3_table_column_metadata(p->db,0,zTab,azRowid[j],0,0,0,0,0);
        if( rc==SQLITE_OK ) azCol[0] = azRowid[j];
        break;
      }
    }
  }
  return azCol;
}

/*
** Toggle the reverse_unordered_selects setting.
*/
static void toggleSelectOrder(sqlite3 *db){
  sqlite3_stmt *pStmt = 0;
  int iSetting = 0;
  char zStmt[100];
  sqlite3_prepare_v2(db, "PRAGMA reverse_unordered_selects", -1, &pStmt, 0);
  if( sqlite3_step(pStmt)==SQLITE_ROW ){
    iSetting = sqlite3_column_int(pStmt, 0);
  }
  sqlite3_finalize(pStmt);
  sqlite3_snprintf(sizeof(zStmt), zStmt,
       "PRAGMA reverse_unordered_selects(%d)", !iSetting);
  sqlite3_exec(db, zStmt, 0, 0, 0);
}

/*
** This is a different callback routine used for dumping the database.
** Each row received by this callback consists of a table name,
** the table type ("index" or "table") and SQL to create the table.
** This routine should print text sufficient to recreate the table.
*/
static int dump_callback(void *pArg, int nArg, char **azArg, char **azNotUsed){
  int rc;
  const char *zTable;
  const char *zType;
  const char *zSql;
  ShellState *p = (ShellState *)pArg;
  int dataOnly;
  int noSys;

  UNUSED_PARAMETER(azNotUsed);
  if( nArg!=3 || azArg==0 ) return 0;
  zTable = azArg[0];
  zType = azArg[1];
  zSql = azArg[2];
  if( zTable==0 ) return 0;
  if( zType==0 ) return 0;
  dataOnly = (p->shellFlgs & SHFLG_DumpDataOnly)!=0;
  noSys    = (p->shellFlgs & SHFLG_DumpNoSys)!=0;

  if( cli_strcmp(zTable, "sqlite_sequence")==0 && !noSys ){
    if( !dataOnly ) raw_printf(p->out, "DELETE FROM sqlite_sequence;\n");
  }else if( sqlite3_strglob("sqlite_stat?", zTable)==0 && !noSys ){
    if( !dataOnly ) raw_printf(p->out, "ANALYZE sqlite_schema;\n");
  }else if( cli_strncmp(zTable, "sqlite_", 7)==0 ){
    return 0;
  }else if( dataOnly ){
    /* no-op */
  }else if( cli_strncmp(zSql, "CREATE VIRTUAL TABLE", 20)==0 ){
    char *zIns;
    if( !p->writableSchema ){
      raw_printf(p->out, "PRAGMA writable_schema=ON;\n");
      p->writableSchema = 1;
    }
    zIns = sqlite3_mprintf(
       "INSERT INTO sqlite_schema(type,name,tbl_name,rootpage,sql)"
       "VALUES('table','%q','%q',0,'%q');",
       zTable, zTable, zSql);
    shell_check_oom(zIns);
    utf8_printf(p->out, "%s\n", zIns);
    sqlite3_free(zIns);
    return 0;
  }else{
    printSchemaLine(p->out, zSql, ";\n");
  }

  if( cli_strcmp(zType, "table")==0 ){
    ShellText sSelect;
    ShellText sTable;
    char **azCol;
    int i;
    char *savedDestTable;
    int savedMode;

    azCol = tableColumnList(p, zTable);
    if( azCol==0 ){
      p->nErr++;
      return 0;
    }

    /* Always quote the table name, even if it appears to be pure ascii,
    ** in case it is a keyword. Ex:  INSERT INTO "table" ... */
    initText(&sTable);
    appendText(&sTable, zTable, quoteChar(zTable));
    /* If preserving the rowid, add a column list after the table name.
    ** In other words:  "INSERT INTO tab(rowid,a,b,c,...) VALUES(...)"
    ** instead of the usual "INSERT INTO tab VALUES(...)".
    */
    if( azCol[0] ){
      appendText(&sTable, "(", 0);
      appendText(&sTable, azCol[0], 0);
      for(i=1; azCol[i]; i++){
        appendText(&sTable, ",", 0);
        appendText(&sTable, azCol[i], quoteChar(azCol[i]));
      }
      appendText(&sTable, ")", 0);
    }

    /* Build an appropriate SELECT statement */
    initText(&sSelect);
    appendText(&sSelect, "SELECT ", 0);
    if( azCol[0] ){
      appendText(&sSelect, azCol[0], 0);
      appendText(&sSelect, ",", 0);
    }
    for(i=1; azCol[i]; i++){
      appendText(&sSelect, azCol[i], quoteChar(azCol[i]));
      if( azCol[i+1] ){
        appendText(&sSelect, ",", 0);
      }
    }
    freeColumnList(azCol);
    appendText(&sSelect, " FROM ", 0);
    appendText(&sSelect, zTable, quoteChar(zTable));

    savedDestTable = p->zDestTable;
    savedMode = p->mode;
    p->zDestTable = sTable.z;
    p->mode = p->cMode = MODE_Insert;
    rc = shell_exec(p, sSelect.z, 0);
    if( (rc&0xff)==SQLITE_CORRUPT ){
      raw_printf(p->out, "/****** CORRUPTION ERROR *******/\n");
      toggleSelectOrder(p->db);
      shell_exec(p, sSelect.z, 0);
      toggleSelectOrder(p->db);
    }
    p->zDestTable = savedDestTable;
    p->mode = savedMode;
    freeText(&sTable);
    freeText(&sSelect);
    if( rc ) p->nErr++;
  }
  return 0;
}

/*
** Run zQuery.  Use dump_callback() as the callback routine so that
** the contents of the query are output as SQL statements.
**
** If we get a SQLITE_CORRUPT error, rerun the query after appending
** "ORDER BY rowid DESC" to the end.
*/
static int run_schema_dump_query(
  ShellState *p,
  const char *zQuery
){
  int rc;
  char *zErr = 0;
  rc = sqlite3_exec(p->db, zQuery, dump_callback, p, &zErr);
  if( rc==SQLITE_CORRUPT ){
    char *zQ2;
    int len = strlen30(zQuery);
    raw_printf(p->out, "/****** CORRUPTION ERROR *******/\n");
    if( zErr ){
      utf8_printf(p->out, "/****** %s ******/\n", zErr);
      sqlite3_free(zErr);
      zErr = 0;
    }
    zQ2 = malloc( len+100 );
    if( zQ2==0 ) return rc;
    sqlite3_snprintf(len+100, zQ2, "%s ORDER BY rowid DESC", zQuery);
    rc = sqlite3_exec(p->db, zQ2, dump_callback, p, &zErr);
    if( rc ){
      utf8_printf(p->out, "/****** ERROR: %s ******/\n", zErr);
    }else{
      rc = SQLITE_CORRUPT;
    }
    sqlite3_free(zErr);
    free(zQ2);
  }
  return rc;
}

/*
** Text of help messages.
**
** The help text for each individual command begins with a line that starts
** with ".".  Subsequent lines are supplemental information.
**
** There must be two or more spaces between the end of the command and the
** start of the description of what that command does.
*/
static const char *(azHelp[]) = {
#if defined(SQLITE_HAVE_ZLIB) && !defined(SQLITE_OMIT_VIRTUALTABLE) \
  && !defined(SQLITE_SHELL_FIDDLE)
  ".archive ...             Manage SQL archives",
  "   Each command must have exactly one of the following options:",
  "     -c, --create               Create a new archive",
  "     -u, --update               Add or update files with changed mtime",
  "     -i, --insert               Like -u but always add even if unchanged",
  "     -r, --remove               Remove files from archive",
  "     -t, --list                 List contents of archive",
  "     -x, --extract              Extract files from archive",
  "   Optional arguments:",
  "     -v, --verbose              Print each filename as it is processed",
  "     -f FILE, --file FILE       Use archive FILE (default is current db)",
  "     -a FILE, --append FILE     Open FILE using the apndvfs VFS",
  "     -C DIR, --directory DIR    Read/extract files from directory DIR",
  "     -g, --glob                 Use glob matching for names in archive",
  "     -n, --dryrun               Show the SQL that would have occurred",
  "   Examples:",
  "     .ar -cf ARCHIVE foo bar  # Create ARCHIVE from files foo and bar",
  "     .ar -tf ARCHIVE          # List members of ARCHIVE",
  "     .ar -xvf ARCHIVE         # Verbosely extract files from ARCHIVE",
  "   See also:",
  "      http://sqlite.org/cli.html#sqlite_archive_support",
#endif
#ifndef SQLITE_OMIT_AUTHORIZATION
  ".auth ON|OFF             Show authorizer callbacks",
#endif
#ifndef SQLITE_SHELL_FIDDLE
  ".backup ?DB? FILE        Backup DB (default \"main\") to FILE",
  "   Options:",
  "       --append            Use the appendvfs",
  "       --async             Write to FILE without journal and fsync()",
#endif
  ".bail on|off             Stop after hitting an error.  Default OFF",
#ifndef SQLITE_SHELL_FIDDLE
  ".cd DIRECTORY            Change the working directory to DIRECTORY",
#endif
  ".changes on|off          Show number of rows changed by SQL",
#ifndef SQLITE_SHELL_FIDDLE
  ".check GLOB              Fail if output since .testcase does not match",
  ".clone NEWDB             Clone data into NEWDB from the existing database",
#endif
  ".connection [close] [#]  Open or close an auxiliary database connection",
#if defined(_WIN32) || defined(WIN32)
  ".crnl on|off             Translate \\n to \\r\\n.  Default ON",
#endif
  ".databases               List names and files of attached databases",
  ".dbconfig ?op? ?val?     List or change sqlite3_db_config() options",
#if SQLITE_SHELL_HAVE_RECOVER
  ".dbinfo ?DB?             Show status information about the database",
#endif
  ".dump ?OBJECTS?          Render database content as SQL",
  "   Options:",
  "     --data-only            Output only INSERT statements",
  "     --newlines             Allow unescaped newline characters in output",
  "     --nosys                Omit system tables (ex: \"sqlite_stat1\")",
  "     --preserve-rowids      Include ROWID values in the output",
  "   OBJECTS is a LIKE pattern for tables, indexes, triggers or views to dump",
  "   Additional LIKE patterns can be given in subsequent arguments",
  ".echo on|off             Turn command echo on or off",
  ".eqp on|off|full|...     Enable or disable automatic EXPLAIN QUERY PLAN",
  "   Other Modes:",
#ifdef SQLITE_DEBUG
  "      test                  Show raw EXPLAIN QUERY PLAN output",
  "      trace                 Like \"full\" but enable \"PRAGMA vdbe_trace\"",
#endif
  "      trigger               Like \"full\" but also show trigger bytecode",
#ifndef SQLITE_SHELL_FIDDLE
  ".excel                   Display the output of next command in spreadsheet",
  "   --bom                   Put a UTF8 byte-order mark on intermediate file",
#endif
#ifndef SQLITE_SHELL_FIDDLE
  ".exit ?CODE?             Exit this program with return-code CODE",
#endif
  ".expert                  EXPERIMENTAL. Suggest indexes for queries",
  ".explain ?on|off|auto?   Change the EXPLAIN formatting mode.  Default: auto",
  ".filectrl CMD ...        Run various sqlite3_file_control() operations",
  "   --schema SCHEMA         Use SCHEMA instead of \"main\"",
  "   --help                  Show CMD details",
  ".fullschema ?--indent?   Show schema and the content of sqlite_stat tables",
  ".headers on|off          Turn display of headers on or off",
  ".help ?-all? ?PATTERN?   Show help text for PATTERN",
#ifndef SQLITE_SHELL_FIDDLE
  ".import FILE TABLE       Import data from FILE into TABLE",
  "   Options:",
  "     --ascii               Use \\037 and \\036 as column and row separators",
  "     --csv                 Use , and \\n as column and row separators",
  "     --skip N              Skip the first N rows of input",
  "     --schema S            Target table to be S.TABLE",
  "     -v                    \"Verbose\" - increase auxiliary output",
  "   Notes:",
  "     *  If TABLE does not exist, it is created.  The first row of input",
  "        determines the column names.",
  "     *  If neither --csv or --ascii are used, the input mode is derived",
  "        from the \".mode\" output mode",
  "     *  If FILE begins with \"|\" then it is a command that generates the",
  "        input text.",
#endif
#ifndef SQLITE_OMIT_TEST_CONTROL
  ",imposter INDEX TABLE    Create imposter table TABLE on index INDEX",
#endif
  ".indexes ?TABLE?         Show names of indexes",
  "                           If TABLE is specified, only show indexes for",
  "                           tables matching TABLE using the LIKE operator.",
#ifdef SQLITE_ENABLE_IOTRACE
  ",iotrace FILE            Enable I/O diagnostic logging to FILE",
#endif
  ".limit ?LIMIT? ?VAL?     Display or change the value of an SQLITE_LIMIT",
  ".lint OPTIONS            Report potential schema issues.",
  "     Options:",
  "        fkey-indexes     Find missing foreign key indexes",
#if !defined(SQLITE_OMIT_LOAD_EXTENSION) && !defined(SQLITE_SHELL_FIDDLE)
  ".load FILE ?ENTRY?       Load an extension library",
#endif
#if !defined(SQLITE_SHELL_FIDDLE)
  ".log FILE|on|off         Turn logging on or off.  FILE can be stderr/stdout",
#else
  ".log on|off              Turn logging on or off.",
#endif
  ".mode MODE ?OPTIONS?     Set output mode",
  "   MODE is one of:",
  "     ascii       Columns/rows delimited by 0x1F and 0x1E",
  "     box         Tables using unicode box-drawing characters",
  "     csv         Comma-separated values",
  "     column      Output in columns.  (See .width)",
  "     html        HTML <table> code",
  "     insert      SQL insert statements for TABLE",
  "     json        Results in a JSON array",
  "     line        One value per line",
  "     list        Values delimited by \"|\"",
  "     markdown    Markdown table format",
  "     qbox        Shorthand for \"box --wrap 60 --quote\"",
  "     quote       Escape answers as for SQL",
  "     table       ASCII-art table",
  "     tabs        Tab-separated values",
  "     tcl         TCL list elements",
  "   OPTIONS: (for columnar modes or insert mode):",
  "     --wrap N       Wrap output lines to no longer than N characters",
  "     --wordwrap B   Wrap or not at word boundaries per B (on/off)",
  "     --ww           Shorthand for \"--wordwrap 1\"",
  "     --quote        Quote output text as SQL literals",
  "     --noquote      Do not quote output text",
  "     TABLE          The name of SQL table used for \"insert\" mode",
#ifndef SQLITE_SHELL_FIDDLE
  ".nonce STRING            Suspend safe mode for one command if nonce matches",
#endif
  ".nullvalue STRING        Use STRING in place of NULL values",
#ifndef SQLITE_SHELL_FIDDLE
  ".once ?OPTIONS? ?FILE?   Output for the next SQL command only to FILE",
  "     If FILE begins with '|' then open as a pipe",
  "       --bom  Put a UTF8 byte-order mark at the beginning",
  "       -e     Send output to the system text editor",
  "       -x     Send output as CSV to a spreadsheet (same as \".excel\")",
  /* Note that .open is (partially) available in WASM builds but is
  ** currently only intended to be used by the fiddle tool, not
  ** end users, so is "undocumented." */
  ".open ?OPTIONS? ?FILE?   Close existing database and reopen FILE",
  "     Options:",
  "        --append        Use appendvfs to append database to the end of FILE",
#endif
#ifndef SQLITE_OMIT_DESERIALIZE
  "        --deserialize   Load into memory using sqlite3_deserialize()",
  "        --hexdb         Load the output of \"dbtotxt\" as an in-memory db",
  "        --maxsize N     Maximum size for --hexdb or --deserialized database",
#endif
  "        --new           Initialize FILE to an empty database",
  "        --nofollow      Do not follow symbolic links",
  "        --readonly      Open FILE readonly",
  "        --zip           FILE is a ZIP archive",
#ifndef SQLITE_SHELL_FIDDLE
  ".output ?FILE?           Send output to FILE or stdout if FILE is omitted",
  "   If FILE begins with '|' then open it as a pipe.",
  "   Options:",
  "     --bom                 Prefix output with a UTF8 byte-order mark",
  "     -e                    Send output to the system text editor",
  "     -x                    Send output as CSV to a spreadsheet",
#endif
  ".parameter CMD ...       Manage SQL parameter bindings",
  "   clear                   Erase all bindings",
  "   init                    Initialize the TEMP table that holds bindings",
  "   list                    List the current parameter bindings",
  "   set PARAMETER VALUE     Given SQL parameter PARAMETER a value of VALUE",
  "                           PARAMETER should start with one of: $ : @ ?",
  "   unset PARAMETER         Remove PARAMETER from the binding table",
  ".print STRING...         Print literal STRING",
#ifndef SQLITE_OMIT_PROGRESS_CALLBACK
  ".progress N              Invoke progress handler after every N opcodes",
  "   --limit N                 Interrupt after N progress callbacks",
  "   --once                    Do no more than one progress interrupt",
  "   --quiet|-q                No output except at interrupts",
  "   --reset                   Reset the count for each input and interrupt",
#endif
  ".prompt MAIN CONTINUE    Replace the standard prompts",
#ifndef SQLITE_SHELL_FIDDLE
  ".quit                    Stop interpreting input stream, exit if primary.",
  ".read FILE               Read input from FILE or command output",
  "    If FILE begins with \"|\", it is a command that generates the input.",
#endif
#if SQLITE_SHELL_HAVE_RECOVER
  ".recover                 Recover as much data as possible from corrupt db.",
  "   --ignore-freelist        Ignore pages that appear to be on db freelist",
  "   --lost-and-found TABLE   Alternative name for the lost-and-found table",
  "   --no-rowids              Do not attempt to recover rowid values",
  "                            that are not also INTEGER PRIMARY KEYs",
#endif
#ifndef SQLITE_SHELL_FIDDLE
  ".restore ?DB? FILE       Restore content of DB (default \"main\") from FILE",
  ".save ?OPTIONS? FILE     Write database to FILE (an alias for .backup ...)",
#endif
  ".scanstats on|off|est    Turn sqlite3_stmt_scanstatus() metrics on or off",
  ".schema ?PATTERN?        Show the CREATE statements matching PATTERN",
  "   Options:",
  "      --indent             Try to pretty-print the schema",
  "      --nosys              Omit objects whose names start with \"sqlite_\"",
  ",selftest ?OPTIONS?      Run tests defined in the SELFTEST table",
  "    Options:",
  "       --init               Create a new SELFTEST table",
  "       -v                   Verbose output",
  ".separator COL ?ROW?     Change the column and row separators",
#if defined(SQLITE_ENABLE_SESSION)
  ".session ?NAME? CMD ...  Create or control sessions",
  "   Subcommands:",
  "     attach TABLE             Attach TABLE",
  "     changeset FILE           Write a changeset into FILE",
  "     close                    Close one session",
  "     enable ?BOOLEAN?         Set or query the enable bit",
  "     filter GLOB...           Reject tables matching GLOBs",
  "     indirect ?BOOLEAN?       Mark or query the indirect status",
  "     isempty                  Query whether the session is empty",
  "     list                     List currently open session names",
  "     open DB NAME             Open a new session on DB",
  "     patchset FILE            Write a patchset into FILE",
  "   If ?NAME? is omitted, the first defined session is used.",
#endif
  ".sha3sum ...             Compute a SHA3 hash of database content",
  "    Options:",
  "      --schema              Also hash the sqlite_schema table",
  "      --sha3-224            Use the sha3-224 algorithm",
  "      --sha3-256            Use the sha3-256 algorithm (default)",
  "      --sha3-384            Use the sha3-384 algorithm",
  "      --sha3-512            Use the sha3-512 algorithm",
  "    Any other argument is a LIKE pattern for tables to hash",
#if !defined(SQLITE_NOHAVE_SYSTEM) && !defined(SQLITE_SHELL_FIDDLE)
  ".shell CMD ARGS...       Run CMD ARGS... in a system shell",
#endif
  ".show                    Show the current values for various settings",
  ".stats ?ARG?             Show stats or turn stats on or off",
  "   off                      Turn off automatic stat display",
  "   on                       Turn on automatic stat display",
  "   stmt                     Show statement stats",
  "   vmstep                   Show the virtual machine step count only",
#if !defined(SQLITE_NOHAVE_SYSTEM) && !defined(SQLITE_SHELL_FIDDLE)
  ".system CMD ARGS...      Run CMD ARGS... in a system shell",
#endif
  ".tables ?TABLE?          List names of tables matching LIKE pattern TABLE",
#ifndef SQLITE_SHELL_FIDDLE
  ",testcase NAME           Begin redirecting output to 'testcase-out.txt'",
#endif
  ",testctrl CMD ...        Run various sqlite3_test_control() operations",
  "                           Run \".testctrl\" with no arguments for details",
  ".timeout MS              Try opening locked tables for MS milliseconds",
  ".timer on|off            Turn SQL timer on or off",
#ifndef SQLITE_OMIT_TRACE
  ".trace ?OPTIONS?         Output each SQL statement as it is run",
  "    FILE                    Send output to FILE",
  "    stdout                  Send output to stdout",
  "    stderr                  Send output to stderr",
  "    off                     Disable tracing",
  "    --expanded              Expand query parameters",
#ifdef SQLITE_ENABLE_NORMALIZE
  "    --normalized            Normal the SQL statements",
#endif
  "    --plain                 Show SQL as it is input",
  "    --stmt                  Trace statement execution (SQLITE_TRACE_STMT)",
  "    --profile               Profile statements (SQLITE_TRACE_PROFILE)",
  "    --row                   Trace each row (SQLITE_TRACE_ROW)",
  "    --close                 Trace connection close (SQLITE_TRACE_CLOSE)",
#endif /* SQLITE_OMIT_TRACE */
#ifdef SQLITE_DEBUG
  ".unmodule NAME ...       Unregister virtual table modules",
  "    --allexcept             Unregister everything except those named",
#endif
  ".version                 Show source, library and compiler versions",
  ".vfsinfo ?AUX?           Information about the top-level VFS",
  ".vfslist                 List all available VFSes",
  ".vfsname ?AUX?           Print the name of the VFS stack",
  ".width NUM1 NUM2 ...     Set minimum column widths for columnar output",
  "     Negative values right-justify",
};

/*
** Output help text.
**
** zPattern describes the set of commands for which help text is provided.
** If zPattern is NULL, then show all commands, but only give a one-line
** description of each.
**
** Return the number of matches.
*/
static int showHelp(FILE *out, const char *zPattern){
  int i = 0;
  int j = 0;
  int n = 0;
  char *zPat;
  if( zPattern==0
   || zPattern[0]=='0'
   || cli_strcmp(zPattern,"-a")==0
   || cli_strcmp(zPattern,"-all")==0
   || cli_strcmp(zPattern,"--all")==0
  ){
    enum HelpWanted { HW_NoCull = 0, HW_SummaryOnly = 1, HW_Undoc = 2 };
    enum HelpHave { HH_Undoc = 2, HH_Summary = 1, HH_More = 0 };
    /* Show all or most commands
    ** *zPattern==0   => summary of documented commands only
    ** *zPattern=='0' => whole help for undocumented commands
    ** Otherwise      => whole help for documented commands
    */
    enum HelpWanted hw = HW_SummaryOnly;
    enum HelpHave hh = HH_More;
    if( zPattern!=0 ){
      hw = (*zPattern=='0')? HW_NoCull|HW_Undoc : HW_NoCull;
    }
    for(i=0; i<ArraySize(azHelp); i++){
      switch( azHelp[i][0] ){
      case ',':
        hh = HH_Summary|HH_Undoc;
        break;
      case '.':
        hh = HH_Summary;
        break;
      default:
        hh &= ~HH_Summary;
        break;
      }
      if( ((hw^hh)&HH_Undoc)==0 ){
        if( (hh&HH_Summary)!=0 ){
          utf8_printf(out, ".%s\n", azHelp[i]+1);
          ++n;
        }else if( (hw&HW_SummaryOnly)==0 ){
          utf8_printf(out, "%s\n", azHelp[i]);
        }
      }
    }
  }else{
    /* Seek documented commands for which zPattern is an exact prefix */
    zPat = sqlite3_mprintf(".%s*", zPattern);
    shell_check_oom(zPat);
    for(i=0; i<ArraySize(azHelp); i++){
      if( sqlite3_strglob(zPat, azHelp[i])==0 ){
        utf8_printf(out, "%s\n", azHelp[i]);
        j = i+1;
        n++;
      }
    }
    sqlite3_free(zPat);
    if( n ){
      if( n==1 ){
        /* when zPattern is a prefix of exactly one command, then include
        ** the details of that command, which should begin at offset j */
        while( j<ArraySize(azHelp)-1 && azHelp[j][0]==' ' ){
          utf8_printf(out, "%s\n", azHelp[j]);
          j++;
        }
      }
      return n;
    }
    /* Look for documented commands that contain zPattern anywhere.
    ** Show complete text of all documented commands that match. */
    zPat = sqlite3_mprintf("%%%s%%", zPattern);
    shell_check_oom(zPat);
    for(i=0; i<ArraySize(azHelp); i++){
      if( azHelp[i][0]==',' ){
        while( i<ArraySize(azHelp)-1 && azHelp[i+1][0]==' ' ) ++i;
        continue;
      }
      if( azHelp[i][0]=='.' ) j = i;
      if( sqlite3_strlike(zPat, azHelp[i], 0)==0 ){
        utf8_printf(out, "%s\n", azHelp[j]);
        while( j<ArraySize(azHelp)-1 && azHelp[j+1][0]==' ' ){
          j++;
          utf8_printf(out, "%s\n", azHelp[j]);
        }
        i = j;
        n++;
      }
    }
    sqlite3_free(zPat);
  }
  return n;
}

/* Forward reference */
static int process_input(ShellState *p);

/*
** Read the content of file zName into memory obtained from sqlite3_malloc64()
** and return a pointer to the buffer. The caller is responsible for freeing
** the memory.
**
** If parameter pnByte is not NULL, (*pnByte) is set to the number of bytes
** read.
**
** For convenience, a nul-terminator byte is always appended to the data read
** from the file before the buffer is returned. This byte is not included in
** the final value of (*pnByte), if applicable.
**
** NULL is returned if any error is encountered. The final value of *pnByte
** is undefined in this case.
*/
static char *readFile(const char *zName, int *pnByte){
  FILE *in = fopen(zName, "rb");
  long nIn;
  size_t nRead;
  char *pBuf;
  int rc;
  if( in==0 ) return 0;
  rc = fseek(in, 0, SEEK_END);
  if( rc!=0 ){
    raw_printf(stderr, "Error: '%s' not seekable\n", zName);
    fclose(in);
    return 0;
  }
  nIn = ftell(in);
  rewind(in);
  pBuf = sqlite3_malloc64( nIn+1 );
  if( pBuf==0 ){
    raw_printf(stderr, "Error: out of memory\n");
    fclose(in);
    return 0;
  }
  nRead = fread(pBuf, nIn, 1, in);
  fclose(in);
  if( nRead!=1 ){
    sqlite3_free(pBuf);
    raw_printf(stderr, "Error: cannot read '%s'\n", zName);
    return 0;
  }
  pBuf[nIn] = 0;
  if( pnByte ) *pnByte = nIn;
  return pBuf;
}

#if defined(SQLITE_ENABLE_SESSION)
/*
** Close a single OpenSession object and release all of its associated
** resources.
*/
static void session_close(OpenSession *pSession){
  int i;
  sqlite3session_delete(pSession->p);
  sqlite3_free(pSession->zName);
  for(i=0; i<pSession->nFilter; i++){
    sqlite3_free(pSession->azFilter[i]);
  }
  sqlite3_free(pSession->azFilter);
  memset(pSession, 0, sizeof(OpenSession));
}
#endif

/*
** Close all OpenSession objects and release all associated resources.
*/
#if defined(SQLITE_ENABLE_SESSION)
static void session_close_all(ShellState *p, int i){
  int j;
  struct AuxDb *pAuxDb = i<0 ? p->pAuxDb : &p->aAuxDb[i];
  for(j=0; j<pAuxDb->nSession; j++){
    session_close(&pAuxDb->aSession[j]);
  }
  pAuxDb->nSession = 0;
}
#else
# define session_close_all(X,Y)
#endif

/*
** Implementation of the xFilter function for an open session.  Omit
** any tables named by ".session filter" but let all other table through.
*/
#if defined(SQLITE_ENABLE_SESSION)
static int session_filter(void *pCtx, const char *zTab){
  OpenSession *pSession = (OpenSession*)pCtx;
  int i;
  for(i=0; i<pSession->nFilter; i++){
    if( sqlite3_strglob(pSession->azFilter[i], zTab)==0 ) return 0;
  }
  return 1;
}
#endif

/*
** Try to deduce the type of file for zName based on its content.  Return
** one of the SHELL_OPEN_* constants.
**
** If the file does not exist or is empty but its name looks like a ZIP
** archive and the dfltZip flag is true, then assume it is a ZIP archive.
** Otherwise, assume an ordinary database regardless of the filename if
** the type cannot be determined from content.
*/
int deduceDatabaseType(const char *zName, int dfltZip){
  FILE *f = fopen(zName, "rb");
  size_t n;
  int rc = SHELL_OPEN_UNSPEC;
  char zBuf[100];
  if( f==0 ){
    if( dfltZip && sqlite3_strlike("%.zip",zName,0)==0 ){
       return SHELL_OPEN_ZIPFILE;
    }else{
       return SHELL_OPEN_NORMAL;
    }
  }
  n = fread(zBuf, 16, 1, f);
  if( n==1 && memcmp(zBuf, "SQLite format 3", 16)==0 ){
    fclose(f);
    return SHELL_OPEN_NORMAL;
  }
  fseek(f, -25, SEEK_END);
  n = fread(zBuf, 25, 1, f);
  if( n==1 && memcmp(zBuf, "Start-Of-SQLite3-", 17)==0 ){
    rc = SHELL_OPEN_APPENDVFS;
  }else{
    fseek(f, -22, SEEK_END);
    n = fread(zBuf, 22, 1, f);
    if( n==1 && zBuf[0]==0x50 && zBuf[1]==0x4b && zBuf[2]==0x05
       && zBuf[3]==0x06 ){
      rc = SHELL_OPEN_ZIPFILE;
    }else if( n==0 && dfltZip && sqlite3_strlike("%.zip",zName,0)==0 ){
      rc = SHELL_OPEN_ZIPFILE;
    }
  }
  fclose(f);
  return rc;
}

#ifndef SQLITE_OMIT_DESERIALIZE
/*
** Reconstruct an in-memory database using the output from the "dbtotxt"
** program.  Read content from the file in p->aAuxDb[].zDbFilename.
** If p->aAuxDb[].zDbFilename is 0, then read from standard input.
*/
static unsigned char *readHexDb(ShellState *p, int *pnData){
  unsigned char *a = 0;
  int nLine;
  int n = 0;
  int pgsz = 0;
  int iOffset = 0;
  int j, k;
  int rc;
  FILE *in;
  const char *zDbFilename = p->pAuxDb->zDbFilename;
  unsigned int x[16];
  char zLine[1000];
  if( zDbFilename ){
    in = fopen(zDbFilename, "r");
    if( in==0 ){
      utf8_printf(stderr, "cannot open \"%s\" for reading\n", zDbFilename);
      return 0;
    }
    nLine = 0;
  }else{
    in = p->in;
    nLine = p->lineno;
    if( in==0 ) in = stdin;
  }
  *pnData = 0;
  nLine++;
  if( fgets(zLine, sizeof(zLine), in)==0 ) goto readHexDb_error;
  rc = sscanf(zLine, "| size %d pagesize %d", &n, &pgsz);
  if( rc!=2 ) goto readHexDb_error;
  if( n<0 ) goto readHexDb_error;
  if( pgsz<512 || pgsz>65536 || (pgsz&(pgsz-1))!=0 ) goto readHexDb_error;
  n = (n+pgsz-1)&~(pgsz-1);  /* Round n up to the next multiple of pgsz */
  a = sqlite3_malloc( n ? n : 1 );
  shell_check_oom(a);
  memset(a, 0, n);
  if( pgsz<512 || pgsz>65536 || (pgsz & (pgsz-1))!=0 ){
    utf8_printf(stderr, "invalid pagesize\n");
    goto readHexDb_error;
  }
  for(nLine++; fgets(zLine, sizeof(zLine), in)!=0; nLine++){
    rc = sscanf(zLine, "| page %d offset %d", &j, &k);
    if( rc==2 ){
      iOffset = k;
      continue;
    }
    if( cli_strncmp(zLine, "| end ", 6)==0 ){
      break;
    }
    rc = sscanf(zLine,"| %d: %x %x %x %x %x %x %x %x %x %x %x %x %x %x %x %x",
                &j, &x[0], &x[1], &x[2], &x[3], &x[4], &x[5], &x[6], &x[7],
                &x[8], &x[9], &x[10], &x[11], &x[12], &x[13], &x[14], &x[15]);
    if( rc==17 ){
      k = iOffset+j;
      if( k+16<=n && k>=0 ){
        int ii;
        for(ii=0; ii<16; ii++) a[k+ii] = x[ii]&0xff;
      }
    }
  }
  *pnData = n;
  if( in!=p->in ){
    fclose(in);
  }else{
    p->lineno = nLine;
  }
  return a;

readHexDb_error:
  if( in!=p->in ){
    fclose(in);
  }else{
    while( fgets(zLine, sizeof(zLine), p->in)!=0 ){
      nLine++;
      if(cli_strncmp(zLine, "| end ", 6)==0 ) break;
    }
    p->lineno = nLine;
  }
  sqlite3_free(a);
  utf8_printf(stderr,"Error on line %d of --hexdb input\n", nLine);
  return 0;
}
#endif /* SQLITE_OMIT_DESERIALIZE */

/*
** Scalar function "usleep(X)" invokes sqlite3_sleep(X) and returns X.
*/
static void shellUSleepFunc(
  sqlite3_context *context,
  int argcUnused,
  sqlite3_value **argv
){
  int sleep = sqlite3_value_int(argv[0]);
  (void)argcUnused;
  sqlite3_sleep(sleep/1000);
  sqlite3_result_int(context, sleep);
}

/* Flags for open_db().
**
** The default behavior of open_db() is to exit(1) if the database fails to
** open.  The OPEN_DB_KEEPALIVE flag changes that so that it prints an error
** but still returns without calling exit.
**
** The OPEN_DB_ZIPFILE flag causes open_db() to prefer to open files as a
** ZIP archive if the file does not exist or is empty and its name matches
** the *.zip pattern.
*/
#define OPEN_DB_KEEPALIVE   0x001   /* Return after error if true */
#define OPEN_DB_ZIPFILE     0x002   /* Open as ZIP if name matches *.zip */

/*
** Make sure the database is open.  If it is not, then open it.  If
** the database fails to open, print an error message and exit.
*/
static void open_db(ShellState *p, int openFlags){
  if( p->db==0 ){
    const char *zDbFilename = p->pAuxDb->zDbFilename;
    if( p->openMode==SHELL_OPEN_UNSPEC ){
      if( zDbFilename==0 || zDbFilename[0]==0 ){
        p->openMode = SHELL_OPEN_NORMAL;
      }else{
        p->openMode = (u8)deduceDatabaseType(zDbFilename,
                             (openFlags & OPEN_DB_ZIPFILE)!=0);
      }
    }
    switch( p->openMode ){
      case SHELL_OPEN_APPENDVFS: {
        sqlite3_open_v2(zDbFilename, &p->db,
           SQLITE_OPEN_READWRITE|SQLITE_OPEN_CREATE|p->openFlags, "apndvfs");
        break;
      }
      case SHELL_OPEN_HEXDB:
      case SHELL_OPEN_DESERIALIZE: {
        sqlite3_open(0, &p->db);
        break;
      }
      case SHELL_OPEN_ZIPFILE: {
        sqlite3_open(":memory:", &p->db);
        break;
      }
      case SHELL_OPEN_READONLY: {
        sqlite3_open_v2(zDbFilename, &p->db,
            SQLITE_OPEN_READONLY|p->openFlags, 0);
        break;
      }
      case SHELL_OPEN_UNSPEC:
      case SHELL_OPEN_NORMAL: {
        sqlite3_open_v2(zDbFilename, &p->db,
           SQLITE_OPEN_READWRITE|SQLITE_OPEN_CREATE|p->openFlags, 0);
        break;
      }
    }
    globalDb = p->db;
    if( p->db==0 || SQLITE_OK!=sqlite3_errcode(p->db) ){
      utf8_printf(stderr,"Error: unable to open database \"%s\": %s\n",
          zDbFilename, sqlite3_errmsg(p->db));
      if( (openFlags & OPEN_DB_KEEPALIVE)==0 ){
        exit(1);
      }
      sqlite3_close(p->db);
      sqlite3_open(":memory:", &p->db);
      if( p->db==0 || SQLITE_OK!=sqlite3_errcode(p->db) ){
        utf8_printf(stderr,
          "Also: unable to open substitute in-memory database.\n"
        );
        exit(1);
      }else{
        utf8_printf(stderr,
          "Notice: using substitute in-memory database instead of \"%s\"\n",
          zDbFilename);
      }
    }
    sqlite3_db_config(p->db, SQLITE_DBCONFIG_STMT_SCANSTATUS, (int)0, (int*)0);

    /* Reflect the use or absence of --unsafe-testing invocation. */
    {
      int testmode_on = ShellHasFlag(p,SHFLG_TestingMode);
      sqlite3_db_config(p->db, SQLITE_DBCONFIG_TRUSTED_SCHEMA, testmode_on,0);
      sqlite3_db_config(p->db, SQLITE_DBCONFIG_DEFENSIVE, !testmode_on,0);
    }

#ifndef SQLITE_OMIT_LOAD_EXTENSION
    sqlite3_enable_load_extension(p->db, 1);
#endif
    sqlite3_shathree_init(p->db, 0, 0);
    sqlite3_uint_init(p->db, 0, 0);
    sqlite3_decimal_init(p->db, 0, 0);
    sqlite3_base64_init(p->db, 0, 0);
    sqlite3_base85_init(p->db, 0, 0);
    sqlite3_regexp_init(p->db, 0, 0);
    sqlite3_ieee_init(p->db, 0, 0);
    sqlite3_series_init(p->db, 0, 0);
#ifndef SQLITE_SHELL_FIDDLE
    sqlite3_fileio_init(p->db, 0, 0);
    sqlite3_completion_init(p->db, 0, 0);
#endif
#ifdef SQLITE_HAVE_ZLIB
    if( !p->bSafeModePersist ){
      sqlite3_zipfile_init(p->db, 0, 0);
      sqlite3_sqlar_init(p->db, 0, 0);
    }
#endif
#ifdef SQLITE_SHELL_EXTFUNCS
    /* Create a preprocessing mechanism for extensions to make
     * their own provisions for being built into the shell.
     * This is a short-span macro. See further below for usage.
     */
#define SHELL_SUB_MACRO(base, variant) base ## _ ## variant
#define SHELL_SUBMACRO(base, variant) SHELL_SUB_MACRO(base, variant)
    /* Let custom-included extensions get their ..._init() called.
     * The WHATEVER_INIT( db, pzErrorMsg, pApi ) macro should cause
     * the extension's sqlite3_*_init( db, pzErrorMsg, pApi )
     * initialization routine to be called.
     */
    {
      int irc = SHELL_SUBMACRO(SQLITE_SHELL_EXTFUNCS, INIT)(p->db);
    /* Let custom-included extensions expose their functionality.
     * The WHATEVER_EXPOSE( db, pzErrorMsg ) macro should cause
     * the SQL functions, virtual tables, collating sequences or
     * VFS's implemented by the extension to be registered.
     */
      if( irc==SQLITE_OK
          || irc==SQLITE_OK_LOAD_PERMANENTLY ){
        SHELL_SUBMACRO(SQLITE_SHELL_EXTFUNCS, EXPOSE)(p->db, 0);
      }
#undef SHELL_SUB_MACRO
#undef SHELL_SUBMACRO
    }
#endif

    sqlite3_create_function(p->db, "strtod", 1, SQLITE_UTF8, 0,
                            shellStrtod, 0, 0);
    sqlite3_create_function(p->db, "dtostr", 1, SQLITE_UTF8, 0,
                            shellDtostr, 0, 0);
    sqlite3_create_function(p->db, "dtostr", 2, SQLITE_UTF8, 0,
                            shellDtostr, 0, 0);
    sqlite3_create_function(p->db, "shell_add_schema", 3, SQLITE_UTF8, 0,
                            shellAddSchemaName, 0, 0);
    sqlite3_create_function(p->db, "shell_module_schema", 1, SQLITE_UTF8, 0,
                            shellModuleSchema, 0, 0);
    sqlite3_create_function(p->db, "shell_putsnl", 1, SQLITE_UTF8, p,
                            shellPutsFunc, 0, 0);
    sqlite3_create_function(p->db, "usleep",1,SQLITE_UTF8,0,
                            shellUSleepFunc, 0, 0);
#ifndef SQLITE_NOHAVE_SYSTEM
    sqlite3_create_function(p->db, "edit", 1, SQLITE_UTF8, 0,
                            editFunc, 0, 0);
    sqlite3_create_function(p->db, "edit", 2, SQLITE_UTF8, 0,
                            editFunc, 0, 0);
#endif

    if( p->openMode==SHELL_OPEN_ZIPFILE ){
      char *zSql = sqlite3_mprintf(
         "CREATE VIRTUAL TABLE zip USING zipfile(%Q);", zDbFilename);
      shell_check_oom(zSql);
      sqlite3_exec(p->db, zSql, 0, 0, 0);
      sqlite3_free(zSql);
    }
#ifndef SQLITE_OMIT_DESERIALIZE
    else
    if( p->openMode==SHELL_OPEN_DESERIALIZE || p->openMode==SHELL_OPEN_HEXDB ){
      int rc;
      int nData = 0;
      unsigned char *aData;
      if( p->openMode==SHELL_OPEN_DESERIALIZE ){
        aData = (unsigned char*)readFile(zDbFilename, &nData);
      }else{
        aData = readHexDb(p, &nData);
      }
      if( aData==0 ){
        return;
      }
      rc = sqlite3_deserialize(p->db, "main", aData, nData, nData,
                   SQLITE_DESERIALIZE_RESIZEABLE |
                   SQLITE_DESERIALIZE_FREEONCLOSE);
      if( rc ){
        utf8_printf(stderr, "Error: sqlite3_deserialize() returns %d\n", rc);
      }
      if( p->szMax>0 ){
        sqlite3_file_control(p->db, "main", SQLITE_FCNTL_SIZE_LIMIT, &p->szMax);
      }
    }
#endif
  }
  if( p->db!=0 ){
    if( p->bSafeModePersist ){
      sqlite3_set_authorizer(p->db, safeModeAuth, p);
    }
    sqlite3_db_config(
        p->db, SQLITE_DBCONFIG_STMT_SCANSTATUS, p->scanstatsOn, (int*)0
    );
  }
}

/*
** Attempt to close the database connection.  Report errors.
*/
void close_db(sqlite3 *db){
  int rc = sqlite3_close(db);
  if( rc ){
    utf8_printf(stderr, "Error: sqlite3_close() returns %d: %s\n",
        rc, sqlite3_errmsg(db));
  }
}

#if HAVE_READLINE || HAVE_EDITLINE
/*
** Readline completion callbacks
*/
static char *readline_completion_generator(const char *text, int state){
  static sqlite3_stmt *pStmt = 0;
  char *zRet;
  if( state==0 ){
    char *zSql;
    sqlite3_finalize(pStmt);
    zSql = sqlite3_mprintf("SELECT DISTINCT candidate COLLATE nocase"
                           "  FROM completion(%Q) ORDER BY 1", text);
    shell_check_oom(zSql);
    sqlite3_prepare_v2(globalDb, zSql, -1, &pStmt, 0);
    sqlite3_free(zSql);
  }
  if( sqlite3_step(pStmt)==SQLITE_ROW ){
    const char *z = (const char*)sqlite3_column_text(pStmt,0);
    zRet = z ? strdup(z) : 0;
  }else{
    sqlite3_finalize(pStmt);
    pStmt = 0;
    zRet = 0;
  }
  return zRet;
}
static char **readline_completion(const char *zText, int iStart, int iEnd){
  (void)iStart;
  (void)iEnd;
  rl_attempted_completion_over = 1;
  return rl_completion_matches(zText, readline_completion_generator);
}

#elif HAVE_LINENOISE
/*
** Linenoise completion callback
*/
static void linenoise_completion(const char *zLine, linenoiseCompletions *lc){
  i64 nLine = strlen(zLine);
  i64 i, iStart;
  sqlite3_stmt *pStmt = 0;
  char *zSql;
  char zBuf[1000];

  if( nLine>(i64)sizeof(zBuf)-30 ) return;
  if( zLine[0]=='.' || zLine[0]=='#') return;
  for(i=nLine-1; i>=0 && (isalnum(zLine[i]) || zLine[i]=='_'); i--){}
  if( i==nLine-1 ) return;
  iStart = i+1;
  memcpy(zBuf, zLine, iStart);
  zSql = sqlite3_mprintf("SELECT DISTINCT candidate COLLATE nocase"
                         "  FROM completion(%Q,%Q) ORDER BY 1",
                         &zLine[iStart], zLine);
  shell_check_oom(zSql);
  sqlite3_prepare_v2(globalDb, zSql, -1, &pStmt, 0);
  sqlite3_free(zSql);
  sqlite3_exec(globalDb, "PRAGMA page_count", 0, 0, 0); /* Load the schema */
  while( sqlite3_step(pStmt)==SQLITE_ROW ){
    const char *zCompletion = (const char*)sqlite3_column_text(pStmt, 0);
    int nCompletion = sqlite3_column_bytes(pStmt, 0);
    if( iStart+nCompletion < (i64)sizeof(zBuf)-1 && zCompletion ){
      memcpy(zBuf+iStart, zCompletion, nCompletion+1);
      linenoiseAddCompletion(lc, zBuf);
    }
  }
  sqlite3_finalize(pStmt);
}
#endif

/*
** Do C-language style dequoting.
**
**    \a    -> alarm
**    \b    -> backspace
**    \t    -> tab
**    \n    -> newline
**    \v    -> vertical tab
**    \f    -> form feed
**    \r    -> carriage return
**    \s    -> space
**    \"    -> "
**    \'    -> '
**    \\    -> backslash
**    \NNN  -> ascii character NNN in octal
**    \xHH  -> ascii character HH in hexadecimal
*/
static void resolve_backslashes(char *z){
  int i, j;
  char c;
  while( *z && *z!='\\' ) z++;
  for(i=j=0; (c = z[i])!=0; i++, j++){
    if( c=='\\' && z[i+1]!=0 ){
      c = z[++i];
      if( c=='a' ){
        c = '\a';
      }else if( c=='b' ){
        c = '\b';
      }else if( c=='t' ){
        c = '\t';
      }else if( c=='n' ){
        c = '\n';
      }else if( c=='v' ){
        c = '\v';
      }else if( c=='f' ){
        c = '\f';
      }else if( c=='r' ){
        c = '\r';
      }else if( c=='"' ){
        c = '"';
      }else if( c=='\'' ){
        c = '\'';
      }else if( c=='\\' ){
        c = '\\';
      }else if( c=='x' ){
        int nhd = 0, hdv;
        u8 hv = 0;
        while( nhd<2 && (c=z[i+1+nhd])!=0 && (hdv=hexDigitValue(c))>=0 ){
          hv = (u8)((hv<<4)|hdv);
          ++nhd;
        }
        i += nhd;
        c = (u8)hv;
      }else if( c>='0' && c<='7' ){
        c -= '0';
        if( z[i+1]>='0' && z[i+1]<='7' ){
          i++;
          c = (c<<3) + z[i] - '0';
          if( z[i+1]>='0' && z[i+1]<='7' ){
            i++;
            c = (c<<3) + z[i] - '0';
          }
        }
      }
    }
    z[j] = c;
  }
  if( j<i ) z[j] = 0;
}

/*
** Interpret zArg as either an integer or a boolean value.  Return 1 or 0
** for TRUE and FALSE.  Return the integer value if appropriate.
*/
static int booleanValue(const char *zArg){
  int i;
  if( zArg[0]=='0' && zArg[1]=='x' ){
    for(i=2; hexDigitValue(zArg[i])>=0; i++){}
  }else{
    for(i=0; zArg[i]>='0' && zArg[i]<='9'; i++){}
  }
  if( i>0 && zArg[i]==0 ) return (int)(integerValue(zArg) & 0xffffffff);
  if( sqlite3_stricmp(zArg, "on")==0 || sqlite3_stricmp(zArg,"yes")==0 ){
    return 1;
  }
  if( sqlite3_stricmp(zArg, "off")==0 || sqlite3_stricmp(zArg,"no")==0 ){
    return 0;
  }
  utf8_printf(stderr, "ERROR: Not a boolean value: \"%s\". Assuming \"no\".\n",
          zArg);
  return 0;
}

/*
** Set or clear a shell flag according to a boolean value.
*/
static void setOrClearFlag(ShellState *p, unsigned mFlag, const char *zArg){
  if( booleanValue(zArg) ){
    ShellSetFlag(p, mFlag);
  }else{
    ShellClearFlag(p, mFlag);
  }
}

/*
** Close an output file, assuming it is not stderr or stdout
*/
static void output_file_close(FILE *f){
  if( f && f!=stdout && f!=stderr ) fclose(f);
}

/*
** Try to open an output file.   The names "stdout" and "stderr" are
** recognized and do the right thing.  NULL is returned if the output
** filename is "off".
*/
static FILE *output_file_open(const char *zFile, int bTextMode){
  FILE *f;
  if( cli_strcmp(zFile,"stdout")==0 ){
    f = stdout;
  }else if( cli_strcmp(zFile, "stderr")==0 ){
    f = stderr;
  }else if( cli_strcmp(zFile, "off")==0 ){
    f = 0;
  }else{
    f = fopen(zFile, bTextMode ? "w" : "wb");
    if( f==0 ){
      utf8_printf(stderr, "Error: cannot open \"%s\"\n", zFile);
    }
  }
  return f;
}

#ifndef SQLITE_OMIT_TRACE
/*
** A routine for handling output from sqlite3_trace().
*/
static int sql_trace_callback(
  unsigned mType,         /* The trace type */
  void *pArg,             /* The ShellState pointer */
  void *pP,               /* Usually a pointer to sqlite_stmt */
  void *pX                /* Auxiliary output */
){
  ShellState *p = (ShellState*)pArg;
  sqlite3_stmt *pStmt;
  const char *zSql;
  i64 nSql;
  if( p->traceOut==0 ) return 0;
  if( mType==SQLITE_TRACE_CLOSE ){
    utf8_printf(p->traceOut, "-- closing database connection\n");
    return 0;
  }
  if( mType!=SQLITE_TRACE_ROW && pX!=0 && ((const char*)pX)[0]=='-' ){
    zSql = (const char*)pX;
  }else{
    pStmt = (sqlite3_stmt*)pP;
    switch( p->eTraceType ){
      case SHELL_TRACE_EXPANDED: {
        zSql = sqlite3_expanded_sql(pStmt);
        break;
      }
#ifdef SQLITE_ENABLE_NORMALIZE
      case SHELL_TRACE_NORMALIZED: {
        zSql = sqlite3_normalized_sql(pStmt);
        break;
      }
#endif
      default: {
        zSql = sqlite3_sql(pStmt);
        break;
      }
    }
  }
  if( zSql==0 ) return 0;
  nSql = strlen(zSql);
  if( nSql>1000000000 ) nSql = 1000000000;
  while( nSql>0 && zSql[nSql-1]==';' ){ nSql--; }
  switch( mType ){
    case SQLITE_TRACE_ROW:
    case SQLITE_TRACE_STMT: {
      utf8_printf(p->traceOut, "%.*s;\n", (int)nSql, zSql);
      break;
    }
    case SQLITE_TRACE_PROFILE: {
      sqlite3_int64 nNanosec = pX ? *(sqlite3_int64*)pX : 0;
      utf8_printf(p->traceOut, "%.*s; -- %lld ns\n", (int)nSql, zSql, nNanosec);
      break;
    }
  }
  return 0;
}
#endif

/*
** A no-op routine that runs with the ".breakpoint" doc-command.  This is
** a useful spot to set a debugger breakpoint.
**
** This routine does not do anything practical.  The code are there simply
** to prevent the compiler from optimizing this routine out.
*/
static void test_breakpoint(void){
  static unsigned int nCall = 0;
  if( (nCall++)==0xffffffff ) printf("Many .breakpoints have run\n");
}

/*
** An object used to read a CSV and other files for import.
*/
typedef struct ImportCtx ImportCtx;
struct ImportCtx {
  const char *zFile;  /* Name of the input file */
  FILE *in;           /* Read the CSV text from this input stream */
  int (SQLITE_CDECL *xCloser)(FILE*);      /* Func to close in */
  char *z;            /* Accumulated text for a field */
  int n;              /* Number of bytes in z */
  int nAlloc;         /* Space allocated for z[] */
  int nLine;          /* Current line number */
  int nRow;           /* Number of rows imported */
  int nErr;           /* Number of errors encountered */
  int bNotFirst;      /* True if one or more bytes already read */
  int cTerm;          /* Character that terminated the most recent field */
  int cColSep;        /* The column separator character.  (Usually ",") */
  int cRowSep;        /* The row separator character.  (Usually "\n") */
};

/* Clean up resourced used by an ImportCtx */
static void import_cleanup(ImportCtx *p){
  if( p->in!=0 && p->xCloser!=0 ){
    p->xCloser(p->in);
    p->in = 0;
  }
  sqlite3_free(p->z);
  p->z = 0;
}

/* Append a single byte to z[] */
static void import_append_char(ImportCtx *p, int c){
  if( p->n+1>=p->nAlloc ){
    p->nAlloc += p->nAlloc + 100;
    p->z = sqlite3_realloc64(p->z, p->nAlloc);
    shell_check_oom(p->z);
  }
  p->z[p->n++] = (char)c;
}

/* Read a single field of CSV text.  Compatible with rfc4180 and extended
** with the option of having a separator other than ",".
**
**   +  Input comes from p->in.
**   +  Store results in p->z of length p->n.  Space to hold p->z comes
**      from sqlite3_malloc64().
**   +  Use p->cSep as the column separator.  The default is ",".
**   +  Use p->rSep as the row separator.  The default is "\n".
**   +  Keep track of the line number in p->nLine.
**   +  Store the character that terminates the field in p->cTerm.  Store
**      EOF on end-of-file.
**   +  Report syntax errors on stderr
*/
static char *SQLITE_CDECL csv_read_one_field(ImportCtx *p){
  int c;
  int cSep = (u8)p->cColSep;
  int rSep = (u8)p->cRowSep;
  p->n = 0;
  c = fgetc(p->in);
  if( c==EOF || seenInterrupt ){
    p->cTerm = EOF;
    return 0;
  }
  if( c=='"' ){
    int pc, ppc;
    int startLine = p->nLine;
    int cQuote = c;
    pc = ppc = 0;
    while( 1 ){
      c = fgetc(p->in);
      if( c==rSep ) p->nLine++;
      if( c==cQuote ){
        if( pc==cQuote ){
          pc = 0;
          continue;
        }
      }
      if( (c==cSep && pc==cQuote)
       || (c==rSep && pc==cQuote)
       || (c==rSep && pc=='\r' && ppc==cQuote)
       || (c==EOF && pc==cQuote)
      ){
        do{ p->n--; }while( p->z[p->n]!=cQuote );
        p->cTerm = c;
        break;
      }
      if( pc==cQuote && c!='\r' ){
        utf8_printf(stderr, "%s:%d: unescaped %c character\n",
                p->zFile, p->nLine, cQuote);
      }
      if( c==EOF ){
        utf8_printf(stderr, "%s:%d: unterminated %c-quoted field\n",
                p->zFile, startLine, cQuote);
        p->cTerm = c;
        break;
      }
      import_append_char(p, c);
      ppc = pc;
      pc = c;
    }
  }else{
    /* If this is the first field being parsed and it begins with the
    ** UTF-8 BOM  (0xEF BB BF) then skip the BOM */
    if( (c&0xff)==0xef && p->bNotFirst==0 ){
      import_append_char(p, c);
      c = fgetc(p->in);
      if( (c&0xff)==0xbb ){
        import_append_char(p, c);
        c = fgetc(p->in);
        if( (c&0xff)==0xbf ){
          p->bNotFirst = 1;
          p->n = 0;
          return csv_read_one_field(p);
        }
      }
    }
    while( c!=EOF && c!=cSep && c!=rSep ){
      import_append_char(p, c);
      c = fgetc(p->in);
    }
    if( c==rSep ){
      p->nLine++;
      if( p->n>0 && p->z[p->n-1]=='\r' ) p->n--;
    }
    p->cTerm = c;
  }
  if( p->z ) p->z[p->n] = 0;
  p->bNotFirst = 1;
  return p->z;
}

/* Read a single field of ASCII delimited text.
**
**   +  Input comes from p->in.
**   +  Store results in p->z of length p->n.  Space to hold p->z comes
**      from sqlite3_malloc64().
**   +  Use p->cSep as the column separator.  The default is "\x1F".
**   +  Use p->rSep as the row separator.  The default is "\x1E".
**   +  Keep track of the row number in p->nLine.
**   +  Store the character that terminates the field in p->cTerm.  Store
**      EOF on end-of-file.
**   +  Report syntax errors on stderr
*/
static char *SQLITE_CDECL ascii_read_one_field(ImportCtx *p){
  int c;
  int cSep = (u8)p->cColSep;
  int rSep = (u8)p->cRowSep;
  p->n = 0;
  c = fgetc(p->in);
  if( c==EOF || seenInterrupt ){
    p->cTerm = EOF;
    return 0;
  }
  while( c!=EOF && c!=cSep && c!=rSep ){
    import_append_char(p, c);
    c = fgetc(p->in);
  }
  if( c==rSep ){
    p->nLine++;
  }
  p->cTerm = c;
  if( p->z ) p->z[p->n] = 0;
  return p->z;
}

/*
** Try to transfer data for table zTable.  If an error is seen while
** moving forward, try to go backwards.  The backwards movement won't
** work for WITHOUT ROWID tables.
*/
static void tryToCloneData(
  ShellState *p,
  sqlite3 *newDb,
  const char *zTable
){
  sqlite3_stmt *pQuery = 0;
  sqlite3_stmt *pInsert = 0;
  char *zQuery = 0;
  char *zInsert = 0;
  int rc;
  int i, j, n;
  int nTable = strlen30(zTable);
  int k = 0;
  int cnt = 0;
  const int spinRate = 10000;

  zQuery = sqlite3_mprintf("SELECT * FROM \"%w\"", zTable);
  shell_check_oom(zQuery);
  rc = sqlite3_prepare_v2(p->db, zQuery, -1, &pQuery, 0);
  if( rc ){
    utf8_printf(stderr, "Error %d: %s on [%s]\n",
            sqlite3_extended_errcode(p->db), sqlite3_errmsg(p->db),
            zQuery);
    goto end_data_xfer;
  }
  n = sqlite3_column_count(pQuery);
  zInsert = sqlite3_malloc64(200 + nTable + n*3);
  shell_check_oom(zInsert);
  sqlite3_snprintf(200+nTable,zInsert,
                   "INSERT OR IGNORE INTO \"%s\" VALUES(?", zTable);
  i = strlen30(zInsert);
  for(j=1; j<n; j++){
    memcpy(zInsert+i, ",?", 2);
    i += 2;
  }
  memcpy(zInsert+i, ");", 3);
  rc = sqlite3_prepare_v2(newDb, zInsert, -1, &pInsert, 0);
  if( rc ){
    utf8_printf(stderr, "Error %d: %s on [%s]\n",
            sqlite3_extended_errcode(newDb), sqlite3_errmsg(newDb),
            zInsert);
    goto end_data_xfer;
  }
  for(k=0; k<2; k++){
    while( (rc = sqlite3_step(pQuery))==SQLITE_ROW ){
      for(i=0; i<n; i++){
        switch( sqlite3_column_type(pQuery, i) ){
          case SQLITE_NULL: {
            sqlite3_bind_null(pInsert, i+1);
            break;
          }
          case SQLITE_INTEGER: {
            sqlite3_bind_int64(pInsert, i+1, sqlite3_column_int64(pQuery,i));
            break;
          }
          case SQLITE_FLOAT: {
            sqlite3_bind_double(pInsert, i+1, sqlite3_column_double(pQuery,i));
            break;
          }
          case SQLITE_TEXT: {
            sqlite3_bind_text(pInsert, i+1,
                             (const char*)sqlite3_column_text(pQuery,i),
                             -1, SQLITE_STATIC);
            break;
          }
          case SQLITE_BLOB: {
            sqlite3_bind_blob(pInsert, i+1, sqlite3_column_blob(pQuery,i),
                                            sqlite3_column_bytes(pQuery,i),
                                            SQLITE_STATIC);
            break;
          }
        }
      } /* End for */
      rc = sqlite3_step(pInsert);
      if( rc!=SQLITE_OK && rc!=SQLITE_ROW && rc!=SQLITE_DONE ){
        utf8_printf(stderr, "Error %d: %s\n", sqlite3_extended_errcode(newDb),
                        sqlite3_errmsg(newDb));
      }
      sqlite3_reset(pInsert);
      cnt++;
      if( (cnt%spinRate)==0 ){
        printf("%c\b", "|/-\\"[(cnt/spinRate)%4]);
        fflush(stdout);
      }
    } /* End while */
    if( rc==SQLITE_DONE ) break;
    sqlite3_finalize(pQuery);
    sqlite3_free(zQuery);
    zQuery = sqlite3_mprintf("SELECT * FROM \"%w\" ORDER BY rowid DESC;",
                             zTable);
    shell_check_oom(zQuery);
    rc = sqlite3_prepare_v2(p->db, zQuery, -1, &pQuery, 0);
    if( rc ){
      utf8_printf(stderr, "Warning: cannot step \"%s\" backwards", zTable);
      break;
    }
  } /* End for(k=0...) */

end_data_xfer:
  sqlite3_finalize(pQuery);
  sqlite3_finalize(pInsert);
  sqlite3_free(zQuery);
  sqlite3_free(zInsert);
}


/*
** Try to transfer all rows of the schema that match zWhere.  For
** each row, invoke xForEach() on the object defined by that row.
** If an error is encountered while moving forward through the
** sqlite_schema table, try again moving backwards.
*/
static void tryToCloneSchema(
  ShellState *p,
  sqlite3 *newDb,
  const char *zWhere,
  void (*xForEach)(ShellState*,sqlite3*,const char*)
){
  sqlite3_stmt *pQuery = 0;
  char *zQuery = 0;
  int rc;
  const unsigned char *zName;
  const unsigned char *zSql;
  char *zErrMsg = 0;

  zQuery = sqlite3_mprintf("SELECT name, sql FROM sqlite_schema"
                           " WHERE %s ORDER BY rowid ASC", zWhere);
  shell_check_oom(zQuery);
  rc = sqlite3_prepare_v2(p->db, zQuery, -1, &pQuery, 0);
  if( rc ){
    utf8_printf(stderr, "Error: (%d) %s on [%s]\n",
                    sqlite3_extended_errcode(p->db), sqlite3_errmsg(p->db),
                    zQuery);
    goto end_schema_xfer;
  }
  while( (rc = sqlite3_step(pQuery))==SQLITE_ROW ){
    zName = sqlite3_column_text(pQuery, 0);
    zSql = sqlite3_column_text(pQuery, 1);
    if( zName==0 || zSql==0 ) continue;
    if( sqlite3_stricmp((char*)zName, "sqlite_sequence")!=0 ){
      printf("%s... ", zName); fflush(stdout);
      sqlite3_exec(newDb, (const char*)zSql, 0, 0, &zErrMsg);
      if( zErrMsg ){
        utf8_printf(stderr, "Error: %s\nSQL: [%s]\n", zErrMsg, zSql);
        sqlite3_free(zErrMsg);
        zErrMsg = 0;
      }
    }
    if( xForEach ){
      xForEach(p, newDb, (const char*)zName);
    }
    printf("done\n");
  }
  if( rc!=SQLITE_DONE ){
    sqlite3_finalize(pQuery);
    sqlite3_free(zQuery);
    zQuery = sqlite3_mprintf("SELECT name, sql FROM sqlite_schema"
                             " WHERE %s ORDER BY rowid DESC", zWhere);
    shell_check_oom(zQuery);
    rc = sqlite3_prepare_v2(p->db, zQuery, -1, &pQuery, 0);
    if( rc ){
      utf8_printf(stderr, "Error: (%d) %s on [%s]\n",
                      sqlite3_extended_errcode(p->db), sqlite3_errmsg(p->db),
                      zQuery);
      goto end_schema_xfer;
    }
    while( sqlite3_step(pQuery)==SQLITE_ROW ){
      zName = sqlite3_column_text(pQuery, 0);
      zSql = sqlite3_column_text(pQuery, 1);
      if( zName==0 || zSql==0 ) continue;
      if( sqlite3_stricmp((char*)zName, "sqlite_sequence")==0 ) continue;
      printf("%s... ", zName); fflush(stdout);
      sqlite3_exec(newDb, (const char*)zSql, 0, 0, &zErrMsg);
      if( zErrMsg ){
        utf8_printf(stderr, "Error: %s\nSQL: [%s]\n", zErrMsg, zSql);
        sqlite3_free(zErrMsg);
        zErrMsg = 0;
      }
      if( xForEach ){
        xForEach(p, newDb, (const char*)zName);
      }
      printf("done\n");
    }
  }
end_schema_xfer:
  sqlite3_finalize(pQuery);
  sqlite3_free(zQuery);
}

/*
** Open a new database file named "zNewDb".  Try to recover as much information
** as possible out of the main database (which might be corrupt) and write it
** into zNewDb.
*/
static void tryToClone(ShellState *p, const char *zNewDb){
  int rc;
  sqlite3 *newDb = 0;
  if( access(zNewDb,0)==0 ){
    utf8_printf(stderr, "File \"%s\" already exists.\n", zNewDb);
    return;
  }
  rc = sqlite3_open(zNewDb, &newDb);
  if( rc ){
    utf8_printf(stderr, "Cannot create output database: %s\n",
            sqlite3_errmsg(newDb));
  }else{
    sqlite3_exec(p->db, "PRAGMA writable_schema=ON;", 0, 0, 0);
    sqlite3_exec(newDb, "BEGIN EXCLUSIVE;", 0, 0, 0);
    tryToCloneSchema(p, newDb, "type='table'", tryToCloneData);
    tryToCloneSchema(p, newDb, "type!='table'", 0);
    sqlite3_exec(newDb, "COMMIT;", 0, 0, 0);
    sqlite3_exec(p->db, "PRAGMA writable_schema=OFF;", 0, 0, 0);
  }
  close_db(newDb);
}

/*
** Change the output file back to stdout.
**
** If the p->doXdgOpen flag is set, that means the output was being
** redirected to a temporary file named by p->zTempFile.  In that case,
** launch start/open/xdg-open on that temporary file.
*/
static void output_reset(ShellState *p){
  if( p->outfile[0]=='|' ){
#ifndef SQLITE_OMIT_POPEN
    pclose(p->out);
#endif
  }else{
    output_file_close(p->out);
#ifndef SQLITE_NOHAVE_SYSTEM
    if( p->doXdgOpen ){
      const char *zXdgOpenCmd =
#if defined(_WIN32)
      "start";
#elif defined(__APPLE__)
      "open";
#else
      "xdg-open";
#endif
      char *zCmd;
      zCmd = sqlite3_mprintf("%s %s", zXdgOpenCmd, p->zTempFile);
      if( system(zCmd) ){
        utf8_printf(stderr, "Failed: [%s]\n", zCmd);
      }else{
        /* Give the start/open/xdg-open command some time to get
        ** going before we continue, and potential delete the
        ** p->zTempFile data file out from under it */
        sqlite3_sleep(2000);
      }
      sqlite3_free(zCmd);
      outputModePop(p);
      p->doXdgOpen = 0;
    }
#endif /* !defined(SQLITE_NOHAVE_SYSTEM) */
  }
  p->outfile[0] = 0;
  p->out = stdout;
}

/*
** Run an SQL command and return the single integer result.
*/
static int db_int(sqlite3 *db, const char *zSql){
  sqlite3_stmt *pStmt;
  int res = 0;
  sqlite3_prepare_v2(db, zSql, -1, &pStmt, 0);
  if( pStmt && sqlite3_step(pStmt)==SQLITE_ROW ){
    res = sqlite3_column_int(pStmt,0);
  }
  sqlite3_finalize(pStmt);
  return res;
}

#if SQLITE_SHELL_HAVE_RECOVER
/*
** Convert a 2-byte or 4-byte big-endian integer into a native integer
*/
static unsigned int get2byteInt(unsigned char *a){
  return (a[0]<<8) + a[1];
}
static unsigned int get4byteInt(unsigned char *a){
  return (a[0]<<24) + (a[1]<<16) + (a[2]<<8) + a[3];
}

/*
** Implementation of the ".dbinfo" command.
**
** Return 1 on error, 2 to exit, and 0 otherwise.
*/
static int shell_dbinfo_command(ShellState *p, int nArg, char **azArg){
  static const struct { const char *zName; int ofst; } aField[] = {
     { "file change counter:",  24  },
     { "database page count:",  28  },
     { "freelist page count:",  36  },
     { "schema cookie:",        40  },
     { "schema format:",        44  },
     { "default cache size:",   48  },
     { "autovacuum top root:",  52  },
     { "incremental vacuum:",   64  },
     { "text encoding:",        56  },
     { "user version:",         60  },
     { "application id:",       68  },
     { "software version:",     96  },
  };
  static const struct { const char *zName; const char *zSql; } aQuery[] = {
     { "number of tables:",
       "SELECT count(*) FROM %s WHERE type='table'" },
     { "number of indexes:",
       "SELECT count(*) FROM %s WHERE type='index'" },
     { "number of triggers:",
       "SELECT count(*) FROM %s WHERE type='trigger'" },
     { "number of views:",
       "SELECT count(*) FROM %s WHERE type='view'" },
     { "schema size:",
       "SELECT total(length(sql)) FROM %s" },
  };
  int i, rc;
  unsigned iDataVersion;
  char *zSchemaTab;
  char *zDb = nArg>=2 ? azArg[1] : "main";
  sqlite3_stmt *pStmt = 0;
  unsigned char aHdr[100];
  open_db(p, 0);
  if( p->db==0 ) return 1;
  rc = sqlite3_prepare_v2(p->db,
             "SELECT data FROM sqlite_dbpage(?1) WHERE pgno=1",
             -1, &pStmt, 0);
  if( rc ){
    utf8_printf(stderr, "error: %s\n", sqlite3_errmsg(p->db));
    sqlite3_finalize(pStmt);
    return 1;
  }
  sqlite3_bind_text(pStmt, 1, zDb, -1, SQLITE_STATIC);
  if( sqlite3_step(pStmt)==SQLITE_ROW
   && sqlite3_column_bytes(pStmt,0)>100
  ){
    const u8 *pb = sqlite3_column_blob(pStmt,0);
    shell_check_oom(pb);
    memcpy(aHdr, pb, 100);
    sqlite3_finalize(pStmt);
  }else{
    raw_printf(stderr, "unable to read database header\n");
    sqlite3_finalize(pStmt);
    return 1;
  }
  i = get2byteInt(aHdr+16);
  if( i==1 ) i = 65536;
  utf8_printf(p->out, "%-20s %d\n", "database page size:", i);
  utf8_printf(p->out, "%-20s %d\n", "write format:", aHdr[18]);
  utf8_printf(p->out, "%-20s %d\n", "read format:", aHdr[19]);
  utf8_printf(p->out, "%-20s %d\n", "reserved bytes:", aHdr[20]);
  for(i=0; i<ArraySize(aField); i++){
    int ofst = aField[i].ofst;
    unsigned int val = get4byteInt(aHdr + ofst);
    utf8_printf(p->out, "%-20s %u", aField[i].zName, val);
    switch( ofst ){
      case 56: {
        if( val==1 ) raw_printf(p->out, " (utf8)");
        if( val==2 ) raw_printf(p->out, " (utf16le)");
        if( val==3 ) raw_printf(p->out, " (utf16be)");
      }
    }
    raw_printf(p->out, "\n");
  }
  if( zDb==0 ){
    zSchemaTab = sqlite3_mprintf("main.sqlite_schema");
  }else if( cli_strcmp(zDb,"temp")==0 ){
    zSchemaTab = sqlite3_mprintf("%s", "sqlite_temp_schema");
  }else{
    zSchemaTab = sqlite3_mprintf("\"%w\".sqlite_schema", zDb);
  }
  for(i=0; i<ArraySize(aQuery); i++){
    char *zSql = sqlite3_mprintf(aQuery[i].zSql, zSchemaTab);
    int val = db_int(p->db, zSql);
    sqlite3_free(zSql);
    utf8_printf(p->out, "%-20s %d\n", aQuery[i].zName, val);
  }
  sqlite3_free(zSchemaTab);
  sqlite3_file_control(p->db, zDb, SQLITE_FCNTL_DATA_VERSION, &iDataVersion);
  utf8_printf(p->out, "%-20s %u\n", "data version", iDataVersion);
  return 0;
}
#endif /* SQLITE_SHELL_HAVE_RECOVER */

/*
** Print the current sqlite3_errmsg() value to stderr and return 1.
*/
static int shellDatabaseError(sqlite3 *db){
  const char *zErr = sqlite3_errmsg(db);
  utf8_printf(stderr, "Error: %s\n", zErr);
  return 1;
}

/*
** Compare the pattern in zGlob[] against the text in z[].  Return TRUE
** if they match and FALSE (0) if they do not match.
**
** Globbing rules:
**
**      '*'       Matches any sequence of zero or more characters.
**
**      '?'       Matches exactly one character.
**
**     [...]      Matches one character from the enclosed list of
**                characters.
**
**     [^...]     Matches one character not in the enclosed list.
**
**      '#'       Matches any sequence of one or more digits with an
**                optional + or - sign in front
**
**      ' '       Any span of whitespace matches any other span of
**                whitespace.
**
** Extra whitespace at the end of z[] is ignored.
*/
static int testcase_glob(const char *zGlob, const char *z){
  int c, c2;
  int invert;
  int seen;

  while( (c = (*(zGlob++)))!=0 ){
    if( IsSpace(c) ){
      if( !IsSpace(*z) ) return 0;
      while( IsSpace(*zGlob) ) zGlob++;
      while( IsSpace(*z) ) z++;
    }else if( c=='*' ){
      while( (c=(*(zGlob++))) == '*' || c=='?' ){
        if( c=='?' && (*(z++))==0 ) return 0;
      }
      if( c==0 ){
        return 1;
      }else if( c=='[' ){
        while( *z && testcase_glob(zGlob-1,z)==0 ){
          z++;
        }
        return (*z)!=0;
      }
      while( (c2 = (*(z++)))!=0 ){
        while( c2!=c ){
          c2 = *(z++);
          if( c2==0 ) return 0;
        }
        if( testcase_glob(zGlob,z) ) return 1;
      }
      return 0;
    }else if( c=='?' ){
      if( (*(z++))==0 ) return 0;
    }else if( c=='[' ){
      int prior_c = 0;
      seen = 0;
      invert = 0;
      c = *(z++);
      if( c==0 ) return 0;
      c2 = *(zGlob++);
      if( c2=='^' ){
        invert = 1;
        c2 = *(zGlob++);
      }
      if( c2==']' ){
        if( c==']' ) seen = 1;
        c2 = *(zGlob++);
      }
      while( c2 && c2!=']' ){
        if( c2=='-' && zGlob[0]!=']' && zGlob[0]!=0 && prior_c>0 ){
          c2 = *(zGlob++);
          if( c>=prior_c && c<=c2 ) seen = 1;
          prior_c = 0;
        }else{
          if( c==c2 ){
            seen = 1;
          }
          prior_c = c2;
        }
        c2 = *(zGlob++);
      }
      if( c2==0 || (seen ^ invert)==0 ) return 0;
    }else if( c=='#' ){
      if( (z[0]=='-' || z[0]=='+') && IsDigit(z[1]) ) z++;
      if( !IsDigit(z[0]) ) return 0;
      z++;
      while( IsDigit(z[0]) ){ z++; }
    }else{
      if( c!=(*(z++)) ) return 0;
    }
  }
  while( IsSpace(*z) ){ z++; }
  return *z==0;
}


/*
** Compare the string as a command-line option with either one or two
** initial "-" characters.
*/
static int optionMatch(const char *zStr, const char *zOpt){
  if( zStr[0]!='-' ) return 0;
  zStr++;
  if( zStr[0]=='-' ) zStr++;
  return cli_strcmp(zStr, zOpt)==0;
}

/*
** Delete a file.
*/
int shellDeleteFile(const char *zFilename){
  int rc;
#ifdef _WIN32
  wchar_t *z = sqlite3_win32_utf8_to_unicode(zFilename);
  rc = _wunlink(z);
  sqlite3_free(z);
#else
  rc = unlink(zFilename);
#endif
  return rc;
}

/*
** Try to delete the temporary file (if there is one) and free the
** memory used to hold the name of the temp file.
*/
static void clearTempFile(ShellState *p){
  if( p->zTempFile==0 ) return;
  if( p->doXdgOpen ) return;
  if( shellDeleteFile(p->zTempFile) ) return;
  sqlite3_free(p->zTempFile);
  p->zTempFile = 0;
}

/*
** Create a new temp file name with the given suffix.
*/
static void newTempFile(ShellState *p, const char *zSuffix){
  clearTempFile(p);
  sqlite3_free(p->zTempFile);
  p->zTempFile = 0;
  if( p->db ){
    sqlite3_file_control(p->db, 0, SQLITE_FCNTL_TEMPFILENAME, &p->zTempFile);
  }
  if( p->zTempFile==0 ){
    /* If p->db is an in-memory database then the TEMPFILENAME file-control
    ** will not work and we will need to fallback to guessing */
    char *zTemp;
    sqlite3_uint64 r;
    sqlite3_randomness(sizeof(r), &r);
    zTemp = getenv("TEMP");
    if( zTemp==0 ) zTemp = getenv("TMP");
    if( zTemp==0 ){
#ifdef _WIN32
      zTemp = "\\tmp";
#else
      zTemp = "/tmp";
#endif
    }
    p->zTempFile = sqlite3_mprintf("%s/temp%llx.%s", zTemp, r, zSuffix);
  }else{
    p->zTempFile = sqlite3_mprintf("%z.%s", p->zTempFile, zSuffix);
  }
  shell_check_oom(p->zTempFile);
}


/*
** The implementation of SQL scalar function fkey_collate_clause(), used
** by the ".lint fkey-indexes" command. This scalar function is always
** called with four arguments - the parent table name, the parent column name,
** the child table name and the child column name.
**
**   fkey_collate_clause('parent-tab', 'parent-col', 'child-tab', 'child-col')
**
** If either of the named tables or columns do not exist, this function
** returns an empty string. An empty string is also returned if both tables
** and columns exist but have the same default collation sequence. Or,
** if both exist but the default collation sequences are different, this
** function returns the string " COLLATE <parent-collation>", where
** <parent-collation> is the default collation sequence of the parent column.
*/
static void shellFkeyCollateClause(
  sqlite3_context *pCtx,
  int nVal,
  sqlite3_value **apVal
){
  sqlite3 *db = sqlite3_context_db_handle(pCtx);
  const char *zParent;
  const char *zParentCol;
  const char *zParentSeq;
  const char *zChild;
  const char *zChildCol;
  const char *zChildSeq = 0;  /* Initialize to avoid false-positive warning */
  int rc;

  assert( nVal==4 );
  zParent = (const char*)sqlite3_value_text(apVal[0]);
  zParentCol = (const char*)sqlite3_value_text(apVal[1]);
  zChild = (const char*)sqlite3_value_text(apVal[2]);
  zChildCol = (const char*)sqlite3_value_text(apVal[3]);

  sqlite3_result_text(pCtx, "", -1, SQLITE_STATIC);
  rc = sqlite3_table_column_metadata(
      db, "main", zParent, zParentCol, 0, &zParentSeq, 0, 0, 0
  );
  if( rc==SQLITE_OK ){
    rc = sqlite3_table_column_metadata(
        db, "main", zChild, zChildCol, 0, &zChildSeq, 0, 0, 0
    );
  }

  if( rc==SQLITE_OK && sqlite3_stricmp(zParentSeq, zChildSeq) ){
    char *z = sqlite3_mprintf(" COLLATE %s", zParentSeq);
    sqlite3_result_text(pCtx, z, -1, SQLITE_TRANSIENT);
    sqlite3_free(z);
  }
}


/*
** The implementation of dot-command ".lint fkey-indexes".
*/
static int lintFkeyIndexes(
  ShellState *pState,             /* Current shell tool state */
  char **azArg,                   /* Array of arguments passed to dot command */
  int nArg                        /* Number of entries in azArg[] */
){
  sqlite3 *db = pState->db;       /* Database handle to query "main" db of */
  FILE *out = pState->out;        /* Stream to write non-error output to */
  int bVerbose = 0;               /* If -verbose is present */
  int bGroupByParent = 0;         /* If -groupbyparent is present */
  int i;                          /* To iterate through azArg[] */
  const char *zIndent = "";       /* How much to indent CREATE INDEX by */
  int rc;                         /* Return code */
  sqlite3_stmt *pSql = 0;         /* Compiled version of SQL statement below */

  /*
  ** This SELECT statement returns one row for each foreign key constraint
  ** in the schema of the main database. The column values are:
  **
  ** 0. The text of an SQL statement similar to:
  **
  **      "EXPLAIN QUERY PLAN SELECT 1 FROM child_table WHERE child_key=?"
  **
  **    This SELECT is similar to the one that the foreign keys implementation
  **    needs to run internally on child tables. If there is an index that can
  **    be used to optimize this query, then it can also be used by the FK
  **    implementation to optimize DELETE or UPDATE statements on the parent
  **    table.
  **
  ** 1. A GLOB pattern suitable for sqlite3_strglob(). If the plan output by
  **    the EXPLAIN QUERY PLAN command matches this pattern, then the schema
  **    contains an index that can be used to optimize the query.
  **
  ** 2. Human readable text that describes the child table and columns. e.g.
  **
  **       "child_table(child_key1, child_key2)"
  **
  ** 3. Human readable text that describes the parent table and columns. e.g.
  **
  **       "parent_table(parent_key1, parent_key2)"
  **
  ** 4. A full CREATE INDEX statement for an index that could be used to
  **    optimize DELETE or UPDATE statements on the parent table. e.g.
  **
  **       "CREATE INDEX child_table_child_key ON child_table(child_key)"
  **
  ** 5. The name of the parent table.
  **
  ** These six values are used by the C logic below to generate the report.
  */
  const char *zSql =
  "SELECT "
    "     'EXPLAIN QUERY PLAN SELECT 1 FROM ' || quote(s.name) || ' WHERE '"
    "  || group_concat(quote(s.name) || '.' || quote(f.[from]) || '=?' "
    "  || fkey_collate_clause("
    "       f.[table], COALESCE(f.[to], p.[name]), s.name, f.[from]),' AND ')"
    ", "
    "     'SEARCH ' || s.name || ' USING COVERING INDEX*('"
    "  || group_concat('*=?', ' AND ') || ')'"
    ", "
    "     s.name  || '(' || group_concat(f.[from],  ', ') || ')'"
    ", "
    "     f.[table] || '(' || group_concat(COALESCE(f.[to], p.[name])) || ')'"
    ", "
    "     'CREATE INDEX ' || quote(s.name ||'_'|| group_concat(f.[from], '_'))"
    "  || ' ON ' || quote(s.name) || '('"
    "  || group_concat(quote(f.[from]) ||"
    "        fkey_collate_clause("
    "          f.[table], COALESCE(f.[to], p.[name]), s.name, f.[from]), ', ')"
    "  || ');'"
    ", "
    "     f.[table] "
    "FROM sqlite_schema AS s, pragma_foreign_key_list(s.name) AS f "
    "LEFT JOIN pragma_table_info AS p ON (pk-1=seq AND p.arg=f.[table]) "
    "GROUP BY s.name, f.id "
    "ORDER BY (CASE WHEN ? THEN f.[table] ELSE s.name END)"
  ;
  const char *zGlobIPK = "SEARCH * USING INTEGER PRIMARY KEY (rowid=?)";

  for(i=2; i<nArg; i++){
    int n = strlen30(azArg[i]);
    if( n>1 && sqlite3_strnicmp("-verbose", azArg[i], n)==0 ){
      bVerbose = 1;
    }
    else if( n>1 && sqlite3_strnicmp("-groupbyparent", azArg[i], n)==0 ){
      bGroupByParent = 1;
      zIndent = "    ";
    }
    else{
      raw_printf(stderr, "Usage: %s %s ?-verbose? ?-groupbyparent?\n",
          azArg[0], azArg[1]
      );
      return SQLITE_ERROR;
    }
  }

  /* Register the fkey_collate_clause() SQL function */
  rc = sqlite3_create_function(db, "fkey_collate_clause", 4, SQLITE_UTF8,
      0, shellFkeyCollateClause, 0, 0
  );


  if( rc==SQLITE_OK ){
    rc = sqlite3_prepare_v2(db, zSql, -1, &pSql, 0);
  }
  if( rc==SQLITE_OK ){
    sqlite3_bind_int(pSql, 1, bGroupByParent);
  }

  if( rc==SQLITE_OK ){
    int rc2;
    char *zPrev = 0;
    while( SQLITE_ROW==sqlite3_step(pSql) ){
      int res = -1;
      sqlite3_stmt *pExplain = 0;
      const char *zEQP = (const char*)sqlite3_column_text(pSql, 0);
      const char *zGlob = (const char*)sqlite3_column_text(pSql, 1);
      const char *zFrom = (const char*)sqlite3_column_text(pSql, 2);
      const char *zTarget = (const char*)sqlite3_column_text(pSql, 3);
      const char *zCI = (const char*)sqlite3_column_text(pSql, 4);
      const char *zParent = (const char*)sqlite3_column_text(pSql, 5);

      if( zEQP==0 ) continue;
      if( zGlob==0 ) continue;
      rc = sqlite3_prepare_v2(db, zEQP, -1, &pExplain, 0);
      if( rc!=SQLITE_OK ) break;
      if( SQLITE_ROW==sqlite3_step(pExplain) ){
        const char *zPlan = (const char*)sqlite3_column_text(pExplain, 3);
        res = zPlan!=0 && (  0==sqlite3_strglob(zGlob, zPlan)
                          || 0==sqlite3_strglob(zGlobIPK, zPlan));
      }
      rc = sqlite3_finalize(pExplain);
      if( rc!=SQLITE_OK ) break;

      if( res<0 ){
        raw_printf(stderr, "Error: internal error");
        break;
      }else{
        if( bGroupByParent
        && (bVerbose || res==0)
        && (zPrev==0 || sqlite3_stricmp(zParent, zPrev))
        ){
          raw_printf(out, "-- Parent table %s\n", zParent);
          sqlite3_free(zPrev);
          zPrev = sqlite3_mprintf("%s", zParent);
        }

        if( res==0 ){
          raw_printf(out, "%s%s --> %s\n", zIndent, zCI, zTarget);
        }else if( bVerbose ){
          raw_printf(out, "%s/* no extra indexes required for %s -> %s */\n",
              zIndent, zFrom, zTarget
          );
        }
      }
    }
    sqlite3_free(zPrev);

    if( rc!=SQLITE_OK ){
      raw_printf(stderr, "%s\n", sqlite3_errmsg(db));
    }

    rc2 = sqlite3_finalize(pSql);
    if( rc==SQLITE_OK && rc2!=SQLITE_OK ){
      rc = rc2;
      raw_printf(stderr, "%s\n", sqlite3_errmsg(db));
    }
  }else{
    raw_printf(stderr, "%s\n", sqlite3_errmsg(db));
  }

  return rc;
}

/*
** Implementation of ".lint" dot command.
*/
static int lintDotCommand(
  ShellState *pState,             /* Current shell tool state */
  char **azArg,                   /* Array of arguments passed to dot command */
  int nArg                        /* Number of entries in azArg[] */
){
  int n;
  n = (nArg>=2 ? strlen30(azArg[1]) : 0);
  if( n<1 || sqlite3_strnicmp(azArg[1], "fkey-indexes", n) ) goto usage;
  return lintFkeyIndexes(pState, azArg, nArg);

 usage:
  raw_printf(stderr, "Usage %s sub-command ?switches...?\n", azArg[0]);
  raw_printf(stderr, "Where sub-commands are:\n");
  raw_printf(stderr, "    fkey-indexes\n");
  return SQLITE_ERROR;
}

#if !defined SQLITE_OMIT_VIRTUALTABLE
static void shellPrepare(
  sqlite3 *db,
  int *pRc,
  const char *zSql,
  sqlite3_stmt **ppStmt
){
  *ppStmt = 0;
  if( *pRc==SQLITE_OK ){
    int rc = sqlite3_prepare_v2(db, zSql, -1, ppStmt, 0);
    if( rc!=SQLITE_OK ){
      raw_printf(stderr, "sql error: %s (%d)\n",
          sqlite3_errmsg(db), sqlite3_errcode(db)
      );
      *pRc = rc;
    }
  }
}

/*
** Create a prepared statement using printf-style arguments for the SQL.
**
** This routine is could be marked "static".  But it is not always used,
** depending on compile-time options.  By omitting the "static", we avoid
** nuisance compiler warnings about "defined but not used".
*/
void shellPreparePrintf(
  sqlite3 *db,
  int *pRc,
  sqlite3_stmt **ppStmt,
  const char *zFmt,
  ...
){
  *ppStmt = 0;
  if( *pRc==SQLITE_OK ){
    va_list ap;
    char *z;
    va_start(ap, zFmt);
    z = sqlite3_vmprintf(zFmt, ap);
    va_end(ap);
    if( z==0 ){
      *pRc = SQLITE_NOMEM;
    }else{
      shellPrepare(db, pRc, z, ppStmt);
      sqlite3_free(z);
    }
  }
}

/* Finalize the prepared statement created using shellPreparePrintf().
**
** This routine is could be marked "static".  But it is not always used,
** depending on compile-time options.  By omitting the "static", we avoid
** nuisance compiler warnings about "defined but not used".
*/
void shellFinalize(
  int *pRc,
  sqlite3_stmt *pStmt
){
  if( pStmt ){
    sqlite3 *db = sqlite3_db_handle(pStmt);
    int rc = sqlite3_finalize(pStmt);
    if( *pRc==SQLITE_OK ){
      if( rc!=SQLITE_OK ){
        raw_printf(stderr, "SQL error: %s\n", sqlite3_errmsg(db));
      }
      *pRc = rc;
    }
  }
}

/* Reset the prepared statement created using shellPreparePrintf().
**
** This routine is could be marked "static".  But it is not always used,
** depending on compile-time options.  By omitting the "static", we avoid
** nuisance compiler warnings about "defined but not used".
*/
void shellReset(
  int *pRc,
  sqlite3_stmt *pStmt
){
  int rc = sqlite3_reset(pStmt);
  if( *pRc==SQLITE_OK ){
    if( rc!=SQLITE_OK ){
      sqlite3 *db = sqlite3_db_handle(pStmt);
      raw_printf(stderr, "SQL error: %s\n", sqlite3_errmsg(db));
    }
    *pRc = rc;
  }
}
#endif /* !defined SQLITE_OMIT_VIRTUALTABLE */

#if !defined(SQLITE_OMIT_VIRTUALTABLE) && defined(SQLITE_HAVE_ZLIB)
/******************************************************************************
** The ".archive" or ".ar" command.
*/
/*
** Structure representing a single ".ar" command.
*/
typedef struct ArCommand ArCommand;
struct ArCommand {
  u8 eCmd;                        /* An AR_CMD_* value */
  u8 bVerbose;                    /* True if --verbose */
  u8 bZip;                        /* True if the archive is a ZIP */
  u8 bDryRun;                     /* True if --dry-run */
  u8 bAppend;                     /* True if --append */
  u8 bGlob;                       /* True if --glob */
  u8 fromCmdLine;                 /* Run from -A instead of .archive */
  int nArg;                       /* Number of command arguments */
  char *zSrcTable;                /* "sqlar", "zipfile($file)" or "zip" */
  const char *zFile;              /* --file argument, or NULL */
  const char *zDir;               /* --directory argument, or NULL */
  char **azArg;                   /* Array of command arguments */
  ShellState *p;                  /* Shell state */
  sqlite3 *db;                    /* Database containing the archive */
};

/*
** Print a usage message for the .ar command to stderr and return SQLITE_ERROR.
*/
static int arUsage(FILE *f){
  showHelp(f,"archive");
  return SQLITE_ERROR;
}

/*
** Print an error message for the .ar command to stderr and return
** SQLITE_ERROR.
*/
static int arErrorMsg(ArCommand *pAr, const char *zFmt, ...){
  va_list ap;
  char *z;
  va_start(ap, zFmt);
  z = sqlite3_vmprintf(zFmt, ap);
  va_end(ap);
  utf8_printf(stderr, "Error: %s\n", z);
  if( pAr->fromCmdLine ){
    utf8_printf(stderr, "Use \"-A\" for more help\n");
  }else{
    utf8_printf(stderr, "Use \".archive --help\" for more help\n");
  }
  sqlite3_free(z);
  return SQLITE_ERROR;
}

/*
** Values for ArCommand.eCmd.
*/
#define AR_CMD_CREATE       1
#define AR_CMD_UPDATE       2
#define AR_CMD_INSERT       3
#define AR_CMD_EXTRACT      4
#define AR_CMD_LIST         5
#define AR_CMD_HELP         6
#define AR_CMD_REMOVE       7

/*
** Other (non-command) switches.
*/
#define AR_SWITCH_VERBOSE     8
#define AR_SWITCH_FILE        9
#define AR_SWITCH_DIRECTORY  10
#define AR_SWITCH_APPEND     11
#define AR_SWITCH_DRYRUN     12
#define AR_SWITCH_GLOB       13

static int arProcessSwitch(ArCommand *pAr, int eSwitch, const char *zArg){
  switch( eSwitch ){
    case AR_CMD_CREATE:
    case AR_CMD_EXTRACT:
    case AR_CMD_LIST:
    case AR_CMD_REMOVE:
    case AR_CMD_UPDATE:
    case AR_CMD_INSERT:
    case AR_CMD_HELP:
      if( pAr->eCmd ){
        return arErrorMsg(pAr, "multiple command options");
      }
      pAr->eCmd = eSwitch;
      break;

    case AR_SWITCH_DRYRUN:
      pAr->bDryRun = 1;
      break;
    case AR_SWITCH_GLOB:
      pAr->bGlob = 1;
      break;
    case AR_SWITCH_VERBOSE:
      pAr->bVerbose = 1;
      break;
    case AR_SWITCH_APPEND:
      pAr->bAppend = 1;
      deliberate_fall_through;
    case AR_SWITCH_FILE:
      pAr->zFile = zArg;
      break;
    case AR_SWITCH_DIRECTORY:
      pAr->zDir = zArg;
      break;
  }

  return SQLITE_OK;
}

/*
** Parse the command line for an ".ar" command. The results are written into
** structure (*pAr). SQLITE_OK is returned if the command line is parsed
** successfully, otherwise an error message is written to stderr and
** SQLITE_ERROR returned.
*/
static int arParseCommand(
  char **azArg,                   /* Array of arguments passed to dot command */
  int nArg,                       /* Number of entries in azArg[] */
  ArCommand *pAr                  /* Populate this object */
){
  struct ArSwitch {
    const char *zLong;
    char cShort;
    u8 eSwitch;
    u8 bArg;
  } aSwitch[] = {
    { "create",    'c', AR_CMD_CREATE,       0 },
    { "extract",   'x', AR_CMD_EXTRACT,      0 },
    { "insert",    'i', AR_CMD_INSERT,       0 },
    { "list",      't', AR_CMD_LIST,         0 },
    { "remove",    'r', AR_CMD_REMOVE,       0 },
    { "update",    'u', AR_CMD_UPDATE,       0 },
    { "help",      'h', AR_CMD_HELP,         0 },
    { "verbose",   'v', AR_SWITCH_VERBOSE,   0 },
    { "file",      'f', AR_SWITCH_FILE,      1 },
    { "append",    'a', AR_SWITCH_APPEND,    1 },
    { "directory", 'C', AR_SWITCH_DIRECTORY, 1 },
    { "dryrun",    'n', AR_SWITCH_DRYRUN,    0 },
    { "glob",      'g', AR_SWITCH_GLOB,      0 },
  };
  int nSwitch = sizeof(aSwitch) / sizeof(struct ArSwitch);
  struct ArSwitch *pEnd = &aSwitch[nSwitch];

  if( nArg<=1 ){
    utf8_printf(stderr, "Wrong number of arguments.  Usage:\n");
    return arUsage(stderr);
  }else{
    char *z = azArg[1];
    if( z[0]!='-' ){
      /* Traditional style [tar] invocation */
      int i;
      int iArg = 2;
      for(i=0; z[i]; i++){
        const char *zArg = 0;
        struct ArSwitch *pOpt;
        for(pOpt=&aSwitch[0]; pOpt<pEnd; pOpt++){
          if( z[i]==pOpt->cShort ) break;
        }
        if( pOpt==pEnd ){
          return arErrorMsg(pAr, "unrecognized option: %c", z[i]);
        }
        if( pOpt->bArg ){
          if( iArg>=nArg ){
            return arErrorMsg(pAr, "option requires an argument: %c",z[i]);
          }
          zArg = azArg[iArg++];
        }
        if( arProcessSwitch(pAr, pOpt->eSwitch, zArg) ) return SQLITE_ERROR;
      }
      pAr->nArg = nArg-iArg;
      if( pAr->nArg>0 ){
        pAr->azArg = &azArg[iArg];
      }
    }else{
      /* Non-traditional invocation */
      int iArg;
      for(iArg=1; iArg<nArg; iArg++){
        int n;
        z = azArg[iArg];
        if( z[0]!='-' ){
          /* All remaining command line words are command arguments. */
          pAr->azArg = &azArg[iArg];
          pAr->nArg = nArg-iArg;
          break;
        }
        n = strlen30(z);

        if( z[1]!='-' ){
          int i;
          /* One or more short options */
          for(i=1; i<n; i++){
            const char *zArg = 0;
            struct ArSwitch *pOpt;
            for(pOpt=&aSwitch[0]; pOpt<pEnd; pOpt++){
              if( z[i]==pOpt->cShort ) break;
            }
            if( pOpt==pEnd ){
              return arErrorMsg(pAr, "unrecognized option: %c", z[i]);
            }
            if( pOpt->bArg ){
              if( i<(n-1) ){
                zArg = &z[i+1];
                i = n;
              }else{
                if( iArg>=(nArg-1) ){
                  return arErrorMsg(pAr, "option requires an argument: %c",
                                    z[i]);
                }
                zArg = azArg[++iArg];
              }
            }
            if( arProcessSwitch(pAr, pOpt->eSwitch, zArg) ) return SQLITE_ERROR;
          }
        }else if( z[2]=='\0' ){
          /* A -- option, indicating that all remaining command line words
          ** are command arguments.  */
          pAr->azArg = &azArg[iArg+1];
          pAr->nArg = nArg-iArg-1;
          break;
        }else{
          /* A long option */
          const char *zArg = 0;             /* Argument for option, if any */
          struct ArSwitch *pMatch = 0;      /* Matching option */
          struct ArSwitch *pOpt;            /* Iterator */
          for(pOpt=&aSwitch[0]; pOpt<pEnd; pOpt++){
            const char *zLong = pOpt->zLong;
            if( (n-2)<=strlen30(zLong) && 0==memcmp(&z[2], zLong, n-2) ){
              if( pMatch ){
                return arErrorMsg(pAr, "ambiguous option: %s",z);
              }else{
                pMatch = pOpt;
              }
            }
          }

          if( pMatch==0 ){
            return arErrorMsg(pAr, "unrecognized option: %s", z);
          }
          if( pMatch->bArg ){
            if( iArg>=(nArg-1) ){
              return arErrorMsg(pAr, "option requires an argument: %s", z);
            }
            zArg = azArg[++iArg];
          }
          if( arProcessSwitch(pAr, pMatch->eSwitch, zArg) ) return SQLITE_ERROR;
        }
      }
    }
  }
  if( pAr->eCmd==0 ){
    utf8_printf(stderr, "Required argument missing.  Usage:\n");
    return arUsage(stderr);
  }
  return SQLITE_OK;
}

/*
** This function assumes that all arguments within the ArCommand.azArg[]
** array refer to archive members, as for the --extract, --list or --remove
** commands. It checks that each of them are "present". If any specified
** file is not present in the archive, an error is printed to stderr and an
** error code returned. Otherwise, if all specified arguments are present
** in the archive, SQLITE_OK is returned. Here, "present" means either an
** exact equality when pAr->bGlob is false or a "name GLOB pattern" match
** when pAr->bGlob is true.
**
** This function strips any trailing '/' characters from each argument.
** This is consistent with the way the [tar] command seems to work on
** Linux.
*/
static int arCheckEntries(ArCommand *pAr){
  int rc = SQLITE_OK;
  if( pAr->nArg ){
    int i, j;
    sqlite3_stmt *pTest = 0;
    const char *zSel = (pAr->bGlob)
      ? "SELECT name FROM %s WHERE glob($name,name)"
      : "SELECT name FROM %s WHERE name=$name";

    shellPreparePrintf(pAr->db, &rc, &pTest, zSel, pAr->zSrcTable);
    j = sqlite3_bind_parameter_index(pTest, "$name");
    for(i=0; i<pAr->nArg && rc==SQLITE_OK; i++){
      char *z = pAr->azArg[i];
      int n = strlen30(z);
      int bOk = 0;
      while( n>0 && z[n-1]=='/' ) n--;
      z[n] = '\0';
      sqlite3_bind_text(pTest, j, z, -1, SQLITE_STATIC);
      if( SQLITE_ROW==sqlite3_step(pTest) ){
        bOk = 1;
      }
      shellReset(&rc, pTest);
      if( rc==SQLITE_OK && bOk==0 ){
        utf8_printf(stderr, "not found in archive: %s\n", z);
        rc = SQLITE_ERROR;
      }
    }
    shellFinalize(&rc, pTest);
  }
  return rc;
}

/*
** Format a WHERE clause that can be used against the "sqlar" table to
** identify all archive members that match the command arguments held
** in (*pAr). Leave this WHERE clause in (*pzWhere) before returning.
** The caller is responsible for eventually calling sqlite3_free() on
** any non-NULL (*pzWhere) value. Here, "match" means strict equality
** when pAr->bGlob is false and GLOB match when pAr->bGlob is true.
*/
static void arWhereClause(
  int *pRc,
  ArCommand *pAr,
  char **pzWhere                  /* OUT: New WHERE clause */
){
  char *zWhere = 0;
  const char *zSameOp = (pAr->bGlob)? "GLOB" : "=";
  if( *pRc==SQLITE_OK ){
    if( pAr->nArg==0 ){
      zWhere = sqlite3_mprintf("1");
    }else{
      int i;
      const char *zSep = "";
      for(i=0; i<pAr->nArg; i++){
        const char *z = pAr->azArg[i];
        zWhere = sqlite3_mprintf(
          "%z%s name %s '%q' OR substr(name,1,%d) %s '%q/'",
          zWhere, zSep, zSameOp, z, strlen30(z)+1, zSameOp, z
        );
        if( zWhere==0 ){
          *pRc = SQLITE_NOMEM;
          break;
        }
        zSep = " OR ";
      }
    }
  }
  *pzWhere = zWhere;
}

/*
** Implementation of .ar "lisT" command.
*/
static int arListCommand(ArCommand *pAr){
  const char *zSql = "SELECT %s FROM %s WHERE %s";
  const char *azCols[] = {
    "name",
    "lsmode(mode), sz, datetime(mtime, 'unixepoch'), name"
  };

  char *zWhere = 0;
  sqlite3_stmt *pSql = 0;
  int rc;

  rc = arCheckEntries(pAr);
  arWhereClause(&rc, pAr, &zWhere);

  shellPreparePrintf(pAr->db, &rc, &pSql, zSql, azCols[pAr->bVerbose],
                     pAr->zSrcTable, zWhere);
  if( pAr->bDryRun ){
    utf8_printf(pAr->p->out, "%s\n", sqlite3_sql(pSql));
  }else{
    while( rc==SQLITE_OK && SQLITE_ROW==sqlite3_step(pSql) ){
      if( pAr->bVerbose ){
        utf8_printf(pAr->p->out, "%s % 10d  %s  %s\n",
            sqlite3_column_text(pSql, 0),
            sqlite3_column_int(pSql, 1),
            sqlite3_column_text(pSql, 2),
            sqlite3_column_text(pSql, 3)
        );
      }else{
        utf8_printf(pAr->p->out, "%s\n", sqlite3_column_text(pSql, 0));
      }
    }
  }
  shellFinalize(&rc, pSql);
  sqlite3_free(zWhere);
  return rc;
}


/*
** Implementation of .ar "Remove" command.
*/
static int arRemoveCommand(ArCommand *pAr){
  int rc = 0;
  char *zSql = 0;
  char *zWhere = 0;

  if( pAr->nArg ){
    /* Verify that args actually exist within the archive before proceeding.
    ** And formulate a WHERE clause to match them.  */
    rc = arCheckEntries(pAr);
    arWhereClause(&rc, pAr, &zWhere);
  }
  if( rc==SQLITE_OK ){
    zSql = sqlite3_mprintf("DELETE FROM %s WHERE %s;",
                           pAr->zSrcTable, zWhere);
    if( pAr->bDryRun ){
      utf8_printf(pAr->p->out, "%s\n", zSql);
    }else{
      char *zErr = 0;
      rc = sqlite3_exec(pAr->db, "SAVEPOINT ar;", 0, 0, 0);
      if( rc==SQLITE_OK ){
        rc = sqlite3_exec(pAr->db, zSql, 0, 0, &zErr);
        if( rc!=SQLITE_OK ){
          sqlite3_exec(pAr->db, "ROLLBACK TO ar; RELEASE ar;", 0, 0, 0);
        }else{
          rc = sqlite3_exec(pAr->db, "RELEASE ar;", 0, 0, 0);
        }
      }
      if( zErr ){
        utf8_printf(stdout, "ERROR: %s\n", zErr);
        sqlite3_free(zErr);
      }
    }
  }
  sqlite3_free(zWhere);
  sqlite3_free(zSql);
  return rc;
}

/*
** Implementation of .ar "eXtract" command.
*/
static int arExtractCommand(ArCommand *pAr){
  const char *zSql1 =
    "SELECT "
    " ($dir || name),"
    " writefile(($dir || name), %s, mode, mtime) "
    "FROM %s WHERE (%s) AND (data IS NULL OR $dirOnly = 0)"
    " AND name NOT GLOB '*..[/\\]*'";

  const char *azExtraArg[] = {
    "sqlar_uncompress(data, sz)",
    "data"
  };

  sqlite3_stmt *pSql = 0;
  int rc = SQLITE_OK;
  char *zDir = 0;
  char *zWhere = 0;
  int i, j;

  /* If arguments are specified, check that they actually exist within
  ** the archive before proceeding. And formulate a WHERE clause to
  ** match them.  */
  rc = arCheckEntries(pAr);
  arWhereClause(&rc, pAr, &zWhere);

  if( rc==SQLITE_OK ){
    if( pAr->zDir ){
      zDir = sqlite3_mprintf("%s/", pAr->zDir);
    }else{
      zDir = sqlite3_mprintf("");
    }
    if( zDir==0 ) rc = SQLITE_NOMEM;
  }

  shellPreparePrintf(pAr->db, &rc, &pSql, zSql1,
      azExtraArg[pAr->bZip], pAr->zSrcTable, zWhere
  );

  if( rc==SQLITE_OK ){
    j = sqlite3_bind_parameter_index(pSql, "$dir");
    sqlite3_bind_text(pSql, j, zDir, -1, SQLITE_STATIC);

    /* Run the SELECT statement twice. The first time, writefile() is called
    ** for all archive members that should be extracted. The second time,
    ** only for the directories. This is because the timestamps for
    ** extracted directories must be reset after they are populated (as
    ** populating them changes the timestamp).  */
    for(i=0; i<2; i++){
      j = sqlite3_bind_parameter_index(pSql, "$dirOnly");
      sqlite3_bind_int(pSql, j, i);
      if( pAr->bDryRun ){
        utf8_printf(pAr->p->out, "%s\n", sqlite3_sql(pSql));
      }else{
        while( rc==SQLITE_OK && SQLITE_ROW==sqlite3_step(pSql) ){
          if( i==0 && pAr->bVerbose ){
            utf8_printf(pAr->p->out, "%s\n", sqlite3_column_text(pSql, 0));
          }
        }
      }
      shellReset(&rc, pSql);
    }
    shellFinalize(&rc, pSql);
  }

  sqlite3_free(zDir);
  sqlite3_free(zWhere);
  return rc;
}

/*
** Run the SQL statement in zSql.  Or if doing a --dryrun, merely print it out.
*/
static int arExecSql(ArCommand *pAr, const char *zSql){
  int rc;
  if( pAr->bDryRun ){
    utf8_printf(pAr->p->out, "%s\n", zSql);
    rc = SQLITE_OK;
  }else{
    char *zErr = 0;
    rc = sqlite3_exec(pAr->db, zSql, 0, 0, &zErr);
    if( zErr ){
      utf8_printf(stdout, "ERROR: %s\n", zErr);
      sqlite3_free(zErr);
    }
  }
  return rc;
}


/*
** Implementation of .ar "create", "insert", and "update" commands.
**
**     create    ->     Create a new SQL archive
**     insert    ->     Insert or reinsert all files listed
**     update    ->     Insert files that have changed or that were not
**                      previously in the archive
**
** Create the "sqlar" table in the database if it does not already exist.
** Then add each file in the azFile[] array to the archive. Directories
** are added recursively. If argument bVerbose is non-zero, a message is
** printed on stdout for each file archived.
**
** The create command is the same as update, except that it drops
** any existing "sqlar" table before beginning.  The "insert" command
** always overwrites every file named on the command-line, where as
** "update" only overwrites if the size or mtime or mode has changed.
*/
static int arCreateOrUpdateCommand(
  ArCommand *pAr,                 /* Command arguments and options */
  int bUpdate,                    /* true for a --create. */
  int bOnlyIfChanged              /* Only update if file has changed */
){
  const char *zCreate =
      "CREATE TABLE IF NOT EXISTS sqlar(\n"
      "  name TEXT PRIMARY KEY,  -- name of the file\n"
      "  mode INT,               -- access permissions\n"
      "  mtime INT,              -- last modification time\n"
      "  sz INT,                 -- original file size\n"
      "  data BLOB               -- compressed content\n"
      ")";
  const char *zDrop = "DROP TABLE IF EXISTS sqlar";
  const char *zInsertFmt[2] = {
     "REPLACE INTO %s(name,mode,mtime,sz,data)\n"
     "  SELECT\n"
     "    %s,\n"
     "    mode,\n"
     "    mtime,\n"
     "    CASE substr(lsmode(mode),1,1)\n"
     "      WHEN '-' THEN length(data)\n"
     "      WHEN 'd' THEN 0\n"
     "      ELSE -1 END,\n"
     "    sqlar_compress(data)\n"
     "  FROM fsdir(%Q,%Q) AS disk\n"
     "  WHERE lsmode(mode) NOT LIKE '?%%'%s;"
     ,
     "REPLACE INTO %s(name,mode,mtime,data)\n"
     "  SELECT\n"
     "    %s,\n"
     "    mode,\n"
     "    mtime,\n"
     "    data\n"
     "  FROM fsdir(%Q,%Q) AS disk\n"
     "  WHERE lsmode(mode) NOT LIKE '?%%'%s;"
  };
  int i;                          /* For iterating through azFile[] */
  int rc;                         /* Return code */
  const char *zTab = 0;           /* SQL table into which to insert */
  char *zSql;
  char zTemp[50];
  char *zExists = 0;

  arExecSql(pAr, "PRAGMA page_size=512");
  rc = arExecSql(pAr, "SAVEPOINT ar;");
  if( rc!=SQLITE_OK ) return rc;
  zTemp[0] = 0;
  if( pAr->bZip ){
    /* Initialize the zipfile virtual table, if necessary */
    if( pAr->zFile ){
      sqlite3_uint64 r;
      sqlite3_randomness(sizeof(r),&r);
      sqlite3_snprintf(sizeof(zTemp),zTemp,"zip%016llx",r);
      zTab = zTemp;
      zSql = sqlite3_mprintf(
         "CREATE VIRTUAL TABLE temp.%s USING zipfile(%Q)",
         zTab, pAr->zFile
      );
      rc = arExecSql(pAr, zSql);
      sqlite3_free(zSql);
    }else{
      zTab = "zip";
    }
  }else{
    /* Initialize the table for an SQLAR */
    zTab = "sqlar";
    if( bUpdate==0 ){
      rc = arExecSql(pAr, zDrop);
      if( rc!=SQLITE_OK ) goto end_ar_transaction;
    }
    rc = arExecSql(pAr, zCreate);
  }
  if( bOnlyIfChanged ){
    zExists = sqlite3_mprintf(
      " AND NOT EXISTS("
          "SELECT 1 FROM %s AS mem"
          " WHERE mem.name=disk.name"
          " AND mem.mtime=disk.mtime"
          " AND mem.mode=disk.mode)", zTab);
  }else{
    zExists = sqlite3_mprintf("");
  }
  if( zExists==0 ) rc = SQLITE_NOMEM;
  for(i=0; i<pAr->nArg && rc==SQLITE_OK; i++){
    char *zSql2 = sqlite3_mprintf(zInsertFmt[pAr->bZip], zTab,
        pAr->bVerbose ? "shell_putsnl(name)" : "name",
        pAr->azArg[i], pAr->zDir, zExists);
    rc = arExecSql(pAr, zSql2);
    sqlite3_free(zSql2);
  }
end_ar_transaction:
  if( rc!=SQLITE_OK ){
    sqlite3_exec(pAr->db, "ROLLBACK TO ar; RELEASE ar;", 0, 0, 0);
  }else{
    rc = arExecSql(pAr, "RELEASE ar;");
    if( pAr->bZip && pAr->zFile ){
      zSql = sqlite3_mprintf("DROP TABLE %s", zTemp);
      arExecSql(pAr, zSql);
      sqlite3_free(zSql);
    }
  }
  sqlite3_free(zExists);
  return rc;
}

/*
** Implementation of ".ar" dot command.
*/
static int arDotCommand(
  ShellState *pState,          /* Current shell tool state */
  int fromCmdLine,             /* True if -A command-line option, not .ar cmd */
  char **azArg,                /* Array of arguments passed to dot command */
  int nArg                     /* Number of entries in azArg[] */
){
  ArCommand cmd;
  int rc;
  memset(&cmd, 0, sizeof(cmd));
  cmd.fromCmdLine = fromCmdLine;
  rc = arParseCommand(azArg, nArg, &cmd);
  if( rc==SQLITE_OK ){
    int eDbType = SHELL_OPEN_UNSPEC;
    cmd.p = pState;
    cmd.db = pState->db;
    if( cmd.zFile ){
      eDbType = deduceDatabaseType(cmd.zFile, 1);
    }else{
      eDbType = pState->openMode;
    }
    if( eDbType==SHELL_OPEN_ZIPFILE ){
      if( cmd.eCmd==AR_CMD_EXTRACT || cmd.eCmd==AR_CMD_LIST ){
        if( cmd.zFile==0 ){
          cmd.zSrcTable = sqlite3_mprintf("zip");
        }else{
          cmd.zSrcTable = sqlite3_mprintf("zipfile(%Q)", cmd.zFile);
        }
      }
      cmd.bZip = 1;
    }else if( cmd.zFile ){
      int flags;
      if( cmd.bAppend ) eDbType = SHELL_OPEN_APPENDVFS;
      if( cmd.eCmd==AR_CMD_CREATE || cmd.eCmd==AR_CMD_INSERT
           || cmd.eCmd==AR_CMD_REMOVE || cmd.eCmd==AR_CMD_UPDATE ){
        flags = SQLITE_OPEN_READWRITE|SQLITE_OPEN_CREATE;
      }else{
        flags = SQLITE_OPEN_READONLY;
      }
      cmd.db = 0;
      if( cmd.bDryRun ){
        utf8_printf(pState->out, "-- open database '%s'%s\n", cmd.zFile,
             eDbType==SHELL_OPEN_APPENDVFS ? " using 'apndvfs'" : "");
      }
      rc = sqlite3_open_v2(cmd.zFile, &cmd.db, flags,
             eDbType==SHELL_OPEN_APPENDVFS ? "apndvfs" : 0);
      if( rc!=SQLITE_OK ){
        utf8_printf(stderr, "cannot open file: %s (%s)\n",
            cmd.zFile, sqlite3_errmsg(cmd.db)
        );
        goto end_ar_command;
      }
      sqlite3_fileio_init(cmd.db, 0, 0);
      sqlite3_sqlar_init(cmd.db, 0, 0);
      sqlite3_create_function(cmd.db, "shell_putsnl", 1, SQLITE_UTF8, cmd.p,
                              shellPutsFunc, 0, 0);

    }
    if( cmd.zSrcTable==0 && cmd.bZip==0 && cmd.eCmd!=AR_CMD_HELP ){
      if( cmd.eCmd!=AR_CMD_CREATE
       && sqlite3_table_column_metadata(cmd.db,0,"sqlar","name",0,0,0,0,0)
      ){
        utf8_printf(stderr, "database does not contain an 'sqlar' table\n");
        rc = SQLITE_ERROR;
        goto end_ar_command;
      }
      cmd.zSrcTable = sqlite3_mprintf("sqlar");
    }

    switch( cmd.eCmd ){
      case AR_CMD_CREATE:
        rc = arCreateOrUpdateCommand(&cmd, 0, 0);
        break;

      case AR_CMD_EXTRACT:
        rc = arExtractCommand(&cmd);
        break;

      case AR_CMD_LIST:
        rc = arListCommand(&cmd);
        break;

      case AR_CMD_HELP:
        arUsage(pState->out);
        break;

      case AR_CMD_INSERT:
        rc = arCreateOrUpdateCommand(&cmd, 1, 0);
        break;

      case AR_CMD_REMOVE:
        rc = arRemoveCommand(&cmd);
        break;

      default:
        assert( cmd.eCmd==AR_CMD_UPDATE );
        rc = arCreateOrUpdateCommand(&cmd, 1, 1);
        break;
    }
  }
end_ar_command:
  if( cmd.db!=pState->db ){
    close_db(cmd.db);
  }
  sqlite3_free(cmd.zSrcTable);

  return rc;
}
/* End of the ".archive" or ".ar" command logic
*******************************************************************************/
#endif /* !defined(SQLITE_OMIT_VIRTUALTABLE) && defined(SQLITE_HAVE_ZLIB) */

#if SQLITE_SHELL_HAVE_RECOVER

/*
** This function is used as a callback by the recover extension. Simply
** print the supplied SQL statement to stdout.
*/
static int recoverSqlCb(void *pCtx, const char *zSql){
  ShellState *pState = (ShellState*)pCtx;
  utf8_printf(pState->out, "%s;\n", zSql);
  return SQLITE_OK;
}

/*
** This function is called to recover data from the database. A script
** to construct a new database containing all recovered data is output
** on stream pState->out.
*/
static int recoverDatabaseCmd(ShellState *pState, int nArg, char **azArg){
  int rc = SQLITE_OK;
  const char *zRecoveryDb = "";   /* Name of "recovery" database.  Debug only */
  const char *zLAF = "lost_and_found";
  int bFreelist = 1;              /* 0 if --ignore-freelist is specified */
  int bRowids = 1;                /* 0 if --no-rowids */
  sqlite3_recover *p = 0;
  int i = 0;

  for(i=1; i<nArg; i++){
    char *z = azArg[i];
    int n;
    if( z[0]=='-' && z[1]=='-' ) z++;
    n = strlen30(z);
    if( n<=17 && memcmp("-ignore-freelist", z, n)==0 ){
      bFreelist = 0;
    }else
    if( n<=12 && memcmp("-recovery-db", z, n)==0 && i<(nArg-1) ){
      /* This option determines the name of the ATTACH-ed database used
      ** internally by the recovery extension.  The default is "" which
      ** means to use a temporary database that is automatically deleted
      ** when closed.  This option is undocumented and might disappear at
      ** any moment. */
      i++;
      zRecoveryDb = azArg[i];
    }else
    if( n<=15 && memcmp("-lost-and-found", z, n)==0 && i<(nArg-1) ){
      i++;
      zLAF = azArg[i];
    }else
    if( n<=10 && memcmp("-no-rowids", z, n)==0 ){
      bRowids = 0;
    }
    else{
      utf8_printf(stderr, "unexpected option: %s\n", azArg[i]);
      showHelp(pState->out, azArg[0]);
      return 1;
    }
  }

  p = sqlite3_recover_init_sql(
      pState->db, "main", recoverSqlCb, (void*)pState
  );

  sqlite3_recover_config(p, 789, (void*)zRecoveryDb);  /* Debug use only */
  sqlite3_recover_config(p, SQLITE_RECOVER_LOST_AND_FOUND, (void*)zLAF);
  sqlite3_recover_config(p, SQLITE_RECOVER_ROWIDS, (void*)&bRowids);
  sqlite3_recover_config(p, SQLITE_RECOVER_FREELIST_CORRUPT,(void*)&bFreelist);

  sqlite3_recover_run(p);
  if( sqlite3_recover_errcode(p)!=SQLITE_OK ){
    const char *zErr = sqlite3_recover_errmsg(p);
    int errCode = sqlite3_recover_errcode(p);
    raw_printf(stderr, "sql error: %s (%d)\n", zErr, errCode);
  }
  rc = sqlite3_recover_finish(p);
  return rc;
}
#endif /* SQLITE_SHELL_HAVE_RECOVER */


/*
 * zAutoColumn(zCol, &db, ?) => Maybe init db, add column zCol to it.
 * zAutoColumn(0, &db, ?) => (db!=0) Form columns spec for CREATE TABLE,
 *   close db and set it to 0, and return the columns spec, to later
 *   be sqlite3_free()'ed by the caller.
 * The return is 0 when either:
 *   (a) The db was not initialized and zCol==0 (There are no columns.)
 *   (b) zCol!=0  (Column was added, db initialized as needed.)
 * The 3rd argument, pRenamed, references an out parameter. If the
 * pointer is non-zero, its referent will be set to a summary of renames
 * done if renaming was necessary, or set to 0 if none was done. The out
 * string (if any) must be sqlite3_free()'ed by the caller.
 */
#ifdef SHELL_DEBUG
#define rc_err_oom_die(rc) \
  if( rc==SQLITE_NOMEM ) shell_check_oom(0); \
  else if(!(rc==SQLITE_OK||rc==SQLITE_DONE)) \
    fprintf(stderr,"E:%d\n",rc), assert(0)
#else
static void rc_err_oom_die(int rc){
  if( rc==SQLITE_NOMEM ) shell_check_oom(0);
  assert(rc==SQLITE_OK||rc==SQLITE_DONE);
}
#endif

#ifdef SHELL_COLFIX_DB /* If this is set, the DB can be in a file. */
static char zCOL_DB[] = SHELL_STRINGIFY(SHELL_COLFIX_DB);
#else  /* Otherwise, memory is faster/better for the transient DB. */
static const char *zCOL_DB = ":memory:";
#endif

/* Define character (as C string) to separate generated column ordinal
 * from protected part of incoming column names. This defaults to "_"
 * so that incoming column identifiers that did not need not be quoted
 * remain usable without being quoted. It must be one character.
 */
#ifndef SHELL_AUTOCOLUMN_SEP
# define AUTOCOLUMN_SEP "_"
#else
# define AUTOCOLUMN_SEP SHELL_STRINGIFY(SHELL_AUTOCOLUMN_SEP)
#endif

static char *zAutoColumn(const char *zColNew, sqlite3 **pDb, char **pzRenamed){
  /* Queries and D{D,M}L used here */
  static const char * const zTabMake = "\
CREATE TABLE ColNames(\
 cpos INTEGER PRIMARY KEY,\
 name TEXT, nlen INT, chop INT, reps INT, suff TEXT);\
CREATE VIEW RepeatedNames AS \
SELECT DISTINCT t.name FROM ColNames t \
WHERE t.name COLLATE NOCASE IN (\
 SELECT o.name FROM ColNames o WHERE o.cpos<>t.cpos\
);\
";
  static const char * const zTabFill = "\
INSERT INTO ColNames(name,nlen,chop,reps,suff)\
 VALUES(iif(length(?1)>0,?1,'?'),max(length(?1),1),0,0,'')\
";
  static const char * const zHasDupes = "\
SELECT count(DISTINCT (substring(name,1,nlen-chop)||suff) COLLATE NOCASE)\
 <count(name) FROM ColNames\
";
#ifdef SHELL_COLUMN_RENAME_CLEAN
  static const char * const zDedoctor = "\
UPDATE ColNames SET chop=iif(\
  (substring(name,nlen,1) BETWEEN '0' AND '9')\
  AND (rtrim(name,'0123456790') glob '*"AUTOCOLUMN_SEP"'),\
 nlen-length(rtrim(name, '"AUTOCOLUMN_SEP"0123456789')),\
 0\
)\
";
#endif
  static const char * const zSetReps = "\
UPDATE ColNames AS t SET reps=\
(SELECT count(*) FROM ColNames d \
 WHERE substring(t.name,1,t.nlen-t.chop)=substring(d.name,1,d.nlen-d.chop)\
 COLLATE NOCASE\
)\
";
#ifdef SQLITE_ENABLE_MATH_FUNCTIONS
  static const char * const zColDigits = "\
SELECT CAST(ceil(log(count(*)+0.5)) AS INT) FROM ColNames \
";
#else
  /* Counting on SQLITE_MAX_COLUMN < 100,000 here. (32767 is the hard limit.) */
  static const char * const zColDigits = "\
SELECT CASE WHEN (nc < 10) THEN 1 WHEN (nc < 100) THEN 2 \
 WHEN (nc < 1000) THEN 3 WHEN (nc < 10000) THEN 4 \
 ELSE 5 FROM (SELECT count(*) AS nc FROM ColNames) \
";
#endif
  static const char * const zRenameRank =
#ifdef SHELL_COLUMN_RENAME_CLEAN
    "UPDATE ColNames AS t SET suff="
    "iif(reps>1, printf('%c%0*d', '"AUTOCOLUMN_SEP"', $1, cpos), '')"
#else /* ...RENAME_MINIMAL_ONE_PASS */
"WITH Lzn(nlz) AS (" /* Find minimum extraneous leading 0's for uniqueness */
"  SELECT 0 AS nlz"
"  UNION"
"  SELECT nlz+1 AS nlz FROM Lzn"
"  WHERE EXISTS("
"   SELECT 1"
"   FROM ColNames t, ColNames o"
"   WHERE"
"    iif(t.name IN (SELECT * FROM RepeatedNames),"
"     printf('%s"AUTOCOLUMN_SEP"%s',"
"      t.name, substring(printf('%.*c%0.*d',nlz+1,'0',$1,t.cpos),2)),"
"     t.name"
"    )"
"    ="
"    iif(o.name IN (SELECT * FROM RepeatedNames),"
"     printf('%s"AUTOCOLUMN_SEP"%s',"
"      o.name, substring(printf('%.*c%0.*d',nlz+1,'0',$1,o.cpos),2)),"
"     o.name"
"    )"
"    COLLATE NOCASE"
"    AND o.cpos<>t.cpos"
"   GROUP BY t.cpos"
"  )"
") UPDATE Colnames AS t SET"
" chop = 0," /* No chopping, never touch incoming names. */
" suff = iif(name IN (SELECT * FROM RepeatedNames),"
"  printf('"AUTOCOLUMN_SEP"%s', substring("
"   printf('%.*c%0.*d',(SELECT max(nlz) FROM Lzn)+1,'0',1,t.cpos),2)),"
"  ''"
" )"
#endif
    ;
  static const char * const zCollectVar = "\
SELECT\
 '('||x'0a'\
 || group_concat(\
  cname||' TEXT',\
  ','||iif((cpos-1)%4>0, ' ', x'0a'||' '))\
 ||')' AS ColsSpec \
FROM (\
 SELECT cpos, printf('\"%w\"',printf('%!.*s%s', nlen-chop,name,suff)) AS cname \
 FROM ColNames ORDER BY cpos\
)";
  static const char * const zRenamesDone =
    "SELECT group_concat("
    " printf('\"%w\" to \"%w\"',name,printf('%!.*s%s', nlen-chop, name, suff)),"
    " ','||x'0a')"
    "FROM ColNames WHERE suff<>'' OR chop!=0"
    ;
  int rc;
  sqlite3_stmt *pStmt = 0;
  assert(pDb!=0);
  if( zColNew ){
    /* Add initial or additional column. Init db if necessary. */
    if( *pDb==0 ){
      if( SQLITE_OK!=sqlite3_open(zCOL_DB, pDb) ) return 0;
#ifdef SHELL_COLFIX_DB
      if(*zCOL_DB!=':')
        sqlite3_exec(*pDb,"drop table if exists ColNames;"
                     "drop view if exists RepeatedNames;",0,0,0);
#endif
      rc = sqlite3_exec(*pDb, zTabMake, 0, 0, 0);
      rc_err_oom_die(rc);
    }
    assert(*pDb!=0);
    rc = sqlite3_prepare_v2(*pDb, zTabFill, -1, &pStmt, 0);
    rc_err_oom_die(rc);
    rc = sqlite3_bind_text(pStmt, 1, zColNew, -1, 0);
    rc_err_oom_die(rc);
    rc = sqlite3_step(pStmt);
    rc_err_oom_die(rc);
    sqlite3_finalize(pStmt);
    return 0;
  }else if( *pDb==0 ){
    return 0;
  }else{
    /* Formulate the columns spec, close the DB, zero *pDb. */
    char *zColsSpec = 0;
    int hasDupes = db_int(*pDb, zHasDupes);
    int nDigits = (hasDupes)? db_int(*pDb, zColDigits) : 0;
    if( hasDupes ){
#ifdef SHELL_COLUMN_RENAME_CLEAN
      rc = sqlite3_exec(*pDb, zDedoctor, 0, 0, 0);
      rc_err_oom_die(rc);
#endif
      rc = sqlite3_exec(*pDb, zSetReps, 0, 0, 0);
      rc_err_oom_die(rc);
      rc = sqlite3_prepare_v2(*pDb, zRenameRank, -1, &pStmt, 0);
      rc_err_oom_die(rc);
      sqlite3_bind_int(pStmt, 1, nDigits);
      rc = sqlite3_step(pStmt);
      sqlite3_finalize(pStmt);
      if( rc!=SQLITE_DONE ) rc_err_oom_die(SQLITE_NOMEM);
    }
    assert(db_int(*pDb, zHasDupes)==0); /* Consider: remove this */
    rc = sqlite3_prepare_v2(*pDb, zCollectVar, -1, &pStmt, 0);
    rc_err_oom_die(rc);
    rc = sqlite3_step(pStmt);
    if( rc==SQLITE_ROW ){
      zColsSpec = sqlite3_mprintf("%s", sqlite3_column_text(pStmt, 0));
    }else{
      zColsSpec = 0;
    }
    if( pzRenamed!=0 ){
      if( !hasDupes ) *pzRenamed = 0;
      else{
        sqlite3_finalize(pStmt);
        if( SQLITE_OK==sqlite3_prepare_v2(*pDb, zRenamesDone, -1, &pStmt, 0)
            && SQLITE_ROW==sqlite3_step(pStmt) ){
          *pzRenamed = sqlite3_mprintf("%s", sqlite3_column_text(pStmt, 0));
        }else
          *pzRenamed = 0;
      }
    }
    sqlite3_finalize(pStmt);
    sqlite3_close(*pDb);
    *pDb = 0;
    return zColsSpec;
  }
}

/*
** If an input line begins with "." then invoke this routine to
** process that line.
**
** Return 1 on error, 2 to exit, and 0 otherwise.
*/
static int do_meta_command(char *zLine, ShellState *p){
  int h = 1;
  int nArg = 0;
  int n, c;
  int rc = 0;
  char *azArg[52];

#ifndef SQLITE_OMIT_VIRTUALTABLE
  if( p->expert.pExpert ){
    expertFinish(p, 1, 0);
  }
#endif

  /* Parse the input line into tokens.
  */
  while( zLine[h] && nArg<ArraySize(azArg)-1 ){
    while( IsSpace(zLine[h]) ){ h++; }
    if( zLine[h]==0 ) break;
    if( zLine[h]=='\'' || zLine[h]=='"' ){
      int delim = zLine[h++];
      azArg[nArg++] = &zLine[h];
      while( zLine[h] && zLine[h]!=delim ){
        if( zLine[h]=='\\' && delim=='"' && zLine[h+1]!=0 ) h++;
        h++;
      }
      if( zLine[h]==delim ){
        zLine[h++] = 0;
      }
      if( delim=='"' ) resolve_backslashes(azArg[nArg-1]);
    }else{
      azArg[nArg++] = &zLine[h];
      while( zLine[h] && !IsSpace(zLine[h]) ){ h++; }
      if( zLine[h] ) zLine[h++] = 0;
      resolve_backslashes(azArg[nArg-1]);
    }
  }
  azArg[nArg] = 0;

  /* Process the input line.
  */
  if( nArg==0 ) return 0; /* no tokens, no error */
  n = strlen30(azArg[0]);
  c = azArg[0][0];
  clearTempFile(p);

#ifndef SQLITE_OMIT_AUTHORIZATION
  if( c=='a' && cli_strncmp(azArg[0], "auth", n)==0 ){
    if( nArg!=2 ){
      raw_printf(stderr, "Usage: .auth ON|OFF\n");
      rc = 1;
      goto meta_command_exit;
    }
    open_db(p, 0);
    if( booleanValue(azArg[1]) ){
      sqlite3_set_authorizer(p->db, shellAuth, p);
    }else if( p->bSafeModePersist ){
      sqlite3_set_authorizer(p->db, safeModeAuth, p);
    }else{
      sqlite3_set_authorizer(p->db, 0, 0);
    }
  }else
#endif

#if !defined(SQLITE_OMIT_VIRTUALTABLE) && defined(SQLITE_HAVE_ZLIB) \
  && !defined(SQLITE_SHELL_FIDDLE)
  if( c=='a' && cli_strncmp(azArg[0], "archive", n)==0 ){
    open_db(p, 0);
    failIfSafeMode(p, "cannot run .archive in safe mode");
    rc = arDotCommand(p, 0, azArg, nArg);
  }else
#endif

#ifndef SQLITE_SHELL_FIDDLE
  if( (c=='b' && n>=3 && cli_strncmp(azArg[0], "backup", n)==0)
   || (c=='s' && n>=3 && cli_strncmp(azArg[0], "save", n)==0)
  ){
    const char *zDestFile = 0;
    const char *zDb = 0;
    sqlite3 *pDest;
    sqlite3_backup *pBackup;
    int j;
    int bAsync = 0;
    const char *zVfs = 0;
    failIfSafeMode(p, "cannot run .%s in safe mode", azArg[0]);
    for(j=1; j<nArg; j++){
      const char *z = azArg[j];
      if( z[0]=='-' ){
        if( z[1]=='-' ) z++;
        if( cli_strcmp(z, "-append")==0 ){
          zVfs = "apndvfs";
        }else
        if( cli_strcmp(z, "-async")==0 ){
          bAsync = 1;
        }else
        {
          utf8_printf(stderr, "unknown option: %s\n", azArg[j]);
          return 1;
        }
      }else if( zDestFile==0 ){
        zDestFile = azArg[j];
      }else if( zDb==0 ){
        zDb = zDestFile;
        zDestFile = azArg[j];
      }else{
        raw_printf(stderr, "Usage: .backup ?DB? ?OPTIONS? FILENAME\n");
        return 1;
      }
    }
    if( zDestFile==0 ){
      raw_printf(stderr, "missing FILENAME argument on .backup\n");
      return 1;
    }
    if( zDb==0 ) zDb = "main";
    rc = sqlite3_open_v2(zDestFile, &pDest,
                  SQLITE_OPEN_READWRITE|SQLITE_OPEN_CREATE, zVfs);
    if( rc!=SQLITE_OK ){
      utf8_printf(stderr, "Error: cannot open \"%s\"\n", zDestFile);
      close_db(pDest);
      return 1;
    }
    if( bAsync ){
      sqlite3_exec(pDest, "PRAGMA synchronous=OFF; PRAGMA journal_mode=OFF;",
                   0, 0, 0);
    }
    open_db(p, 0);
    pBackup = sqlite3_backup_init(pDest, "main", p->db, zDb);
    if( pBackup==0 ){
      utf8_printf(stderr, "Error: %s\n", sqlite3_errmsg(pDest));
      close_db(pDest);
      return 1;
    }
    while(  (rc = sqlite3_backup_step(pBackup,100))==SQLITE_OK ){}
    sqlite3_backup_finish(pBackup);
    if( rc==SQLITE_DONE ){
      rc = 0;
    }else{
      utf8_printf(stderr, "Error: %s\n", sqlite3_errmsg(pDest));
      rc = 1;
    }
    close_db(pDest);
  }else
#endif /* !defined(SQLITE_SHELL_FIDDLE) */

  if( c=='b' && n>=3 && cli_strncmp(azArg[0], "bail", n)==0 ){
    if( nArg==2 ){
      bail_on_error = booleanValue(azArg[1]);
    }else{
      raw_printf(stderr, "Usage: .bail on|off\n");
      rc = 1;
    }
  }else

  /* Undocumented.  Legacy only.  See "crnl" below */
  if( c=='b' && n>=3 && cli_strncmp(azArg[0], "binary", n)==0 ){
    if( nArg==2 ){
      if( booleanValue(azArg[1]) ){
        setBinaryMode(p->out, 1);
      }else{
        setTextMode(p->out, 1);
      }
    }else{
      raw_printf(stderr, "The \".binary\" command is deprecated."
                         " Use \".crnl\" instead.\n");
      raw_printf(stderr, "Usage: .binary on|off\n");
      rc = 1;
    }
  }else

  /* The undocumented ".breakpoint" command causes a call to the no-op
  ** routine named test_breakpoint().
  */
  if( c=='b' && n>=3 && cli_strncmp(azArg[0], "breakpoint", n)==0 ){
    test_breakpoint();
  }else

#ifndef SQLITE_SHELL_FIDDLE
  if( c=='c' && cli_strcmp(azArg[0],"cd")==0 ){
    failIfSafeMode(p, "cannot run .cd in safe mode");
    if( nArg==2 ){
#if defined(_WIN32) || defined(WIN32)
      wchar_t *z = sqlite3_win32_utf8_to_unicode(azArg[1]);
      rc = !SetCurrentDirectoryW(z);
      sqlite3_free(z);
#else
      rc = chdir(azArg[1]);
#endif
      if( rc ){
        utf8_printf(stderr, "Cannot change to directory \"%s\"\n", azArg[1]);
        rc = 1;
      }
    }else{
      raw_printf(stderr, "Usage: .cd DIRECTORY\n");
      rc = 1;
    }
  }else
#endif /* !defined(SQLITE_SHELL_FIDDLE) */

  if( c=='c' && n>=3 && cli_strncmp(azArg[0], "changes", n)==0 ){
    if( nArg==2 ){
      setOrClearFlag(p, SHFLG_CountChanges, azArg[1]);
    }else{
      raw_printf(stderr, "Usage: .changes on|off\n");
      rc = 1;
    }
  }else

#ifndef SQLITE_SHELL_FIDDLE
  /* Cancel output redirection, if it is currently set (by .testcase)
  ** Then read the content of the testcase-out.txt file and compare against
  ** azArg[1].  If there are differences, report an error and exit.
  */
  if( c=='c' && n>=3 && cli_strncmp(azArg[0], "check", n)==0 ){
    char *zRes = 0;
    output_reset(p);
    if( nArg!=2 ){
      raw_printf(stderr, "Usage: .check GLOB-PATTERN\n");
      rc = 2;
    }else if( (zRes = readFile("testcase-out.txt", 0))==0 ){
      rc = 2;
    }else if( testcase_glob(azArg[1],zRes)==0 ){
      utf8_printf(stderr,
                 "testcase-%s FAILED\n Expected: [%s]\n      Got: [%s]\n",
                 p->zTestcase, azArg[1], zRes);
      rc = 1;
    }else{
      utf8_printf(stdout, "testcase-%s ok\n", p->zTestcase);
      p->nCheck++;
    }
    sqlite3_free(zRes);
  }else
#endif /* !defined(SQLITE_SHELL_FIDDLE) */

#ifndef SQLITE_SHELL_FIDDLE
  if( c=='c' && cli_strncmp(azArg[0], "clone", n)==0 ){
    failIfSafeMode(p, "cannot run .clone in safe mode");
    if( nArg==2 ){
      tryToClone(p, azArg[1]);
    }else{
      raw_printf(stderr, "Usage: .clone FILENAME\n");
      rc = 1;
    }
  }else
#endif /* !defined(SQLITE_SHELL_FIDDLE) */

  if( c=='c' && cli_strncmp(azArg[0], "connection", n)==0 ){
    if( nArg==1 ){
      /* List available connections */
      int i;
      for(i=0; i<ArraySize(p->aAuxDb); i++){
        const char *zFile = p->aAuxDb[i].zDbFilename;
        if( p->aAuxDb[i].db==0 && p->pAuxDb!=&p->aAuxDb[i] ){
          zFile = "(not open)";
        }else if( zFile==0 ){
          zFile = "(memory)";
        }else if( zFile[0]==0 ){
          zFile = "(temporary-file)";
        }
        if( p->pAuxDb == &p->aAuxDb[i] ){
          utf8_printf(stdout, "ACTIVE %d: %s\n", i, zFile);
        }else if( p->aAuxDb[i].db!=0 ){
          utf8_printf(stdout, "       %d: %s\n", i, zFile);
        }
      }
    }else if( nArg==2 && IsDigit(azArg[1][0]) && azArg[1][1]==0 ){
      int i = azArg[1][0] - '0';
      if( p->pAuxDb != &p->aAuxDb[i] && i>=0 && i<ArraySize(p->aAuxDb) ){
        p->pAuxDb->db = p->db;
        p->pAuxDb = &p->aAuxDb[i];
        globalDb = p->db = p->pAuxDb->db;
        p->pAuxDb->db = 0;
      }
    }else if( nArg==3 && cli_strcmp(azArg[1], "close")==0
           && IsDigit(azArg[2][0]) && azArg[2][1]==0 ){
      int i = azArg[2][0] - '0';
      if( i<0 || i>=ArraySize(p->aAuxDb) ){
        /* No-op */
      }else if( p->pAuxDb == &p->aAuxDb[i] ){
        raw_printf(stderr, "cannot close the active database connection\n");
        rc = 1;
      }else if( p->aAuxDb[i].db ){
        session_close_all(p, i);
        close_db(p->aAuxDb[i].db);
        p->aAuxDb[i].db = 0;
      }
    }else{
      raw_printf(stderr, "Usage: .connection [close] [CONNECTION-NUMBER]\n");
      rc = 1;
    }
  }else

  if( c=='c' && n==4 && cli_strncmp(azArg[0], "crnl", n)==0 ){
    if( nArg==2 ){
      if( booleanValue(azArg[1]) ){
        setTextMode(p->out, 1);
      }else{
        setBinaryMode(p->out, 1);
      }
    }else{
#if !defined(_WIN32) && !defined(WIN32)
      raw_printf(stderr, "The \".crnl\" is a no-op on non-Windows machines.\n");
#endif
      raw_printf(stderr, "Usage: .crnl on|off\n");
      rc = 1;
    }
  }else

  if( c=='d' && n>1 && cli_strncmp(azArg[0], "databases", n)==0 ){
    char **azName = 0;
    int nName = 0;
    sqlite3_stmt *pStmt;
    int i;
    open_db(p, 0);
    rc = sqlite3_prepare_v2(p->db, "PRAGMA database_list", -1, &pStmt, 0);
    if( rc ){
      utf8_printf(stderr, "Error: %s\n", sqlite3_errmsg(p->db));
      rc = 1;
    }else{
      while( sqlite3_step(pStmt)==SQLITE_ROW ){
        const char *zSchema = (const char *)sqlite3_column_text(pStmt,1);
        const char *zFile = (const char*)sqlite3_column_text(pStmt,2);
        if( zSchema==0 || zFile==0 ) continue;
        azName = sqlite3_realloc(azName, (nName+1)*2*sizeof(char*));
        shell_check_oom(azName);
        azName[nName*2] = strdup(zSchema);
        azName[nName*2+1] = strdup(zFile);
        nName++;
      }
    }
    sqlite3_finalize(pStmt);
    for(i=0; i<nName; i++){
      int eTxn = sqlite3_txn_state(p->db, azName[i*2]);
      int bRdonly = sqlite3_db_readonly(p->db, azName[i*2]);
      const char *z = azName[i*2+1];
      utf8_printf(p->out, "%s: %s %s%s\n",
         azName[i*2],
         z && z[0] ? z : "\"\"",
         bRdonly ? "r/o" : "r/w",
         eTxn==SQLITE_TXN_NONE ? "" :
            eTxn==SQLITE_TXN_READ ? " read-txn" : " write-txn");
      free(azName[i*2]);
      free(azName[i*2+1]);
    }
    sqlite3_free(azName);
  }else

  if( c=='d' && n>=3 && cli_strncmp(azArg[0], "dbconfig", n)==0 ){
    static const struct DbConfigChoices {
      const char *zName;
      int op;
    } aDbConfig[] = {
        { "defensive",          SQLITE_DBCONFIG_DEFENSIVE             },
        { "dqs_ddl",            SQLITE_DBCONFIG_DQS_DDL               },
        { "dqs_dml",            SQLITE_DBCONFIG_DQS_DML               },
        { "enable_fkey",        SQLITE_DBCONFIG_ENABLE_FKEY           },
        { "enable_qpsg",        SQLITE_DBCONFIG_ENABLE_QPSG           },
        { "enable_trigger",     SQLITE_DBCONFIG_ENABLE_TRIGGER        },
        { "enable_view",        SQLITE_DBCONFIG_ENABLE_VIEW           },
        { "fts3_tokenizer",     SQLITE_DBCONFIG_ENABLE_FTS3_TOKENIZER },
        { "legacy_alter_table", SQLITE_DBCONFIG_LEGACY_ALTER_TABLE    },
        { "legacy_file_format", SQLITE_DBCONFIG_LEGACY_FILE_FORMAT    },
        { "load_extension",     SQLITE_DBCONFIG_ENABLE_LOAD_EXTENSION },
        { "no_ckpt_on_close",   SQLITE_DBCONFIG_NO_CKPT_ON_CLOSE      },
        { "reset_database",     SQLITE_DBCONFIG_RESET_DATABASE        },
        { "reverse_scanorder",  SQLITE_DBCONFIG_REVERSE_SCANORDER     },
        { "stmt_scanstatus",    SQLITE_DBCONFIG_STMT_SCANSTATUS       },
        { "trigger_eqp",        SQLITE_DBCONFIG_TRIGGER_EQP           },
        { "trusted_schema",     SQLITE_DBCONFIG_TRUSTED_SCHEMA        },
        { "writable_schema",    SQLITE_DBCONFIG_WRITABLE_SCHEMA       },
    };
    int ii, v;
    open_db(p, 0);
    for(ii=0; ii<ArraySize(aDbConfig); ii++){
      if( nArg>1 && cli_strcmp(azArg[1], aDbConfig[ii].zName)!=0 ) continue;
      if( nArg>=3 ){
        sqlite3_db_config(p->db, aDbConfig[ii].op, booleanValue(azArg[2]), 0);
      }
      sqlite3_db_config(p->db, aDbConfig[ii].op, -1, &v);
      utf8_printf(p->out, "%19s %s\n", aDbConfig[ii].zName, v ? "on" : "off");
      if( nArg>1 ) break;
    }
    if( nArg>1 && ii==ArraySize(aDbConfig) ){
      utf8_printf(stderr, "Error: unknown dbconfig \"%s\"\n", azArg[1]);
      utf8_printf(stderr, "Enter \".dbconfig\" with no arguments for a list\n");
    }
  }else

#if SQLITE_SHELL_HAVE_RECOVER
  if( c=='d' && n>=3 && cli_strncmp(azArg[0], "dbinfo", n)==0 ){
    rc = shell_dbinfo_command(p, nArg, azArg);
  }else

  if( c=='r' && cli_strncmp(azArg[0], "recover", n)==0 ){
    open_db(p, 0);
    rc = recoverDatabaseCmd(p, nArg, azArg);
  }else
#endif /* SQLITE_SHELL_HAVE_RECOVER */

  if( c=='d' && cli_strncmp(azArg[0], "dump", n)==0 ){
    char *zLike = 0;
    char *zSql;
    int i;
    int savedShowHeader = p->showHeader;
    int savedShellFlags = p->shellFlgs;
    ShellClearFlag(p,
       SHFLG_PreserveRowid|SHFLG_Newlines|SHFLG_Echo
       |SHFLG_DumpDataOnly|SHFLG_DumpNoSys);
    for(i=1; i<nArg; i++){
      if( azArg[i][0]=='-' ){
        const char *z = azArg[i]+1;
        if( z[0]=='-' ) z++;
        if( cli_strcmp(z,"preserve-rowids")==0 ){
#ifdef SQLITE_OMIT_VIRTUALTABLE
          raw_printf(stderr, "The --preserve-rowids option is not compatible"
                             " with SQLITE_OMIT_VIRTUALTABLE\n");
          rc = 1;
          sqlite3_free(zLike);
          goto meta_command_exit;
#else
          ShellSetFlag(p, SHFLG_PreserveRowid);
#endif
        }else
        if( cli_strcmp(z,"newlines")==0 ){
          ShellSetFlag(p, SHFLG_Newlines);
        }else
        if( cli_strcmp(z,"data-only")==0 ){
          ShellSetFlag(p, SHFLG_DumpDataOnly);
        }else
        if( cli_strcmp(z,"nosys")==0 ){
          ShellSetFlag(p, SHFLG_DumpNoSys);
        }else
        {
          raw_printf(stderr, "Unknown option \"%s\" on \".dump\"\n", azArg[i]);
          rc = 1;
          sqlite3_free(zLike);
          goto meta_command_exit;
        }
      }else{
        /* azArg[i] contains a LIKE pattern. This ".dump" request should
        ** only dump data for tables for which either the table name matches
        ** the LIKE pattern, or the table appears to be a shadow table of
        ** a virtual table for which the name matches the LIKE pattern.
        */
        char *zExpr = sqlite3_mprintf(
            "name LIKE %Q ESCAPE '\\' OR EXISTS ("
            "  SELECT 1 FROM sqlite_schema WHERE "
            "    name LIKE %Q ESCAPE '\\' AND"
            "    sql LIKE 'CREATE VIRTUAL TABLE%%' AND"
            "    substr(o.name, 1, length(name)+1) == (name||'_')"
            ")", azArg[i], azArg[i]
        );

        if( zLike ){
          zLike = sqlite3_mprintf("%z OR %z", zLike, zExpr);
        }else{
          zLike = zExpr;
        }
      }
    }

    open_db(p, 0);

    if( (p->shellFlgs & SHFLG_DumpDataOnly)==0 ){
      /* When playing back a "dump", the content might appear in an order
      ** which causes immediate foreign key constraints to be violated.
      ** So disable foreign-key constraint enforcement to prevent problems. */
      raw_printf(p->out, "PRAGMA foreign_keys=OFF;\n");
      raw_printf(p->out, "BEGIN TRANSACTION;\n");
    }
    p->writableSchema = 0;
    p->showHeader = 0;
    /* Set writable_schema=ON since doing so forces SQLite to initialize
    ** as much of the schema as it can even if the sqlite_schema table is
    ** corrupt. */
    sqlite3_exec(p->db, "SAVEPOINT dump; PRAGMA writable_schema=ON", 0, 0, 0);
    p->nErr = 0;
    if( zLike==0 ) zLike = sqlite3_mprintf("true");
    zSql = sqlite3_mprintf(
      "SELECT name, type, sql FROM sqlite_schema AS o "
      "WHERE (%s) AND type=='table'"
      "  AND sql NOT NULL"
      " ORDER BY tbl_name='sqlite_sequence', rowid",
      zLike
    );
    run_schema_dump_query(p,zSql);
    sqlite3_free(zSql);
    if( (p->shellFlgs & SHFLG_DumpDataOnly)==0 ){
      zSql = sqlite3_mprintf(
        "SELECT sql FROM sqlite_schema AS o "
        "WHERE (%s) AND sql NOT NULL"
        "  AND type IN ('index','trigger','view')",
        zLike
      );
      run_table_dump_query(p, zSql);
      sqlite3_free(zSql);
    }
    sqlite3_free(zLike);
    if( p->writableSchema ){
      raw_printf(p->out, "PRAGMA writable_schema=OFF;\n");
      p->writableSchema = 0;
    }
    sqlite3_exec(p->db, "PRAGMA writable_schema=OFF;", 0, 0, 0);
    sqlite3_exec(p->db, "RELEASE dump;", 0, 0, 0);
    if( (p->shellFlgs & SHFLG_DumpDataOnly)==0 ){
      raw_printf(p->out, p->nErr?"ROLLBACK; -- due to errors\n":"COMMIT;\n");
    }
    p->showHeader = savedShowHeader;
    p->shellFlgs = savedShellFlags;
  }else

  if( c=='e' && cli_strncmp(azArg[0], "echo", n)==0 ){
    if( nArg==2 ){
      setOrClearFlag(p, SHFLG_Echo, azArg[1]);
    }else{
      raw_printf(stderr, "Usage: .echo on|off\n");
      rc = 1;
    }
  }else

  if( c=='e' && cli_strncmp(azArg[0], "eqp", n)==0 ){
    if( nArg==2 ){
      p->autoEQPtest = 0;
      if( p->autoEQPtrace ){
        if( p->db ) sqlite3_exec(p->db, "PRAGMA vdbe_trace=OFF;", 0, 0, 0);
        p->autoEQPtrace = 0;
      }
      if( cli_strcmp(azArg[1],"full")==0 ){
        p->autoEQP = AUTOEQP_full;
      }else if( cli_strcmp(azArg[1],"trigger")==0 ){
        p->autoEQP = AUTOEQP_trigger;
#ifdef SQLITE_DEBUG
      }else if( cli_strcmp(azArg[1],"test")==0 ){
        p->autoEQP = AUTOEQP_on;
        p->autoEQPtest = 1;
      }else if( cli_strcmp(azArg[1],"trace")==0 ){
        p->autoEQP = AUTOEQP_full;
        p->autoEQPtrace = 1;
        open_db(p, 0);
        sqlite3_exec(p->db, "SELECT name FROM sqlite_schema LIMIT 1", 0, 0, 0);
        sqlite3_exec(p->db, "PRAGMA vdbe_trace=ON;", 0, 0, 0);
#endif
      }else{
        p->autoEQP = (u8)booleanValue(azArg[1]);
      }
    }else{
      raw_printf(stderr, "Usage: .eqp off|on|trace|trigger|full\n");
      rc = 1;
    }
  }else

#ifndef SQLITE_SHELL_FIDDLE
  if( c=='e' && cli_strncmp(azArg[0], "exit", n)==0 ){
    if( nArg>1 && (rc = (int)integerValue(azArg[1]))!=0 ) exit(rc);
    rc = 2;
  }else
#endif

  /* The ".explain" command is automatic now.  It is largely pointless.  It
  ** retained purely for backwards compatibility */
  if( c=='e' && cli_strncmp(azArg[0], "explain", n)==0 ){
    int val = 1;
    if( nArg>=2 ){
      if( cli_strcmp(azArg[1],"auto")==0 ){
        val = 99;
      }else{
        val =  booleanValue(azArg[1]);
      }
    }
    if( val==1 && p->mode!=MODE_Explain ){
      p->normalMode = p->mode;
      p->mode = MODE_Explain;
      p->autoExplain = 0;
    }else if( val==0 ){
      if( p->mode==MODE_Explain ) p->mode = p->normalMode;
      p->autoExplain = 0;
    }else if( val==99 ){
      if( p->mode==MODE_Explain ) p->mode = p->normalMode;
      p->autoExplain = 1;
    }
  }else

#ifndef SQLITE_OMIT_VIRTUALTABLE
  if( c=='e' && cli_strncmp(azArg[0], "expert", n)==0 ){
    if( p->bSafeMode ){
      raw_printf(stderr,
        "Cannot run experimental commands such as \"%s\" in safe mode\n",
        azArg[0]);
      rc = 1;
    }else{
      open_db(p, 0);
      expertDotCommand(p, azArg, nArg);
    }
  }else
#endif

  if( c=='f' && cli_strncmp(azArg[0], "filectrl", n)==0 ){
    static const struct {
       const char *zCtrlName;   /* Name of a test-control option */
       int ctrlCode;            /* Integer code for that option */
       const char *zUsage;      /* Usage notes */
    } aCtrl[] = {
      { "chunk_size",     SQLITE_FCNTL_CHUNK_SIZE,      "SIZE"           },
      { "data_version",   SQLITE_FCNTL_DATA_VERSION,    ""               },
      { "has_moved",      SQLITE_FCNTL_HAS_MOVED,       ""               },
      { "lock_timeout",   SQLITE_FCNTL_LOCK_TIMEOUT,    "MILLISEC"       },
      { "persist_wal",    SQLITE_FCNTL_PERSIST_WAL,     "[BOOLEAN]"      },
   /* { "pragma",         SQLITE_FCNTL_PRAGMA,          "NAME ARG"       },*/
      { "psow",       SQLITE_FCNTL_POWERSAFE_OVERWRITE, "[BOOLEAN]"      },
      { "reserve_bytes",  SQLITE_FCNTL_RESERVE_BYTES,   "[N]"            },
      { "size_limit",     SQLITE_FCNTL_SIZE_LIMIT,      "[LIMIT]"        },
      { "tempfilename",   SQLITE_FCNTL_TEMPFILENAME,    ""               },
   /* { "win32_av_retry", SQLITE_FCNTL_WIN32_AV_RETRY,  "COUNT DELAY"    },*/
    };
    int filectrl = -1;
    int iCtrl = -1;
    sqlite3_int64 iRes = 0;  /* Integer result to display if rc2==1 */
    int isOk = 0;            /* 0: usage  1: %lld  2: no-result */
    int n2, i;
    const char *zCmd = 0;
    const char *zSchema = 0;

    open_db(p, 0);
    zCmd = nArg>=2 ? azArg[1] : "help";

    if( zCmd[0]=='-'
     && (cli_strcmp(zCmd,"--schema")==0 || cli_strcmp(zCmd,"-schema")==0)
     && nArg>=4
    ){
      zSchema = azArg[2];
      for(i=3; i<nArg; i++) azArg[i-2] = azArg[i];
      nArg -= 2;
      zCmd = azArg[1];
    }

    /* The argument can optionally begin with "-" or "--" */
    if( zCmd[0]=='-' && zCmd[1] ){
      zCmd++;
      if( zCmd[0]=='-' && zCmd[1] ) zCmd++;
    }

    /* --help lists all file-controls */
    if( cli_strcmp(zCmd,"help")==0 ){
      utf8_printf(p->out, "Available file-controls:\n");
      for(i=0; i<ArraySize(aCtrl); i++){
        utf8_printf(p->out, "  .filectrl %s %s\n",
                    aCtrl[i].zCtrlName, aCtrl[i].zUsage);
      }
      rc = 1;
      goto meta_command_exit;
    }

    /* convert filectrl text option to value. allow any unique prefix
    ** of the option name, or a numerical value. */
    n2 = strlen30(zCmd);
    for(i=0; i<ArraySize(aCtrl); i++){
      if( cli_strncmp(zCmd, aCtrl[i].zCtrlName, n2)==0 ){
        if( filectrl<0 ){
          filectrl = aCtrl[i].ctrlCode;
          iCtrl = i;
        }else{
          utf8_printf(stderr, "Error: ambiguous file-control: \"%s\"\n"
                              "Use \".filectrl --help\" for help\n", zCmd);
          rc = 1;
          goto meta_command_exit;
        }
      }
    }
    if( filectrl<0 ){
      utf8_printf(stderr,"Error: unknown file-control: %s\n"
                         "Use \".filectrl --help\" for help\n", zCmd);
    }else{
      switch(filectrl){
        case SQLITE_FCNTL_SIZE_LIMIT: {
          if( nArg!=2 && nArg!=3 ) break;
          iRes = nArg==3 ? integerValue(azArg[2]) : -1;
          sqlite3_file_control(p->db, zSchema, SQLITE_FCNTL_SIZE_LIMIT, &iRes);
          isOk = 1;
          break;
        }
        case SQLITE_FCNTL_LOCK_TIMEOUT:
        case SQLITE_FCNTL_CHUNK_SIZE: {
          int x;
          if( nArg!=3 ) break;
          x = (int)integerValue(azArg[2]);
          sqlite3_file_control(p->db, zSchema, filectrl, &x);
          isOk = 2;
          break;
        }
        case SQLITE_FCNTL_PERSIST_WAL:
        case SQLITE_FCNTL_POWERSAFE_OVERWRITE: {
          int x;
          if( nArg!=2 && nArg!=3 ) break;
          x = nArg==3 ? booleanValue(azArg[2]) : -1;
          sqlite3_file_control(p->db, zSchema, filectrl, &x);
          iRes = x;
          isOk = 1;
          break;
        }
        case SQLITE_FCNTL_DATA_VERSION:
        case SQLITE_FCNTL_HAS_MOVED: {
          int x;
          if( nArg!=2 ) break;
          sqlite3_file_control(p->db, zSchema, filectrl, &x);
          iRes = x;
          isOk = 1;
          break;
        }
        case SQLITE_FCNTL_TEMPFILENAME: {
          char *z = 0;
          if( nArg!=2 ) break;
          sqlite3_file_control(p->db, zSchema, filectrl, &z);
          if( z ){
            utf8_printf(p->out, "%s\n", z);
            sqlite3_free(z);
          }
          isOk = 2;
          break;
        }
        case SQLITE_FCNTL_RESERVE_BYTES: {
          int x;
          if( nArg>=3 ){
            x = atoi(azArg[2]);
            sqlite3_file_control(p->db, zSchema, filectrl, &x);
          }
          x = -1;
          sqlite3_file_control(p->db, zSchema, filectrl, &x);
          utf8_printf(p->out,"%d\n", x);
          isOk = 2;
          break;
        }
      }
    }
    if( isOk==0 && iCtrl>=0 ){
      utf8_printf(p->out, "Usage: .filectrl %s %s\n", zCmd,aCtrl[iCtrl].zUsage);
      rc = 1;
    }else if( isOk==1 ){
      char zBuf[100];
      sqlite3_snprintf(sizeof(zBuf), zBuf, "%lld", iRes);
      raw_printf(p->out, "%s\n", zBuf);
    }
  }else

  if( c=='f' && cli_strncmp(azArg[0], "fullschema", n)==0 ){
    ShellState data;
    int doStats = 0;
    memcpy(&data, p, sizeof(data));
    data.showHeader = 0;
    data.cMode = data.mode = MODE_Semi;
    if( nArg==2 && optionMatch(azArg[1], "indent") ){
      data.cMode = data.mode = MODE_Pretty;
      nArg = 1;
    }
    if( nArg!=1 ){
      raw_printf(stderr, "Usage: .fullschema ?--indent?\n");
      rc = 1;
      goto meta_command_exit;
    }
    open_db(p, 0);
    rc = sqlite3_exec(p->db,
       "SELECT sql FROM"
       "  (SELECT sql sql, type type, tbl_name tbl_name, name name, rowid x"
       "     FROM sqlite_schema UNION ALL"
       "   SELECT sql, type, tbl_name, name, rowid FROM sqlite_temp_schema) "
       "WHERE type!='meta' AND sql NOTNULL AND name NOT LIKE 'sqlite_%' "
       "ORDER BY x",
       callback, &data, 0
    );
    if( rc==SQLITE_OK ){
      sqlite3_stmt *pStmt;
      rc = sqlite3_prepare_v2(p->db,
               "SELECT rowid FROM sqlite_schema"
               " WHERE name GLOB 'sqlite_stat[134]'",
               -1, &pStmt, 0);
      doStats = sqlite3_step(pStmt)==SQLITE_ROW;
      sqlite3_finalize(pStmt);
    }
    if( doStats==0 ){
      raw_printf(p->out, "/* No STAT tables available */\n");
    }else{
      raw_printf(p->out, "ANALYZE sqlite_schema;\n");
      data.cMode = data.mode = MODE_Insert;
      data.zDestTable = "sqlite_stat1";
      shell_exec(&data, "SELECT * FROM sqlite_stat1", 0);
      data.zDestTable = "sqlite_stat4";
      shell_exec(&data, "SELECT * FROM sqlite_stat4", 0);
      raw_printf(p->out, "ANALYZE sqlite_schema;\n");
    }
  }else

  if( c=='h' && cli_strncmp(azArg[0], "headers", n)==0 ){
    if( nArg==2 ){
      p->showHeader = booleanValue(azArg[1]);
      p->shellFlgs |= SHFLG_HeaderSet;
    }else{
      raw_printf(stderr, "Usage: .headers on|off\n");
      rc = 1;
    }
  }else

  if( c=='h' && cli_strncmp(azArg[0], "help", n)==0 ){
    if( nArg>=2 ){
      n = showHelp(p->out, azArg[1]);
      if( n==0 ){
        utf8_printf(p->out, "Nothing matches '%s'\n", azArg[1]);
      }
    }else{
      showHelp(p->out, 0);
    }
  }else

#ifndef SQLITE_SHELL_FIDDLE
  if( c=='i' && cli_strncmp(azArg[0], "import", n)==0 ){
    char *zTable = 0;           /* Insert data into this table */
    char *zSchema = 0;          /* within this schema (may default to "main") */
    char *zFile = 0;            /* Name of file to extra content from */
    sqlite3_stmt *pStmt = NULL; /* A statement */
    int nCol;                   /* Number of columns in the table */
    int nByte;                  /* Number of bytes in an SQL string */
    int i, j;                   /* Loop counters */
    int needCommit;             /* True to COMMIT or ROLLBACK at end */
    int nSep;                   /* Number of bytes in p->colSeparator[] */
    char *zSql;                 /* An SQL statement */
    char *zFullTabName;         /* Table name with schema if applicable */
    ImportCtx sCtx;             /* Reader context */
    char *(SQLITE_CDECL *xRead)(ImportCtx*); /* Func to read one value */
    int eVerbose = 0;           /* Larger for more console output */
    int nSkip = 0;              /* Initial lines to skip */
    int useOutputMode = 1;      /* Use output mode to determine separators */
    char *zCreate = 0;          /* CREATE TABLE statement text */

    failIfSafeMode(p, "cannot run .import in safe mode");
    memset(&sCtx, 0, sizeof(sCtx));
    if( p->mode==MODE_Ascii ){
      xRead = ascii_read_one_field;
    }else{
      xRead = csv_read_one_field;
    }
    rc = 1;
    for(i=1; i<nArg; i++){
      char *z = azArg[i];
      if( z[0]=='-' && z[1]=='-' ) z++;
      if( z[0]!='-' ){
        if( zFile==0 ){
          zFile = z;
        }else if( zTable==0 ){
          zTable = z;
        }else{
          utf8_printf(p->out, "ERROR: extra argument: \"%s\".  Usage:\n", z);
          showHelp(p->out, "import");
          goto meta_command_exit;
        }
      }else if( cli_strcmp(z,"-v")==0 ){
        eVerbose++;
      }else if( cli_strcmp(z,"-schema")==0 && i<nArg-1 ){
        zSchema = azArg[++i];
      }else if( cli_strcmp(z,"-skip")==0 && i<nArg-1 ){
        nSkip = integerValue(azArg[++i]);
      }else if( cli_strcmp(z,"-ascii")==0 ){
        sCtx.cColSep = SEP_Unit[0];
        sCtx.cRowSep = SEP_Record[0];
        xRead = ascii_read_one_field;
        useOutputMode = 0;
      }else if( cli_strcmp(z,"-csv")==0 ){
        sCtx.cColSep = ',';
        sCtx.cRowSep = '\n';
        xRead = csv_read_one_field;
        useOutputMode = 0;
      }else{
        utf8_printf(p->out, "ERROR: unknown option: \"%s\".  Usage:\n", z);
        showHelp(p->out, "import");
        goto meta_command_exit;
      }
    }
    if( zTable==0 ){
      utf8_printf(p->out, "ERROR: missing %s argument. Usage:\n",
                  zFile==0 ? "FILE" : "TABLE");
      showHelp(p->out, "import");
      goto meta_command_exit;
    }
    seenInterrupt = 0;
    open_db(p, 0);
    if( useOutputMode ){
      /* If neither the --csv or --ascii options are specified, then set
      ** the column and row separator characters from the output mode. */
      nSep = strlen30(p->colSeparator);
      if( nSep==0 ){
        raw_printf(stderr,
                   "Error: non-null column separator required for import\n");
        goto meta_command_exit;
      }
      if( nSep>1 ){
        raw_printf(stderr,
              "Error: multi-character column separators not allowed"
              " for import\n");
        goto meta_command_exit;
      }
      nSep = strlen30(p->rowSeparator);
      if( nSep==0 ){
        raw_printf(stderr,
            "Error: non-null row separator required for import\n");
        goto meta_command_exit;
      }
      if( nSep==2 && p->mode==MODE_Csv
       && cli_strcmp(p->rowSeparator,SEP_CrLf)==0
      ){
        /* When importing CSV (only), if the row separator is set to the
        ** default output row separator, change it to the default input
        ** row separator.  This avoids having to maintain different input
        ** and output row separators. */
        sqlite3_snprintf(sizeof(p->rowSeparator), p->rowSeparator, SEP_Row);
        nSep = strlen30(p->rowSeparator);
      }
      if( nSep>1 ){
        raw_printf(stderr, "Error: multi-character row separators not allowed"
                           " for import\n");
        goto meta_command_exit;
      }
      sCtx.cColSep = (u8)p->colSeparator[0];
      sCtx.cRowSep = (u8)p->rowSeparator[0];
    }
    sCtx.zFile = zFile;
    sCtx.nLine = 1;
    if( sCtx.zFile[0]=='|' ){
#ifdef SQLITE_OMIT_POPEN
      raw_printf(stderr, "Error: pipes are not supported in this OS\n");
      goto meta_command_exit;
#else
      sCtx.in = popen(sCtx.zFile+1, "r");
      sCtx.zFile = "<pipe>";
      sCtx.xCloser = pclose;
#endif
    }else{
      sCtx.in = fopen(sCtx.zFile, "rb");
      sCtx.xCloser = fclose;
    }
    if( sCtx.in==0 ){
      utf8_printf(stderr, "Error: cannot open \"%s\"\n", zFile);
      goto meta_command_exit;
    }
    if( eVerbose>=2 || (eVerbose>=1 && useOutputMode) ){
      char zSep[2];
      zSep[1] = 0;
      zSep[0] = sCtx.cColSep;
      utf8_printf(p->out, "Column separator ");
      output_c_string(p->out, zSep);
      utf8_printf(p->out, ", row separator ");
      zSep[0] = sCtx.cRowSep;
      output_c_string(p->out, zSep);
      utf8_printf(p->out, "\n");
    }
    sCtx.z = sqlite3_malloc64(120);
    if( sCtx.z==0 ){
      import_cleanup(&sCtx);
      shell_out_of_memory();
    }
    /* Below, resources must be freed before exit. */
    while( (nSkip--)>0 ){
      while( xRead(&sCtx) && sCtx.cTerm==sCtx.cColSep ){}
    }
    if( zSchema!=0 ){
      zFullTabName = sqlite3_mprintf("\"%w\".\"%w\"", zSchema, zTable);
    }else{
      zFullTabName = sqlite3_mprintf("\"%w\"", zTable);
    }
    zSql = sqlite3_mprintf("SELECT * FROM %s", zFullTabName);
    if( zSql==0 || zFullTabName==0 ){
      import_cleanup(&sCtx);
      shell_out_of_memory();
    }
    nByte = strlen30(zSql);
    rc = sqlite3_prepare_v2(p->db, zSql, -1, &pStmt, 0);
    import_append_char(&sCtx, 0);    /* To ensure sCtx.z is allocated */
    if( rc && sqlite3_strglob("no such table: *", sqlite3_errmsg(p->db))==0 ){
      sqlite3 *dbCols = 0;
      char *zRenames = 0;
      char *zColDefs;
      zCreate = sqlite3_mprintf("CREATE TABLE %s", zFullTabName);
      while( xRead(&sCtx) ){
        zAutoColumn(sCtx.z, &dbCols, 0);
        if( sCtx.cTerm!=sCtx.cColSep ) break;
      }
      zColDefs = zAutoColumn(0, &dbCols, &zRenames);
      if( zRenames!=0 ){
        utf8_printf((stdin_is_interactive && p->in==stdin)? p->out : stderr,
                    "Columns renamed during .import %s due to duplicates:\n"
                    "%s\n", sCtx.zFile, zRenames);
        sqlite3_free(zRenames);
      }
      assert(dbCols==0);
      if( zColDefs==0 ){
        utf8_printf(stderr,"%s: empty file\n", sCtx.zFile);
      import_fail:
        sqlite3_free(zCreate);
        sqlite3_free(zSql);
        sqlite3_free(zFullTabName);
        import_cleanup(&sCtx);
        rc = 1;
        goto meta_command_exit;
      }
      zCreate = sqlite3_mprintf("%z%z\n", zCreate, zColDefs);
      if( eVerbose>=1 ){
        utf8_printf(p->out, "%s\n", zCreate);
      }
      rc = sqlite3_exec(p->db, zCreate, 0, 0, 0);
      if( rc ){
        utf8_printf(stderr, "%s failed:\n%s\n", zCreate, sqlite3_errmsg(p->db));
        goto import_fail;
      }
      sqlite3_free(zCreate);
      zCreate = 0;
      rc = sqlite3_prepare_v2(p->db, zSql, -1, &pStmt, 0);
    }
    if( rc ){
      if (pStmt) sqlite3_finalize(pStmt);
      utf8_printf(stderr,"Error: %s\n", sqlite3_errmsg(p->db));
      goto import_fail;
    }
    sqlite3_free(zSql);
    nCol = sqlite3_column_count(pStmt);
    sqlite3_finalize(pStmt);
    pStmt = 0;
    if( nCol==0 ) return 0; /* no columns, no error */
    zSql = sqlite3_malloc64( nByte*2 + 20 + nCol*2 );
    if( zSql==0 ){
      import_cleanup(&sCtx);
      shell_out_of_memory();
    }
    sqlite3_snprintf(nByte+20, zSql, "INSERT INTO %s VALUES(?", zFullTabName);
    j = strlen30(zSql);
    for(i=1; i<nCol; i++){
      zSql[j++] = ',';
      zSql[j++] = '?';
    }
    zSql[j++] = ')';
    zSql[j] = 0;
    if( eVerbose>=2 ){
      utf8_printf(p->out, "Insert using: %s\n", zSql);
    }
    rc = sqlite3_prepare_v2(p->db, zSql, -1, &pStmt, 0);
    if( rc ){
      utf8_printf(stderr, "Error: %s\n", sqlite3_errmsg(p->db));
      if (pStmt) sqlite3_finalize(pStmt);
      goto import_fail;
    }
    sqlite3_free(zSql);
    sqlite3_free(zFullTabName);
    needCommit = sqlite3_get_autocommit(p->db);
    if( needCommit ) sqlite3_exec(p->db, "BEGIN", 0, 0, 0);
    do{
      int startLine = sCtx.nLine;
      for(i=0; i<nCol; i++){
        char *z = xRead(&sCtx);
        /*
        ** Did we reach end-of-file before finding any columns?
        ** If so, stop instead of NULL filling the remaining columns.
        */
        if( z==0 && i==0 ) break;
        /*
        ** Did we reach end-of-file OR end-of-line before finding any
        ** columns in ASCII mode?  If so, stop instead of NULL filling
        ** the remaining columns.
        */
        if( p->mode==MODE_Ascii && (z==0 || z[0]==0) && i==0 ) break;
        sqlite3_bind_text(pStmt, i+1, z, -1, SQLITE_TRANSIENT);
        if( i<nCol-1 && sCtx.cTerm!=sCtx.cColSep ){
          utf8_printf(stderr, "%s:%d: expected %d columns but found %d - "
                          "filling the rest with NULL\n",
                          sCtx.zFile, startLine, nCol, i+1);
          i += 2;
          while( i<=nCol ){ sqlite3_bind_null(pStmt, i); i++; }
        }
      }
      if( sCtx.cTerm==sCtx.cColSep ){
        do{
          xRead(&sCtx);
          i++;
        }while( sCtx.cTerm==sCtx.cColSep );
        utf8_printf(stderr, "%s:%d: expected %d columns but found %d - "
                        "extras ignored\n",
                        sCtx.zFile, startLine, nCol, i);
      }
      if( i>=nCol ){
        sqlite3_step(pStmt);
        rc = sqlite3_reset(pStmt);
        if( rc!=SQLITE_OK ){
          utf8_printf(stderr, "%s:%d: INSERT failed: %s\n", sCtx.zFile,
                      startLine, sqlite3_errmsg(p->db));
          sCtx.nErr++;
        }else{
          sCtx.nRow++;
        }
      }
    }while( sCtx.cTerm!=EOF );

    import_cleanup(&sCtx);
    sqlite3_finalize(pStmt);
    if( needCommit ) sqlite3_exec(p->db, "COMMIT", 0, 0, 0);
    if( eVerbose>0 ){
      utf8_printf(p->out,
          "Added %d rows with %d errors using %d lines of input\n",
          sCtx.nRow, sCtx.nErr, sCtx.nLine-1);
    }
  }else
#endif /* !defined(SQLITE_SHELL_FIDDLE) */

#ifndef SQLITE_UNTESTABLE
  if( c=='i' && cli_strncmp(azArg[0], "imposter", n)==0 ){
    char *zSql;
    char *zCollist = 0;
    sqlite3_stmt *pStmt;
    int tnum = 0;
    int isWO = 0;  /* True if making an imposter of a WITHOUT ROWID table */
    int lenPK = 0; /* Length of the PRIMARY KEY string for isWO tables */
    int i;
    if( !ShellHasFlag(p,SHFLG_TestingMode) ){
      utf8_printf(stderr, ".%s unavailable without --unsafe-testing\n",
                  "imposter");
      rc = 1;
      goto meta_command_exit;
    }
    if( !(nArg==3 || (nArg==2 && sqlite3_stricmp(azArg[1],"off")==0)) ){
      utf8_printf(stderr, "Usage: .imposter INDEX IMPOSTER\n"
                          "       .imposter off\n");
      /* Also allowed, but not documented:
      **
      **    .imposter TABLE IMPOSTER
      **
      ** where TABLE is a WITHOUT ROWID table.  In that case, the
      ** imposter is another WITHOUT ROWID table with the columns in
      ** storage order. */
      rc = 1;
      goto meta_command_exit;
    }
    open_db(p, 0);
    if( nArg==2 ){
      sqlite3_test_control(SQLITE_TESTCTRL_IMPOSTER, p->db, "main", 0, 1);
      goto meta_command_exit;
    }
    zSql = sqlite3_mprintf(
      "SELECT rootpage, 0 FROM sqlite_schema"
      " WHERE name='%q' AND type='index'"
      "UNION ALL "
      "SELECT rootpage, 1 FROM sqlite_schema"
      " WHERE name='%q' AND type='table'"
      "   AND sql LIKE '%%without%%rowid%%'",
      azArg[1], azArg[1]
    );
    sqlite3_prepare_v2(p->db, zSql, -1, &pStmt, 0);
    sqlite3_free(zSql);
    if( sqlite3_step(pStmt)==SQLITE_ROW ){
      tnum = sqlite3_column_int(pStmt, 0);
      isWO = sqlite3_column_int(pStmt, 1);
    }
    sqlite3_finalize(pStmt);
    zSql = sqlite3_mprintf("PRAGMA index_xinfo='%q'", azArg[1]);
    rc = sqlite3_prepare_v2(p->db, zSql, -1, &pStmt, 0);
    sqlite3_free(zSql);
    i = 0;
    while( rc==SQLITE_OK && sqlite3_step(pStmt)==SQLITE_ROW ){
      char zLabel[20];
      const char *zCol = (const char*)sqlite3_column_text(pStmt,2);
      i++;
      if( zCol==0 ){
        if( sqlite3_column_int(pStmt,1)==-1 ){
          zCol = "_ROWID_";
        }else{
          sqlite3_snprintf(sizeof(zLabel),zLabel,"expr%d",i);
          zCol = zLabel;
        }
      }
      if( isWO && lenPK==0 && sqlite3_column_int(pStmt,5)==0 && zCollist ){
        lenPK = (int)strlen(zCollist);
      }
      if( zCollist==0 ){
        zCollist = sqlite3_mprintf("\"%w\"", zCol);
      }else{
        zCollist = sqlite3_mprintf("%z,\"%w\"", zCollist, zCol);
      }
    }
    sqlite3_finalize(pStmt);
    if( i==0 || tnum==0 ){
      utf8_printf(stderr, "no such index: \"%s\"\n", azArg[1]);
      rc = 1;
      sqlite3_free(zCollist);
      goto meta_command_exit;
    }
    if( lenPK==0 ) lenPK = 100000;
    zSql = sqlite3_mprintf(
          "CREATE TABLE \"%w\"(%s,PRIMARY KEY(%.*s))WITHOUT ROWID",
          azArg[2], zCollist, lenPK, zCollist);
    sqlite3_free(zCollist);
    rc = sqlite3_test_control(SQLITE_TESTCTRL_IMPOSTER, p->db, "main", 1, tnum);
    if( rc==SQLITE_OK ){
      rc = sqlite3_exec(p->db, zSql, 0, 0, 0);
      sqlite3_test_control(SQLITE_TESTCTRL_IMPOSTER, p->db, "main", 0, 0);
      if( rc ){
        utf8_printf(stderr, "Error in [%s]: %s\n", zSql, sqlite3_errmsg(p->db));
      }else{
        utf8_printf(stdout, "%s;\n", zSql);
        raw_printf(stdout,
          "WARNING: writing to an imposter table will corrupt the \"%s\" %s!\n",
          azArg[1], isWO ? "table" : "index"
        );
      }
    }else{
      raw_printf(stderr, "SQLITE_TESTCTRL_IMPOSTER returns %d\n", rc);
      rc = 1;
    }
    sqlite3_free(zSql);
  }else
#endif /* !defined(SQLITE_OMIT_TEST_CONTROL) */

#ifdef SQLITE_ENABLE_IOTRACE
  if( c=='i' && cli_strncmp(azArg[0], "iotrace", n)==0 ){
    SQLITE_API extern void (SQLITE_CDECL *sqlite3IoTrace)(const char*, ...);
    if( iotrace && iotrace!=stdout ) fclose(iotrace);
    iotrace = 0;
    if( nArg<2 ){
      sqlite3IoTrace = 0;
    }else if( cli_strcmp(azArg[1], "-")==0 ){
      sqlite3IoTrace = iotracePrintf;
      iotrace = stdout;
    }else{
      iotrace = fopen(azArg[1], "w");
      if( iotrace==0 ){
        utf8_printf(stderr, "Error: cannot open \"%s\"\n", azArg[1]);
        sqlite3IoTrace = 0;
        rc = 1;
      }else{
        sqlite3IoTrace = iotracePrintf;
      }
    }
  }else
#endif

  if( c=='l' && n>=5 && cli_strncmp(azArg[0], "limits", n)==0 ){
    static const struct {
       const char *zLimitName;   /* Name of a limit */
       int limitCode;            /* Integer code for that limit */
    } aLimit[] = {
      { "length",                SQLITE_LIMIT_LENGTH                    },
      { "sql_length",            SQLITE_LIMIT_SQL_LENGTH                },
      { "column",                SQLITE_LIMIT_COLUMN                    },
      { "expr_depth",            SQLITE_LIMIT_EXPR_DEPTH                },
      { "compound_select",       SQLITE_LIMIT_COMPOUND_SELECT           },
      { "vdbe_op",               SQLITE_LIMIT_VDBE_OP                   },
      { "function_arg",          SQLITE_LIMIT_FUNCTION_ARG              },
      { "attached",              SQLITE_LIMIT_ATTACHED                  },
      { "like_pattern_length",   SQLITE_LIMIT_LIKE_PATTERN_LENGTH       },
      { "variable_number",       SQLITE_LIMIT_VARIABLE_NUMBER           },
      { "trigger_depth",         SQLITE_LIMIT_TRIGGER_DEPTH             },
      { "worker_threads",        SQLITE_LIMIT_WORKER_THREADS            },
    };
    int i, n2;
    open_db(p, 0);
    if( nArg==1 ){
      for(i=0; i<ArraySize(aLimit); i++){
        printf("%20s %d\n", aLimit[i].zLimitName,
               sqlite3_limit(p->db, aLimit[i].limitCode, -1));
      }
    }else if( nArg>3 ){
      raw_printf(stderr, "Usage: .limit NAME ?NEW-VALUE?\n");
      rc = 1;
      goto meta_command_exit;
    }else{
      int iLimit = -1;
      n2 = strlen30(azArg[1]);
      for(i=0; i<ArraySize(aLimit); i++){
        if( sqlite3_strnicmp(aLimit[i].zLimitName, azArg[1], n2)==0 ){
          if( iLimit<0 ){
            iLimit = i;
          }else{
            utf8_printf(stderr, "ambiguous limit: \"%s\"\n", azArg[1]);
            rc = 1;
            goto meta_command_exit;
          }
        }
      }
      if( iLimit<0 ){
        utf8_printf(stderr, "unknown limit: \"%s\"\n"
                        "enter \".limits\" with no arguments for a list.\n",
                         azArg[1]);
        rc = 1;
        goto meta_command_exit;
      }
      if( nArg==3 ){
        sqlite3_limit(p->db, aLimit[iLimit].limitCode,
                      (int)integerValue(azArg[2]));
      }
      printf("%20s %d\n", aLimit[iLimit].zLimitName,
             sqlite3_limit(p->db, aLimit[iLimit].limitCode, -1));
    }
  }else

  if( c=='l' && n>2 && cli_strncmp(azArg[0], "lint", n)==0 ){
    open_db(p, 0);
    lintDotCommand(p, azArg, nArg);
  }else

#if !defined(SQLITE_OMIT_LOAD_EXTENSION) && !defined(SQLITE_SHELL_FIDDLE)
  if( c=='l' && cli_strncmp(azArg[0], "load", n)==0 ){
    const char *zFile, *zProc;
    char *zErrMsg = 0;
    failIfSafeMode(p, "cannot run .load in safe mode");
    if( nArg<2 || azArg[1][0]==0 ){
      /* Must have a non-empty FILE. (Will not load self.) */
      raw_printf(stderr, "Usage: .load FILE ?ENTRYPOINT?\n");
      rc = 1;
      goto meta_command_exit;
    }
    zFile = azArg[1];
    zProc = nArg>=3 ? azArg[2] : 0;
    open_db(p, 0);
    rc = sqlite3_load_extension(p->db, zFile, zProc, &zErrMsg);
    if( rc!=SQLITE_OK ){
      utf8_printf(stderr, "Error: %s\n", zErrMsg);
      sqlite3_free(zErrMsg);
      rc = 1;
    }
  }else
#endif

  if( c=='l' && cli_strncmp(azArg[0], "log", n)==0 ){
    if( nArg!=2 ){
      raw_printf(stderr, "Usage: .log FILENAME\n");
      rc = 1;
    }else{
      const char *zFile = azArg[1];
      if( p->bSafeMode
       && cli_strcmp(zFile,"on")!=0
       && cli_strcmp(zFile,"off")!=0
      ){
        raw_printf(stdout, "cannot set .log to anything other "
                   "than \"on\" or \"off\"\n");
        zFile = "off";
      }
      output_file_close(p->pLog);
      if( cli_strcmp(zFile,"on")==0 ) zFile = "stdout";
      p->pLog = output_file_open(zFile, 0);
    }
  }else

  if( c=='m' && cli_strncmp(azArg[0], "mode", n)==0 ){
    const char *zMode = 0;
    const char *zTabname = 0;
    int i, n2;
    ColModeOpts cmOpts = ColModeOpts_default;
    for(i=1; i<nArg; i++){
      const char *z = azArg[i];
      if( optionMatch(z,"wrap") && i+1<nArg ){
        cmOpts.iWrap = integerValue(azArg[++i]);
      }else if( optionMatch(z,"ww") ){
        cmOpts.bWordWrap = 1;
      }else if( optionMatch(z,"wordwrap") && i+1<nArg ){
        cmOpts.bWordWrap = (u8)booleanValue(azArg[++i]);
      }else if( optionMatch(z,"quote") ){
        cmOpts.bQuote = 1;
      }else if( optionMatch(z,"noquote") ){
        cmOpts.bQuote = 0;
      }else if( zMode==0 ){
        zMode = z;
        /* Apply defaults for qbox pseudo-mode.  If that
         * overwrites already-set values, user was informed of this.
         */
        if( cli_strcmp(z, "qbox")==0 ){
          ColModeOpts cmo = ColModeOpts_default_qbox;
          zMode = "box";
          cmOpts = cmo;
        }
      }else if( zTabname==0 ){
        zTabname = z;
      }else if( z[0]=='-' ){
        utf8_printf(stderr, "unknown option: %s\n", z);
        utf8_printf(stderr, "options:\n"
                            "  --noquote\n"
                            "  --quote\n"
                            "  --wordwrap on/off\n"
                            "  --wrap N\n"
                            "  --ww\n");
        rc = 1;
        goto meta_command_exit;
      }else{
        utf8_printf(stderr, "extra argument: \"%s\"\n", z);
        rc = 1;
        goto meta_command_exit;
      }
    }
    if( zMode==0 ){
      if( p->mode==MODE_Column
       || (p->mode>=MODE_Markdown && p->mode<=MODE_Box)
      ){
        raw_printf
          (p->out,
           "current output mode: %s --wrap %d --wordwrap %s --%squote\n",
           modeDescr[p->mode], p->cmOpts.iWrap,
           p->cmOpts.bWordWrap ? "on" : "off",
           p->cmOpts.bQuote ? "" : "no");
      }else{
        raw_printf(p->out, "current output mode: %s\n", modeDescr[p->mode]);
      }
      zMode = modeDescr[p->mode];
    }
    n2 = strlen30(zMode);
    if( cli_strncmp(zMode,"lines",n2)==0 ){
      p->mode = MODE_Line;
      sqlite3_snprintf(sizeof(p->rowSeparator), p->rowSeparator, SEP_Row);
    }else if( cli_strncmp(zMode,"columns",n2)==0 ){
      p->mode = MODE_Column;
      if( (p->shellFlgs & SHFLG_HeaderSet)==0 ){
        p->showHeader = 1;
      }
      sqlite3_snprintf(sizeof(p->rowSeparator), p->rowSeparator, SEP_Row);
      p->cmOpts = cmOpts;
    }else if( cli_strncmp(zMode,"list",n2)==0 ){
      p->mode = MODE_List;
      sqlite3_snprintf(sizeof(p->colSeparator), p->colSeparator, SEP_Column);
      sqlite3_snprintf(sizeof(p->rowSeparator), p->rowSeparator, SEP_Row);
    }else if( cli_strncmp(zMode,"html",n2)==0 ){
      p->mode = MODE_Html;
    }else if( cli_strncmp(zMode,"tcl",n2)==0 ){
      p->mode = MODE_Tcl;
      sqlite3_snprintf(sizeof(p->colSeparator), p->colSeparator, SEP_Space);
      sqlite3_snprintf(sizeof(p->rowSeparator), p->rowSeparator, SEP_Row);
    }else if( cli_strncmp(zMode,"csv",n2)==0 ){
      p->mode = MODE_Csv;
      sqlite3_snprintf(sizeof(p->colSeparator), p->colSeparator, SEP_Comma);
      sqlite3_snprintf(sizeof(p->rowSeparator), p->rowSeparator, SEP_CrLf);
    }else if( cli_strncmp(zMode,"tabs",n2)==0 ){
      p->mode = MODE_List;
      sqlite3_snprintf(sizeof(p->colSeparator), p->colSeparator, SEP_Tab);
    }else if( cli_strncmp(zMode,"insert",n2)==0 ){
      p->mode = MODE_Insert;
      set_table_name(p, zTabname ? zTabname : "table");
    }else if( cli_strncmp(zMode,"quote",n2)==0 ){
      p->mode = MODE_Quote;
      sqlite3_snprintf(sizeof(p->colSeparator), p->colSeparator, SEP_Comma);
      sqlite3_snprintf(sizeof(p->rowSeparator), p->rowSeparator, SEP_Row);
    }else if( cli_strncmp(zMode,"ascii",n2)==0 ){
      p->mode = MODE_Ascii;
      sqlite3_snprintf(sizeof(p->colSeparator), p->colSeparator, SEP_Unit);
      sqlite3_snprintf(sizeof(p->rowSeparator), p->rowSeparator, SEP_Record);
    }else if( cli_strncmp(zMode,"markdown",n2)==0 ){
      p->mode = MODE_Markdown;
      p->cmOpts = cmOpts;
    }else if( cli_strncmp(zMode,"table",n2)==0 ){
      p->mode = MODE_Table;
      p->cmOpts = cmOpts;
    }else if( cli_strncmp(zMode,"box",n2)==0 ){
      p->mode = MODE_Box;
      p->cmOpts = cmOpts;
    }else if( cli_strncmp(zMode,"count",n2)==0 ){
      p->mode = MODE_Count;
    }else if( cli_strncmp(zMode,"off",n2)==0 ){
      p->mode = MODE_Off;
    }else if( cli_strncmp(zMode,"json",n2)==0 ){
      p->mode = MODE_Json;
    }else{
      raw_printf(stderr, "Error: mode should be one of: "
         "ascii box column csv html insert json line list markdown "
         "qbox quote table tabs tcl\n");
      rc = 1;
    }
    p->cMode = p->mode;
  }else

#ifndef SQLITE_SHELL_FIDDLE
  if( c=='n' && cli_strcmp(azArg[0], "nonce")==0 ){
    if( nArg!=2 ){
      raw_printf(stderr, "Usage: .nonce NONCE\n");
      rc = 1;
    }else if( p->zNonce==0 || cli_strcmp(azArg[1],p->zNonce)!=0 ){
      raw_printf(stderr, "line %d: incorrect nonce: \"%s\"\n",
                 p->lineno, azArg[1]);
      exit(1);
    }else{
      p->bSafeMode = 0;
      return 0;  /* Return immediately to bypass the safe mode reset
                 ** at the end of this procedure */
    }
  }else
#endif /* !defined(SQLITE_SHELL_FIDDLE) */

  if( c=='n' && cli_strncmp(azArg[0], "nullvalue", n)==0 ){
    if( nArg==2 ){
      sqlite3_snprintf(sizeof(p->nullValue), p->nullValue,
                       "%.*s", (int)ArraySize(p->nullValue)-1, azArg[1]);
    }else{
      raw_printf(stderr, "Usage: .nullvalue STRING\n");
      rc = 1;
    }
  }else

  if( c=='o' && cli_strncmp(azArg[0], "open", n)==0 && n>=2 ){
    const char *zFN = 0;     /* Pointer to constant filename */
    char *zNewFilename = 0;  /* Name of the database file to open */
    int iName = 1;           /* Index in azArg[] of the filename */
    int newFlag = 0;         /* True to delete file before opening */
    int openMode = SHELL_OPEN_UNSPEC;

    /* Check for command-line arguments */
    for(iName=1; iName<nArg; iName++){
      const char *z = azArg[iName];
#ifndef SQLITE_SHELL_FIDDLE
      if( optionMatch(z,"new") ){
        newFlag = 1;
#ifdef SQLITE_HAVE_ZLIB
      }else if( optionMatch(z, "zip") ){
        openMode = SHELL_OPEN_ZIPFILE;
#endif
      }else if( optionMatch(z, "append") ){
        openMode = SHELL_OPEN_APPENDVFS;
      }else if( optionMatch(z, "readonly") ){
        openMode = SHELL_OPEN_READONLY;
      }else if( optionMatch(z, "nofollow") ){
        p->openFlags |= SQLITE_OPEN_NOFOLLOW;
#ifndef SQLITE_OMIT_DESERIALIZE
      }else if( optionMatch(z, "deserialize") ){
        openMode = SHELL_OPEN_DESERIALIZE;
      }else if( optionMatch(z, "hexdb") ){
        openMode = SHELL_OPEN_HEXDB;
      }else if( optionMatch(z, "maxsize") && iName+1<nArg ){
        p->szMax = integerValue(azArg[++iName]);
#endif /* SQLITE_OMIT_DESERIALIZE */
      }else
#endif /* !SQLITE_SHELL_FIDDLE */
      if( z[0]=='-' ){
        utf8_printf(stderr, "unknown option: %s\n", z);
        rc = 1;
        goto meta_command_exit;
      }else if( zFN ){
        utf8_printf(stderr, "extra argument: \"%s\"\n", z);
        rc = 1;
        goto meta_command_exit;
      }else{
        zFN = z;
      }
    }

    /* Close the existing database */
    session_close_all(p, -1);
    close_db(p->db);
    p->db = 0;
    p->pAuxDb->zDbFilename = 0;
    sqlite3_free(p->pAuxDb->zFreeOnClose);
    p->pAuxDb->zFreeOnClose = 0;
    p->openMode = openMode;
    p->openFlags = 0;
    p->szMax = 0;

    /* If a filename is specified, try to open it first */
    if( zFN || p->openMode==SHELL_OPEN_HEXDB ){
      if( newFlag && zFN && !p->bSafeMode ) shellDeleteFile(zFN);
#ifndef SQLITE_SHELL_FIDDLE
      if( p->bSafeMode
       && p->openMode!=SHELL_OPEN_HEXDB
       && zFN
       && cli_strcmp(zFN,":memory:")!=0
      ){
        failIfSafeMode(p, "cannot open disk-based database files in safe mode");
      }
#else
      /* WASM mode has its own sandboxed pseudo-filesystem. */
#endif
      if( zFN ){
        zNewFilename = sqlite3_mprintf("%s", zFN);
        shell_check_oom(zNewFilename);
      }else{
        zNewFilename = 0;
      }
      p->pAuxDb->zDbFilename = zNewFilename;
      open_db(p, OPEN_DB_KEEPALIVE);
      if( p->db==0 ){
        utf8_printf(stderr, "Error: cannot open '%s'\n", zNewFilename);
        sqlite3_free(zNewFilename);
      }else{
        p->pAuxDb->zFreeOnClose = zNewFilename;
      }
    }
    if( p->db==0 ){
      /* As a fall-back open a TEMP database */
      p->pAuxDb->zDbFilename = 0;
      open_db(p, 0);
    }
  }else

#ifndef SQLITE_SHELL_FIDDLE
  if( (c=='o'
        && (cli_strncmp(azArg[0], "output", n)==0
            || cli_strncmp(azArg[0], "once", n)==0))
   || (c=='e' && n==5 && cli_strcmp(azArg[0],"excel")==0)
  ){
    char *zFile = 0;
    int bTxtMode = 0;
    int i;
    int eMode = 0;
    int bOnce = 0;            /* 0: .output, 1: .once, 2: .excel */
    unsigned char zBOM[4];    /* Byte-order mark to using if --bom is present */

    zBOM[0] = 0;
    failIfSafeMode(p, "cannot run .%s in safe mode", azArg[0]);
    if( c=='e' ){
      eMode = 'x';
      bOnce = 2;
    }else if( cli_strncmp(azArg[0],"once",n)==0 ){
      bOnce = 1;
    }
    for(i=1; i<nArg; i++){
      char *z = azArg[i];
      if( z[0]=='-' ){
        if( z[1]=='-' ) z++;
        if( cli_strcmp(z,"-bom")==0 ){
          zBOM[0] = 0xef;
          zBOM[1] = 0xbb;
          zBOM[2] = 0xbf;
          zBOM[3] = 0;
        }else if( c!='e' && cli_strcmp(z,"-x")==0 ){
          eMode = 'x';  /* spreadsheet */
        }else if( c!='e' && cli_strcmp(z,"-e")==0 ){
          eMode = 'e';  /* text editor */
        }else{
          utf8_printf(p->out, "ERROR: unknown option: \"%s\".  Usage:\n",
                      azArg[i]);
          showHelp(p->out, azArg[0]);
          rc = 1;
          goto meta_command_exit;
        }
      }else if( zFile==0 && eMode!='e' && eMode!='x' ){
        zFile = sqlite3_mprintf("%s", z);
        if( zFile && zFile[0]=='|' ){
          while( i+1<nArg ) zFile = sqlite3_mprintf("%z %s", zFile, azArg[++i]);
          break;
        }
      }else{
        utf8_printf(p->out,"ERROR: extra parameter: \"%s\".  Usage:\n",
                    azArg[i]);
        showHelp(p->out, azArg[0]);
        rc = 1;
        sqlite3_free(zFile);
        goto meta_command_exit;
      }
    }
    if( zFile==0 ){
      zFile = sqlite3_mprintf("stdout");
    }
    if( bOnce ){
      p->outCount = 2;
    }else{
      p->outCount = 0;
    }
    output_reset(p);
#ifndef SQLITE_NOHAVE_SYSTEM
    if( eMode=='e' || eMode=='x' ){
      p->doXdgOpen = 1;
      outputModePush(p);
      if( eMode=='x' ){
        /* spreadsheet mode.  Output as CSV. */
        newTempFile(p, "csv");
        ShellClearFlag(p, SHFLG_Echo);
        p->mode = MODE_Csv;
        sqlite3_snprintf(sizeof(p->colSeparator), p->colSeparator, SEP_Comma);
        sqlite3_snprintf(sizeof(p->rowSeparator), p->rowSeparator, SEP_CrLf);
      }else{
        /* text editor mode */
        newTempFile(p, "txt");
        bTxtMode = 1;
      }
      sqlite3_free(zFile);
      zFile = sqlite3_mprintf("%s", p->zTempFile);
    }
#endif /* SQLITE_NOHAVE_SYSTEM */
    shell_check_oom(zFile);
    if( zFile[0]=='|' ){
#ifdef SQLITE_OMIT_POPEN
      raw_printf(stderr, "Error: pipes are not supported in this OS\n");
      rc = 1;
      p->out = stdout;
#else
      p->out = popen(zFile + 1, "w");
      if( p->out==0 ){
        utf8_printf(stderr,"Error: cannot open pipe \"%s\"\n", zFile + 1);
        p->out = stdout;
        rc = 1;
      }else{
        if( zBOM[0] ) fwrite(zBOM, 1, 3, p->out);
        sqlite3_snprintf(sizeof(p->outfile), p->outfile, "%s", zFile);
      }
#endif
    }else{
      p->out = output_file_open(zFile, bTxtMode);
      if( p->out==0 ){
        if( cli_strcmp(zFile,"off")!=0 ){
          utf8_printf(stderr,"Error: cannot write to \"%s\"\n", zFile);
        }
        p->out = stdout;
        rc = 1;
      } else {
        if( zBOM[0] ) fwrite(zBOM, 1, 3, p->out);
        sqlite3_snprintf(sizeof(p->outfile), p->outfile, "%s", zFile);
      }
    }
    sqlite3_free(zFile);
  }else
#endif /* !defined(SQLITE_SHELL_FIDDLE) */

  if( c=='p' && n>=3 && cli_strncmp(azArg[0], "parameter", n)==0 ){
    open_db(p,0);
    if( nArg<=1 ) goto parameter_syntax_error;

    /* .parameter clear
    ** Clear all bind parameters by dropping the TEMP table that holds them.
    */
    if( nArg==2 && cli_strcmp(azArg[1],"clear")==0 ){
      sqlite3_exec(p->db, "DROP TABLE IF EXISTS temp.sqlite_parameters;",
                   0, 0, 0);
    }else

    /* .parameter list
    ** List all bind parameters.
    */
    if( nArg==2 && cli_strcmp(azArg[1],"list")==0 ){
      sqlite3_stmt *pStmt = 0;
      int rx;
      int len = 0;
      rx = sqlite3_prepare_v2(p->db,
             "SELECT max(length(key)) "
             "FROM temp.sqlite_parameters;", -1, &pStmt, 0);
      if( rx==SQLITE_OK && sqlite3_step(pStmt)==SQLITE_ROW ){
        len = sqlite3_column_int(pStmt, 0);
        if( len>40 ) len = 40;
      }
      sqlite3_finalize(pStmt);
      pStmt = 0;
      if( len ){
        rx = sqlite3_prepare_v2(p->db,
             "SELECT key, quote(value) "
             "FROM temp.sqlite_parameters;", -1, &pStmt, 0);
        while( rx==SQLITE_OK && sqlite3_step(pStmt)==SQLITE_ROW ){
          utf8_printf(p->out, "%-*s %s\n", len, sqlite3_column_text(pStmt,0),
                      sqlite3_column_text(pStmt,1));
        }
        sqlite3_finalize(pStmt);
      }
    }else

    /* .parameter init
    ** Make sure the TEMP table used to hold bind parameters exists.
    ** Create it if necessary.
    */
    if( nArg==2 && cli_strcmp(azArg[1],"init")==0 ){
      bind_table_init(p);
    }else

    /* .parameter set NAME VALUE
    ** Set or reset a bind parameter.  NAME should be the full parameter
    ** name exactly as it appears in the query.  (ex: $abc, @def).  The
    ** VALUE can be in either SQL literal notation, or if not it will be
    ** understood to be a text string.
    */
    if( nArg==4 && cli_strcmp(azArg[1],"set")==0 ){
      int rx;
      char *zSql;
      sqlite3_stmt *pStmt;
      const char *zKey = azArg[2];
      const char *zValue = azArg[3];
      bind_table_init(p);
      zSql = sqlite3_mprintf(
                  "REPLACE INTO temp.sqlite_parameters(key,value)"
                  "VALUES(%Q,%s);", zKey, zValue);
      shell_check_oom(zSql);
      pStmt = 0;
      rx = sqlite3_prepare_v2(p->db, zSql, -1, &pStmt, 0);
      sqlite3_free(zSql);
      if( rx!=SQLITE_OK ){
        sqlite3_finalize(pStmt);
        pStmt = 0;
        zSql = sqlite3_mprintf(
                   "REPLACE INTO temp.sqlite_parameters(key,value)"
                   "VALUES(%Q,%Q);", zKey, zValue);
        shell_check_oom(zSql);
        rx = sqlite3_prepare_v2(p->db, zSql, -1, &pStmt, 0);
        sqlite3_free(zSql);
        if( rx!=SQLITE_OK ){
          utf8_printf(p->out, "Error: %s\n", sqlite3_errmsg(p->db));
          sqlite3_finalize(pStmt);
          pStmt = 0;
          rc = 1;
        }
      }
      sqlite3_step(pStmt);
      sqlite3_finalize(pStmt);
    }else

    /* .parameter unset NAME
    ** Remove the NAME binding from the parameter binding table, if it
    ** exists.
    */
    if( nArg==3 && cli_strcmp(azArg[1],"unset")==0 ){
      char *zSql = sqlite3_mprintf(
          "DELETE FROM temp.sqlite_parameters WHERE key=%Q", azArg[2]);
      shell_check_oom(zSql);
      sqlite3_exec(p->db, zSql, 0, 0, 0);
      sqlite3_free(zSql);
    }else
    /* If no command name matches, show a syntax error */
    parameter_syntax_error:
    showHelp(p->out, "parameter");
  }else

  if( c=='p' && n>=3 && cli_strncmp(azArg[0], "print", n)==0 ){
    int i;
    for(i=1; i<nArg; i++){
      if( i>1 ) raw_printf(p->out, " ");
      utf8_printf(p->out, "%s", azArg[i]);
    }
    raw_printf(p->out, "\n");
  }else

#ifndef SQLITE_OMIT_PROGRESS_CALLBACK
  if( c=='p' && n>=3 && cli_strncmp(azArg[0], "progress", n)==0 ){
    int i;
    int nn = 0;
    p->flgProgress = 0;
    p->mxProgress = 0;
    p->nProgress = 0;
    for(i=1; i<nArg; i++){
      const char *z = azArg[i];
      if( z[0]=='-' ){
        z++;
        if( z[0]=='-' ) z++;
        if( cli_strcmp(z,"quiet")==0 || cli_strcmp(z,"q")==0 ){
          p->flgProgress |= SHELL_PROGRESS_QUIET;
          continue;
        }
        if( cli_strcmp(z,"reset")==0 ){
          p->flgProgress |= SHELL_PROGRESS_RESET;
          continue;
        }
        if( cli_strcmp(z,"once")==0 ){
          p->flgProgress |= SHELL_PROGRESS_ONCE;
          continue;
        }
        if( cli_strcmp(z,"limit")==0 ){
          if( i+1>=nArg ){
            utf8_printf(stderr, "Error: missing argument on --limit\n");
            rc = 1;
            goto meta_command_exit;
          }else{
            p->mxProgress = (int)integerValue(azArg[++i]);
          }
          continue;
        }
        utf8_printf(stderr, "Error: unknown option: \"%s\"\n", azArg[i]);
        rc = 1;
        goto meta_command_exit;
      }else{
        nn = (int)integerValue(z);
      }
    }
    open_db(p, 0);
    sqlite3_progress_handler(p->db, nn, progress_handler, p);
  }else
#endif /* SQLITE_OMIT_PROGRESS_CALLBACK */

  if( c=='p' && cli_strncmp(azArg[0], "prompt", n)==0 ){
    if( nArg >= 2) {
      shell_strncpy(mainPrompt,azArg[1],(int)ArraySize(mainPrompt)-1);
    }
    if( nArg >= 3) {
      shell_strncpy(continuePrompt,azArg[2],(int)ArraySize(continuePrompt)-1);
    }
  }else

#ifndef SQLITE_SHELL_FIDDLE
  if( c=='q' && cli_strncmp(azArg[0], "quit", n)==0 ){
    rc = 2;
  }else
#endif

#ifndef SQLITE_SHELL_FIDDLE
  if( c=='r' && n>=3 && cli_strncmp(azArg[0], "read", n)==0 ){
    FILE *inSaved = p->in;
    int savedLineno = p->lineno;
    failIfSafeMode(p, "cannot run .read in safe mode");
    if( nArg!=2 ){
      raw_printf(stderr, "Usage: .read FILE\n");
      rc = 1;
      goto meta_command_exit;
    }
    if( azArg[1][0]=='|' ){
#ifdef SQLITE_OMIT_POPEN
      raw_printf(stderr, "Error: pipes are not supported in this OS\n");
      rc = 1;
      p->out = stdout;
#else
      p->in = popen(azArg[1]+1, "r");
      if( p->in==0 ){
        utf8_printf(stderr, "Error: cannot open \"%s\"\n", azArg[1]);
        rc = 1;
      }else{
        rc = process_input(p);
        pclose(p->in);
      }
#endif
    }else if( (p->in = openChrSource(azArg[1]))==0 ){
      utf8_printf(stderr,"Error: cannot open \"%s\"\n", azArg[1]);
      rc = 1;
    }else{
      rc = process_input(p);
      fclose(p->in);
    }
    p->in = inSaved;
    p->lineno = savedLineno;
  }else
#endif /* !defined(SQLITE_SHELL_FIDDLE) */

#ifndef SQLITE_SHELL_FIDDLE
  if( c=='r' && n>=3 && cli_strncmp(azArg[0], "restore", n)==0 ){
    const char *zSrcFile;
    const char *zDb;
    sqlite3 *pSrc;
    sqlite3_backup *pBackup;
    int nTimeout = 0;

    failIfSafeMode(p, "cannot run .restore in safe mode");
    if( nArg==2 ){
      zSrcFile = azArg[1];
      zDb = "main";
    }else if( nArg==3 ){
      zSrcFile = azArg[2];
      zDb = azArg[1];
    }else{
      raw_printf(stderr, "Usage: .restore ?DB? FILE\n");
      rc = 1;
      goto meta_command_exit;
    }
    rc = sqlite3_open(zSrcFile, &pSrc);
    if( rc!=SQLITE_OK ){
      utf8_printf(stderr, "Error: cannot open \"%s\"\n", zSrcFile);
      close_db(pSrc);
      return 1;
    }
    open_db(p, 0);
    pBackup = sqlite3_backup_init(p->db, zDb, pSrc, "main");
    if( pBackup==0 ){
      utf8_printf(stderr, "Error: %s\n", sqlite3_errmsg(p->db));
      close_db(pSrc);
      return 1;
    }
    while( (rc = sqlite3_backup_step(pBackup,100))==SQLITE_OK
          || rc==SQLITE_BUSY  ){
      if( rc==SQLITE_BUSY ){
        if( nTimeout++ >= 3 ) break;
        sqlite3_sleep(100);
      }
    }
    sqlite3_backup_finish(pBackup);
    if( rc==SQLITE_DONE ){
      rc = 0;
    }else if( rc==SQLITE_BUSY || rc==SQLITE_LOCKED ){
      raw_printf(stderr, "Error: source database is busy\n");
      rc = 1;
    }else{
      utf8_printf(stderr, "Error: %s\n", sqlite3_errmsg(p->db));
      rc = 1;
    }
    close_db(pSrc);
  }else
#endif /* !defined(SQLITE_SHELL_FIDDLE) */

  if( c=='s' && cli_strncmp(azArg[0], "scanstats", n)==0 ){
    if( nArg==2 ){
      if( cli_strcmp(azArg[1], "vm")==0 ){
        p->scanstatsOn = 3;
      }else
      if( cli_strcmp(azArg[1], "est")==0 ){
        p->scanstatsOn = 2;
      }else{
        p->scanstatsOn = (u8)booleanValue(azArg[1]);
      }
      open_db(p, 0);
      sqlite3_db_config(
          p->db, SQLITE_DBCONFIG_STMT_SCANSTATUS, p->scanstatsOn, (int*)0
      );
#ifndef SQLITE_ENABLE_STMT_SCANSTATUS
      raw_printf(stderr, "Warning: .scanstats not available in this build.\n");
#endif
    }else{
      raw_printf(stderr, "Usage: .scanstats on|off|est\n");
      rc = 1;
    }
  }else

  if( c=='s' && cli_strncmp(azArg[0], "schema", n)==0 ){
    ShellText sSelect;
    ShellState data;
    char *zErrMsg = 0;
    const char *zDiv = "(";
    const char *zName = 0;
    int iSchema = 0;
    int bDebug = 0;
    int bNoSystemTabs = 0;
    int ii;

    open_db(p, 0);
    memcpy(&data, p, sizeof(data));
    data.showHeader = 0;
    data.cMode = data.mode = MODE_Semi;
    initText(&sSelect);
    for(ii=1; ii<nArg; ii++){
      if( optionMatch(azArg[ii],"indent") ){
        data.cMode = data.mode = MODE_Pretty;
      }else if( optionMatch(azArg[ii],"debug") ){
        bDebug = 1;
      }else if( optionMatch(azArg[ii],"nosys") ){
        bNoSystemTabs = 1;
      }else if( azArg[ii][0]=='-' ){
        utf8_printf(stderr, "Unknown option: \"%s\"\n", azArg[ii]);
        rc = 1;
        goto meta_command_exit;
      }else if( zName==0 ){
        zName = azArg[ii];
      }else{
        raw_printf(stderr,
                   "Usage: .schema ?--indent? ?--nosys? ?LIKE-PATTERN?\n");
        rc = 1;
        goto meta_command_exit;
      }
    }
    if( zName!=0 ){
      int isSchema = sqlite3_strlike(zName, "sqlite_master", '\\')==0
                  || sqlite3_strlike(zName, "sqlite_schema", '\\')==0
                  || sqlite3_strlike(zName,"sqlite_temp_master", '\\')==0
                  || sqlite3_strlike(zName,"sqlite_temp_schema", '\\')==0;
      if( isSchema ){
        char *new_argv[2], *new_colv[2];
        new_argv[0] = sqlite3_mprintf(
                      "CREATE TABLE %s (\n"
                      "  type text,\n"
                      "  name text,\n"
                      "  tbl_name text,\n"
                      "  rootpage integer,\n"
                      "  sql text\n"
                      ")", zName);
        shell_check_oom(new_argv[0]);
        new_argv[1] = 0;
        new_colv[0] = "sql";
        new_colv[1] = 0;
        callback(&data, 1, new_argv, new_colv);
        sqlite3_free(new_argv[0]);
      }
    }
    if( zDiv ){
      sqlite3_stmt *pStmt = 0;
      rc = sqlite3_prepare_v2(p->db, "SELECT name FROM pragma_database_list",
                              -1, &pStmt, 0);
      if( rc ){
        utf8_printf(stderr, "Error: %s\n", sqlite3_errmsg(p->db));
        sqlite3_finalize(pStmt);
        rc = 1;
        goto meta_command_exit;
      }
      appendText(&sSelect, "SELECT sql FROM", 0);
      iSchema = 0;
      while( sqlite3_step(pStmt)==SQLITE_ROW ){
        const char *zDb = (const char*)sqlite3_column_text(pStmt, 0);
        char zScNum[30];
        sqlite3_snprintf(sizeof(zScNum), zScNum, "%d", ++iSchema);
        appendText(&sSelect, zDiv, 0);
        zDiv = " UNION ALL ";
        appendText(&sSelect, "SELECT shell_add_schema(sql,", 0);
        if( sqlite3_stricmp(zDb, "main")!=0 ){
          appendText(&sSelect, zDb, '\'');
        }else{
          appendText(&sSelect, "NULL", 0);
        }
        appendText(&sSelect, ",name) AS sql, type, tbl_name, name, rowid,", 0);
        appendText(&sSelect, zScNum, 0);
        appendText(&sSelect, " AS snum, ", 0);
        appendText(&sSelect, zDb, '\'');
        appendText(&sSelect, " AS sname FROM ", 0);
        appendText(&sSelect, zDb, quoteChar(zDb));
        appendText(&sSelect, ".sqlite_schema", 0);
      }
      sqlite3_finalize(pStmt);
#ifndef SQLITE_OMIT_INTROSPECTION_PRAGMAS
      if( zName ){
        appendText(&sSelect,
           " UNION ALL SELECT shell_module_schema(name),"
           " 'table', name, name, name, 9e+99, 'main' FROM pragma_module_list",
        0);
      }
#endif
      appendText(&sSelect, ") WHERE ", 0);
      if( zName ){
        char *zQarg = sqlite3_mprintf("%Q", zName);
        int bGlob;
        shell_check_oom(zQarg);
        bGlob = strchr(zName, '*') != 0 || strchr(zName, '?') != 0 ||
                strchr(zName, '[') != 0;
        if( strchr(zName, '.') ){
          appendText(&sSelect, "lower(printf('%s.%s',sname,tbl_name))", 0);
        }else{
          appendText(&sSelect, "lower(tbl_name)", 0);
        }
        appendText(&sSelect, bGlob ? " GLOB " : " LIKE ", 0);
        appendText(&sSelect, zQarg, 0);
        if( !bGlob ){
          appendText(&sSelect, " ESCAPE '\\' ", 0);
        }
        appendText(&sSelect, " AND ", 0);
        sqlite3_free(zQarg);
      }
      if( bNoSystemTabs ){
        appendText(&sSelect, "name NOT LIKE 'sqlite_%%' AND ", 0);
      }
      appendText(&sSelect, "sql IS NOT NULL"
                           " ORDER BY snum, rowid", 0);
      if( bDebug ){
        utf8_printf(p->out, "SQL: %s;\n", sSelect.z);
      }else{
        rc = sqlite3_exec(p->db, sSelect.z, callback, &data, &zErrMsg);
      }
      freeText(&sSelect);
    }
    if( zErrMsg ){
      utf8_printf(stderr,"Error: %s\n", zErrMsg);
      sqlite3_free(zErrMsg);
      rc = 1;
    }else if( rc != SQLITE_OK ){
      raw_printf(stderr,"Error: querying schema information\n");
      rc = 1;
    }else{
      rc = 0;
    }
  }else

  if( (c=='s' && n==11 && cli_strncmp(azArg[0], "selecttrace", n)==0)
   || (c=='t' && n==9  && cli_strncmp(azArg[0], "treetrace", n)==0)
  ){
    unsigned int x = nArg>=2? (unsigned int)integerValue(azArg[1]) : 0xffffffff;
    sqlite3_test_control(SQLITE_TESTCTRL_TRACEFLAGS, 1, &x);
  }else

#if defined(SQLITE_ENABLE_SESSION)
  if( c=='s' && cli_strncmp(azArg[0],"session",n)==0 && n>=3 ){
    struct AuxDb *pAuxDb = p->pAuxDb;
    OpenSession *pSession = &pAuxDb->aSession[0];
    char **azCmd = &azArg[1];
    int iSes = 0;
    int nCmd = nArg - 1;
    int i;
    if( nArg<=1 ) goto session_syntax_error;
    open_db(p, 0);
    if( nArg>=3 ){
      for(iSes=0; iSes<pAuxDb->nSession; iSes++){
        if( cli_strcmp(pAuxDb->aSession[iSes].zName, azArg[1])==0 ) break;
      }
      if( iSes<pAuxDb->nSession ){
        pSession = &pAuxDb->aSession[iSes];
        azCmd++;
        nCmd--;
      }else{
        pSession = &pAuxDb->aSession[0];
        iSes = 0;
      }
    }

    /* .session attach TABLE
    ** Invoke the sqlite3session_attach() interface to attach a particular
    ** table so that it is never filtered.
    */
    if( cli_strcmp(azCmd[0],"attach")==0 ){
      if( nCmd!=2 ) goto session_syntax_error;
      if( pSession->p==0 ){
        session_not_open:
        raw_printf(stderr, "ERROR: No sessions are open\n");
      }else{
        rc = sqlite3session_attach(pSession->p, azCmd[1]);
        if( rc ){
          raw_printf(stderr, "ERROR: sqlite3session_attach() returns %d\n", rc);
          rc = 0;
        }
      }
    }else

    /* .session changeset FILE
    ** .session patchset FILE
    ** Write a changeset or patchset into a file.  The file is overwritten.
    */
    if( cli_strcmp(azCmd[0],"changeset")==0
     || cli_strcmp(azCmd[0],"patchset")==0
    ){
      FILE *out = 0;
      failIfSafeMode(p, "cannot run \".session %s\" in safe mode", azCmd[0]);
      if( nCmd!=2 ) goto session_syntax_error;
      if( pSession->p==0 ) goto session_not_open;
      out = fopen(azCmd[1], "wb");
      if( out==0 ){
        utf8_printf(stderr, "ERROR: cannot open \"%s\" for writing\n",
                    azCmd[1]);
      }else{
        int szChng;
        void *pChng;
        if( azCmd[0][0]=='c' ){
          rc = sqlite3session_changeset(pSession->p, &szChng, &pChng);
        }else{
          rc = sqlite3session_patchset(pSession->p, &szChng, &pChng);
        }
        if( rc ){
          printf("Error: error code %d\n", rc);
          rc = 0;
        }
        if( pChng
          && fwrite(pChng, szChng, 1, out)!=1 ){
          raw_printf(stderr, "ERROR: Failed to write entire %d-byte output\n",
                  szChng);
        }
        sqlite3_free(pChng);
        fclose(out);
      }
    }else

    /* .session close
    ** Close the identified session
    */
    if( cli_strcmp(azCmd[0], "close")==0 ){
      if( nCmd!=1 ) goto session_syntax_error;
      if( pAuxDb->nSession ){
        session_close(pSession);
        pAuxDb->aSession[iSes] = pAuxDb->aSession[--pAuxDb->nSession];
      }
    }else

    /* .session enable ?BOOLEAN?
    ** Query or set the enable flag
    */
    if( cli_strcmp(azCmd[0], "enable")==0 ){
      int ii;
      if( nCmd>2 ) goto session_syntax_error;
      ii = nCmd==1 ? -1 : booleanValue(azCmd[1]);
      if( pAuxDb->nSession ){
        ii = sqlite3session_enable(pSession->p, ii);
        utf8_printf(p->out, "session %s enable flag = %d\n",
                    pSession->zName, ii);
      }
    }else

    /* .session filter GLOB ....
    ** Set a list of GLOB patterns of table names to be excluded.
    */
    if( cli_strcmp(azCmd[0], "filter")==0 ){
      int ii, nByte;
      if( nCmd<2 ) goto session_syntax_error;
      if( pAuxDb->nSession ){
        for(ii=0; ii<pSession->nFilter; ii++){
          sqlite3_free(pSession->azFilter[ii]);
        }
        sqlite3_free(pSession->azFilter);
        nByte = sizeof(pSession->azFilter[0])*(nCmd-1);
        pSession->azFilter = sqlite3_malloc( nByte );
        if( pSession->azFilter==0 ){
          raw_printf(stderr, "Error: out or memory\n");
          exit(1);
        }
        for(ii=1; ii<nCmd; ii++){
          char *x = pSession->azFilter[ii-1] = sqlite3_mprintf("%s", azCmd[ii]);
          shell_check_oom(x);
        }
        pSession->nFilter = ii-1;
      }
    }else

    /* .session indirect ?BOOLEAN?
    ** Query or set the indirect flag
    */
    if( cli_strcmp(azCmd[0], "indirect")==0 ){
      int ii;
      if( nCmd>2 ) goto session_syntax_error;
      ii = nCmd==1 ? -1 : booleanValue(azCmd[1]);
      if( pAuxDb->nSession ){
        ii = sqlite3session_indirect(pSession->p, ii);
        utf8_printf(p->out, "session %s indirect flag = %d\n",
                    pSession->zName, ii);
      }
    }else

    /* .session isempty
    ** Determine if the session is empty
    */
    if( cli_strcmp(azCmd[0], "isempty")==0 ){
      int ii;
      if( nCmd!=1 ) goto session_syntax_error;
      if( pAuxDb->nSession ){
        ii = sqlite3session_isempty(pSession->p);
        utf8_printf(p->out, "session %s isempty flag = %d\n",
                    pSession->zName, ii);
      }
    }else

    /* .session list
    ** List all currently open sessions
    */
    if( cli_strcmp(azCmd[0],"list")==0 ){
      for(i=0; i<pAuxDb->nSession; i++){
        utf8_printf(p->out, "%d %s\n", i, pAuxDb->aSession[i].zName);
      }
    }else

    /* .session open DB NAME
    ** Open a new session called NAME on the attached database DB.
    ** DB is normally "main".
    */
    if( cli_strcmp(azCmd[0],"open")==0 ){
      char *zName;
      if( nCmd!=3 ) goto session_syntax_error;
      zName = azCmd[2];
      if( zName[0]==0 ) goto session_syntax_error;
      for(i=0; i<pAuxDb->nSession; i++){
        if( cli_strcmp(pAuxDb->aSession[i].zName,zName)==0 ){
          utf8_printf(stderr, "Session \"%s\" already exists\n", zName);
          goto meta_command_exit;
        }
      }
      if( pAuxDb->nSession>=ArraySize(pAuxDb->aSession) ){
        raw_printf(stderr,
                   "Maximum of %d sessions\n", ArraySize(pAuxDb->aSession));
        goto meta_command_exit;
      }
      pSession = &pAuxDb->aSession[pAuxDb->nSession];
      rc = sqlite3session_create(p->db, azCmd[1], &pSession->p);
      if( rc ){
        raw_printf(stderr, "Cannot open session: error code=%d\n", rc);
        rc = 0;
        goto meta_command_exit;
      }
      pSession->nFilter = 0;
      sqlite3session_table_filter(pSession->p, session_filter, pSession);
      pAuxDb->nSession++;
      pSession->zName = sqlite3_mprintf("%s", zName);
      shell_check_oom(pSession->zName);
    }else
    /* If no command name matches, show a syntax error */
    session_syntax_error:
    showHelp(p->out, "session");
  }else
#endif

#ifdef SQLITE_DEBUG
  /* Undocumented commands for internal testing.  Subject to change
  ** without notice. */
  if( c=='s' && n>=10 && cli_strncmp(azArg[0], "selftest-", 9)==0 ){
    if( cli_strncmp(azArg[0]+9, "boolean", n-9)==0 ){
      int i, v;
      for(i=1; i<nArg; i++){
        v = booleanValue(azArg[i]);
        utf8_printf(p->out, "%s: %d 0x%x\n", azArg[i], v, v);
      }
    }
    if( cli_strncmp(azArg[0]+9, "integer", n-9)==0 ){
      int i; sqlite3_int64 v;
      for(i=1; i<nArg; i++){
        char zBuf[200];
        v = integerValue(azArg[i]);
        sqlite3_snprintf(sizeof(zBuf),zBuf,"%s: %lld 0x%llx\n", azArg[i],v,v);
        utf8_printf(p->out, "%s", zBuf);
      }
    }
  }else
#endif

  if( c=='s' && n>=4 && cli_strncmp(azArg[0],"selftest",n)==0 ){
    int bIsInit = 0;         /* True to initialize the SELFTEST table */
    int bVerbose = 0;        /* Verbose output */
    int bSelftestExists;     /* True if SELFTEST already exists */
    int i, k;                /* Loop counters */
    int nTest = 0;           /* Number of tests runs */
    int nErr = 0;            /* Number of errors seen */
    ShellText str;           /* Answer for a query */
    sqlite3_stmt *pStmt = 0; /* Query against the SELFTEST table */

    open_db(p,0);
    for(i=1; i<nArg; i++){
      const char *z = azArg[i];
      if( z[0]=='-' && z[1]=='-' ) z++;
      if( cli_strcmp(z,"-init")==0 ){
        bIsInit = 1;
      }else
      if( cli_strcmp(z,"-v")==0 ){
        bVerbose++;
      }else
      {
        utf8_printf(stderr, "Unknown option \"%s\" on \"%s\"\n",
                    azArg[i], azArg[0]);
        raw_printf(stderr, "Should be one of: --init -v\n");
        rc = 1;
        goto meta_command_exit;
      }
    }
    if( sqlite3_table_column_metadata(p->db,"main","selftest",0,0,0,0,0,0)
           != SQLITE_OK ){
      bSelftestExists = 0;
    }else{
      bSelftestExists = 1;
    }
    if( bIsInit ){
      createSelftestTable(p);
      bSelftestExists = 1;
    }
    initText(&str);
    appendText(&str, "x", 0);
    for(k=bSelftestExists; k>=0; k--){
      if( k==1 ){
        rc = sqlite3_prepare_v2(p->db,
            "SELECT tno,op,cmd,ans FROM selftest ORDER BY tno",
            -1, &pStmt, 0);
      }else{
        rc = sqlite3_prepare_v2(p->db,
          "VALUES(0,'memo','Missing SELFTEST table - default checks only',''),"
          "      (1,'run','PRAGMA integrity_check','ok')",
          -1, &pStmt, 0);
      }
      if( rc ){
        raw_printf(stderr, "Error querying the selftest table\n");
        rc = 1;
        sqlite3_finalize(pStmt);
        goto meta_command_exit;
      }
      for(i=1; sqlite3_step(pStmt)==SQLITE_ROW; i++){
        int tno = sqlite3_column_int(pStmt, 0);
        const char *zOp = (const char*)sqlite3_column_text(pStmt, 1);
        const char *zSql = (const char*)sqlite3_column_text(pStmt, 2);
        const char *zAns = (const char*)sqlite3_column_text(pStmt, 3);

        if( zOp==0 ) continue;
        if( zSql==0 ) continue;
        if( zAns==0 ) continue;
        k = 0;
        if( bVerbose>0 ){
          printf("%d: %s %s\n", tno, zOp, zSql);
        }
        if( cli_strcmp(zOp,"memo")==0 ){
          utf8_printf(p->out, "%s\n", zSql);
        }else
        if( cli_strcmp(zOp,"run")==0 ){
          char *zErrMsg = 0;
          str.n = 0;
          str.z[0] = 0;
          rc = sqlite3_exec(p->db, zSql, captureOutputCallback, &str, &zErrMsg);
          nTest++;
          if( bVerbose ){
            utf8_printf(p->out, "Result: %s\n", str.z);
          }
          if( rc || zErrMsg ){
            nErr++;
            rc = 1;
            utf8_printf(p->out, "%d: error-code-%d: %s\n", tno, rc, zErrMsg);
            sqlite3_free(zErrMsg);
          }else if( cli_strcmp(zAns,str.z)!=0 ){
            nErr++;
            rc = 1;
            utf8_printf(p->out, "%d: Expected: [%s]\n", tno, zAns);
            utf8_printf(p->out, "%d:      Got: [%s]\n", tno, str.z);
          }
        }else
        {
          utf8_printf(stderr,
            "Unknown operation \"%s\" on selftest line %d\n", zOp, tno);
          rc = 1;
          break;
        }
      } /* End loop over rows of content from SELFTEST */
      sqlite3_finalize(pStmt);
    } /* End loop over k */
    freeText(&str);
    utf8_printf(p->out, "%d errors out of %d tests\n", nErr, nTest);
  }else

  if( c=='s' && cli_strncmp(azArg[0], "separator", n)==0 ){
    if( nArg<2 || nArg>3 ){
      raw_printf(stderr, "Usage: .separator COL ?ROW?\n");
      rc = 1;
    }
    if( nArg>=2 ){
      sqlite3_snprintf(sizeof(p->colSeparator), p->colSeparator,
                       "%.*s", (int)ArraySize(p->colSeparator)-1, azArg[1]);
    }
    if( nArg>=3 ){
      sqlite3_snprintf(sizeof(p->rowSeparator), p->rowSeparator,
                       "%.*s", (int)ArraySize(p->rowSeparator)-1, azArg[2]);
    }
  }else

  if( c=='s' && n>=4 && cli_strncmp(azArg[0],"sha3sum",n)==0 ){
    const char *zLike = 0;   /* Which table to checksum. 0 means everything */
    int i;                   /* Loop counter */
    int bSchema = 0;         /* Also hash the schema */
    int bSeparate = 0;       /* Hash each table separately */
    int iSize = 224;         /* Hash algorithm to use */
    int bDebug = 0;          /* Only show the query that would have run */
    sqlite3_stmt *pStmt;     /* For querying tables names */
    char *zSql;              /* SQL to be run */
    char *zSep;              /* Separator */
    ShellText sSql;          /* Complete SQL for the query to run the hash */
    ShellText sQuery;        /* Set of queries used to read all content */
    open_db(p, 0);
    for(i=1; i<nArg; i++){
      const char *z = azArg[i];
      if( z[0]=='-' ){
        z++;
        if( z[0]=='-' ) z++;
        if( cli_strcmp(z,"schema")==0 ){
          bSchema = 1;
        }else
        if( cli_strcmp(z,"sha3-224")==0 || cli_strcmp(z,"sha3-256")==0
         || cli_strcmp(z,"sha3-384")==0 || cli_strcmp(z,"sha3-512")==0
        ){
          iSize = atoi(&z[5]);
        }else
        if( cli_strcmp(z,"debug")==0 ){
          bDebug = 1;
        }else
        {
          utf8_printf(stderr, "Unknown option \"%s\" on \"%s\"\n",
                      azArg[i], azArg[0]);
          showHelp(p->out, azArg[0]);
          rc = 1;
          goto meta_command_exit;
        }
      }else if( zLike ){
        raw_printf(stderr, "Usage: .sha3sum ?OPTIONS? ?LIKE-PATTERN?\n");
        rc = 1;
        goto meta_command_exit;
      }else{
        zLike = z;
        bSeparate = 1;
        if( sqlite3_strlike("sqlite\\_%", zLike, '\\')==0 ) bSchema = 1;
      }
    }
    if( bSchema ){
      zSql = "SELECT lower(name) as tname FROM sqlite_schema"
             " WHERE type='table' AND coalesce(rootpage,0)>1"
             " UNION ALL SELECT 'sqlite_schema'"
             " ORDER BY 1 collate nocase";
    }else{
      zSql = "SELECT lower(name) as tname FROM sqlite_schema"
             " WHERE type='table' AND coalesce(rootpage,0)>1"
             " AND name NOT LIKE 'sqlite_%'"
             " ORDER BY 1 collate nocase";
    }
    sqlite3_prepare_v2(p->db, zSql, -1, &pStmt, 0);
    initText(&sQuery);
    initText(&sSql);
    appendText(&sSql, "WITH [sha3sum$query](a,b) AS(",0);
    zSep = "VALUES(";
    while( SQLITE_ROW==sqlite3_step(pStmt) ){
      const char *zTab = (const char*)sqlite3_column_text(pStmt,0);
      if( zTab==0 ) continue;
      if( zLike && sqlite3_strlike(zLike, zTab, 0)!=0 ) continue;
      if( cli_strncmp(zTab, "sqlite_",7)!=0 ){
        appendText(&sQuery,"SELECT * FROM ", 0);
        appendText(&sQuery,zTab,'"');
        appendText(&sQuery," NOT INDEXED;", 0);
      }else if( cli_strcmp(zTab, "sqlite_schema")==0 ){
        appendText(&sQuery,"SELECT type,name,tbl_name,sql FROM sqlite_schema"
                           " ORDER BY name;", 0);
      }else if( cli_strcmp(zTab, "sqlite_sequence")==0 ){
        appendText(&sQuery,"SELECT name,seq FROM sqlite_sequence"
                           " ORDER BY name;", 0);
      }else if( cli_strcmp(zTab, "sqlite_stat1")==0 ){
        appendText(&sQuery,"SELECT tbl,idx,stat FROM sqlite_stat1"
                           " ORDER BY tbl,idx;", 0);
      }else if( cli_strcmp(zTab, "sqlite_stat4")==0 ){
        appendText(&sQuery, "SELECT * FROM ", 0);
        appendText(&sQuery, zTab, 0);
        appendText(&sQuery, " ORDER BY tbl, idx, rowid;\n", 0);
      }
      appendText(&sSql, zSep, 0);
      appendText(&sSql, sQuery.z, '\'');
      sQuery.n = 0;
      appendText(&sSql, ",", 0);
      appendText(&sSql, zTab, '\'');
      zSep = "),(";
    }
    sqlite3_finalize(pStmt);
    if( bSeparate ){
      zSql = sqlite3_mprintf(
          "%s))"
          " SELECT lower(hex(sha3_query(a,%d))) AS hash, b AS label"
          "   FROM [sha3sum$query]",
          sSql.z, iSize);
    }else{
      zSql = sqlite3_mprintf(
          "%s))"
          " SELECT lower(hex(sha3_query(group_concat(a,''),%d))) AS hash"
          "   FROM [sha3sum$query]",
          sSql.z, iSize);
    }
    shell_check_oom(zSql);
    freeText(&sQuery);
    freeText(&sSql);
    if( bDebug ){
      utf8_printf(p->out, "%s\n", zSql);
    }else{
      shell_exec(p, zSql, 0);
    }
#if !defined(SQLITE_OMIT_SCHEMA_PRAGMAS) && !defined(SQLITE_OMIT_VIRTUALTABLE)
    {
      int lrc;
      char *zRevText = /* Query for reversible to-blob-to-text check */
        "SELECT lower(name) as tname FROM sqlite_schema\n"
        "WHERE type='table' AND coalesce(rootpage,0)>1\n"
        "AND name NOT LIKE 'sqlite_%%'%s\n"
        "ORDER BY 1 collate nocase";
      zRevText = sqlite3_mprintf(zRevText, zLike? " AND name LIKE $tspec" : "");
      zRevText = sqlite3_mprintf(
          /* lower-case query is first run, producing upper-case query. */
          "with tabcols as materialized(\n"
          "select tname, cname\n"
          "from ("
          " select printf('\"%%w\"',ss.tname) as tname,"
          " printf('\"%%w\"',ti.name) as cname\n"
          " from (%z) ss\n inner join pragma_table_info(tname) ti))\n"
          "select 'SELECT total(bad_text_count) AS bad_text_count\n"
          "FROM ('||group_concat(query, ' UNION ALL ')||')' as btc_query\n"
          " from (select 'SELECT COUNT(*) AS bad_text_count\n"
          "FROM '||tname||' WHERE '\n"
          "||group_concat('CAST(CAST('||cname||' AS BLOB) AS TEXT)<>'||cname\n"
          "|| ' AND typeof('||cname||')=''text'' ',\n"
          "' OR ') as query, tname from tabcols group by tname)"
          , zRevText);
      shell_check_oom(zRevText);
      if( bDebug ) utf8_printf(p->out, "%s\n", zRevText);
      lrc = sqlite3_prepare_v2(p->db, zRevText, -1, &pStmt, 0);
      if( lrc!=SQLITE_OK ){
        /* assert(lrc==SQLITE_NOMEM); // might also be SQLITE_ERROR if the
        ** user does cruel and unnatural things like ".limit expr_depth 0". */
        rc = 1;
      }else{
        if( zLike ) sqlite3_bind_text(pStmt,1,zLike,-1,SQLITE_STATIC);
        lrc = SQLITE_ROW==sqlite3_step(pStmt);
        if( lrc ){
          const char *zGenQuery = (char*)sqlite3_column_text(pStmt,0);
          sqlite3_stmt *pCheckStmt;
          lrc = sqlite3_prepare_v2(p->db, zGenQuery, -1, &pCheckStmt, 0);
          if( bDebug ) utf8_printf(p->out, "%s\n", zGenQuery);
          if( lrc!=SQLITE_OK ){
            rc = 1;
          }else{
            if( SQLITE_ROW==sqlite3_step(pCheckStmt) ){
              double countIrreversible = sqlite3_column_double(pCheckStmt, 0);
              if( countIrreversible>0 ){
                int sz = (int)(countIrreversible + 0.5);
                utf8_printf(stderr,
                     "Digest includes %d invalidly encoded text field%s.\n",
                            sz, (sz>1)? "s": "");
              }
            }
            sqlite3_finalize(pCheckStmt);
          }
          sqlite3_finalize(pStmt);
        }
      }
      if( rc ) utf8_printf(stderr, ".sha3sum failed.\n");
      sqlite3_free(zRevText);
    }
#endif /* !defined(*_OMIT_SCHEMA_PRAGMAS) && !defined(*_OMIT_VIRTUALTABLE) */
    sqlite3_free(zSql);
  }else

#if !defined(SQLITE_NOHAVE_SYSTEM) && !defined(SQLITE_SHELL_FIDDLE)
  if( c=='s'
   && (cli_strncmp(azArg[0], "shell", n)==0
       || cli_strncmp(azArg[0],"system",n)==0)
  ){
    char *zCmd;
    int i, x;
    failIfSafeMode(p, "cannot run .%s in safe mode", azArg[0]);
    if( nArg<2 ){
      raw_printf(stderr, "Usage: .system COMMAND\n");
      rc = 1;
      goto meta_command_exit;
    }
    zCmd = sqlite3_mprintf(strchr(azArg[1],' ')==0?"%s":"\"%s\"", azArg[1]);
    for(i=2; i<nArg && zCmd!=0; i++){
      zCmd = sqlite3_mprintf(strchr(azArg[i],' ')==0?"%z %s":"%z \"%s\"",
                             zCmd, azArg[i]);
    }
    x = zCmd!=0 ? system(zCmd) : 1;
    sqlite3_free(zCmd);
    if( x ) raw_printf(stderr, "System command returns %d\n", x);
  }else
#endif /* !defined(SQLITE_NOHAVE_SYSTEM) && !defined(SQLITE_SHELL_FIDDLE) */

  if( c=='s' && cli_strncmp(azArg[0], "show", n)==0 ){
    static const char *azBool[] = { "off", "on", "trigger", "full"};
    const char *zOut;
    int i;
    if( nArg!=1 ){
      raw_printf(stderr, "Usage: .show\n");
      rc = 1;
      goto meta_command_exit;
    }
    utf8_printf(p->out, "%12.12s: %s\n","echo",
                azBool[ShellHasFlag(p, SHFLG_Echo)]);
    utf8_printf(p->out, "%12.12s: %s\n","eqp", azBool[p->autoEQP&3]);
    utf8_printf(p->out, "%12.12s: %s\n","explain",
         p->mode==MODE_Explain ? "on" : p->autoExplain ? "auto" : "off");
    utf8_printf(p->out,"%12.12s: %s\n","headers", azBool[p->showHeader!=0]);
    if( p->mode==MODE_Column
     || (p->mode>=MODE_Markdown && p->mode<=MODE_Box)
    ){
      utf8_printf
        (p->out, "%12.12s: %s --wrap %d --wordwrap %s --%squote\n", "mode",
         modeDescr[p->mode], p->cmOpts.iWrap,
         p->cmOpts.bWordWrap ? "on" : "off",
         p->cmOpts.bQuote ? "" : "no");
    }else{
      utf8_printf(p->out, "%12.12s: %s\n","mode", modeDescr[p->mode]);
    }
    utf8_printf(p->out, "%12.12s: ", "nullvalue");
      output_c_string(p->out, p->nullValue);
      raw_printf(p->out, "\n");
    utf8_printf(p->out,"%12.12s: %s\n","output",
            strlen30(p->outfile) ? p->outfile : "stdout");
    utf8_printf(p->out,"%12.12s: ", "colseparator");
      output_c_string(p->out, p->colSeparator);
      raw_printf(p->out, "\n");
    utf8_printf(p->out,"%12.12s: ", "rowseparator");
      output_c_string(p->out, p->rowSeparator);
      raw_printf(p->out, "\n");
    switch( p->statsOn ){
      case 0:  zOut = "off";     break;
      default: zOut = "on";      break;
      case 2:  zOut = "stmt";    break;
      case 3:  zOut = "vmstep";  break;
    }
    utf8_printf(p->out, "%12.12s: %s\n","stats", zOut);
    utf8_printf(p->out, "%12.12s: ", "width");
    for (i=0;i<p->nWidth;i++) {
      raw_printf(p->out, "%d ", p->colWidth[i]);
    }
    raw_printf(p->out, "\n");
    utf8_printf(p->out, "%12.12s: %s\n", "filename",
                p->pAuxDb->zDbFilename ? p->pAuxDb->zDbFilename : "");
  }else

  if( c=='s' && cli_strncmp(azArg[0], "stats", n)==0 ){
    if( nArg==2 ){
      if( cli_strcmp(azArg[1],"stmt")==0 ){
        p->statsOn = 2;
      }else if( cli_strcmp(azArg[1],"vmstep")==0 ){
        p->statsOn = 3;
      }else{
        p->statsOn = (u8)booleanValue(azArg[1]);
      }
    }else if( nArg==1 ){
      display_stats(p->db, p, 0);
    }else{
      raw_printf(stderr, "Usage: .stats ?on|off|stmt|vmstep?\n");
      rc = 1;
    }
  }else

  if( (c=='t' && n>1 && cli_strncmp(azArg[0], "tables", n)==0)
   || (c=='i' && (cli_strncmp(azArg[0], "indices", n)==0
                 || cli_strncmp(azArg[0], "indexes", n)==0) )
  ){
    sqlite3_stmt *pStmt;
    char **azResult;
    int nRow, nAlloc;
    int ii;
    ShellText s;
    initText(&s);
    open_db(p, 0);
    rc = sqlite3_prepare_v2(p->db, "PRAGMA database_list", -1, &pStmt, 0);
    if( rc ){
      sqlite3_finalize(pStmt);
      return shellDatabaseError(p->db);
    }

    if( nArg>2 && c=='i' ){
      /* It is an historical accident that the .indexes command shows an error
      ** when called with the wrong number of arguments whereas the .tables
      ** command does not. */
      raw_printf(stderr, "Usage: .indexes ?LIKE-PATTERN?\n");
      rc = 1;
      sqlite3_finalize(pStmt);
      goto meta_command_exit;
    }
    for(ii=0; sqlite3_step(pStmt)==SQLITE_ROW; ii++){
      const char *zDbName = (const char*)sqlite3_column_text(pStmt, 1);
      if( zDbName==0 ) continue;
      if( s.z && s.z[0] ) appendText(&s, " UNION ALL ", 0);
      if( sqlite3_stricmp(zDbName, "main")==0 ){
        appendText(&s, "SELECT name FROM ", 0);
      }else{
        appendText(&s, "SELECT ", 0);
        appendText(&s, zDbName, '\'');
        appendText(&s, "||'.'||name FROM ", 0);
      }
      appendText(&s, zDbName, '"');
      appendText(&s, ".sqlite_schema ", 0);
      if( c=='t' ){
        appendText(&s," WHERE type IN ('table','view')"
                      "   AND name NOT LIKE 'sqlite_%'"
                      "   AND name LIKE ?1", 0);
      }else{
        appendText(&s," WHERE type='index'"
                      "   AND tbl_name LIKE ?1", 0);
      }
    }
    rc = sqlite3_finalize(pStmt);
    if( rc==SQLITE_OK ){
      appendText(&s, " ORDER BY 1", 0);
      rc = sqlite3_prepare_v2(p->db, s.z, -1, &pStmt, 0);
    }
    freeText(&s);
    if( rc ) return shellDatabaseError(p->db);

    /* Run the SQL statement prepared by the above block. Store the results
    ** as an array of nul-terminated strings in azResult[].  */
    nRow = nAlloc = 0;
    azResult = 0;
    if( nArg>1 ){
      sqlite3_bind_text(pStmt, 1, azArg[1], -1, SQLITE_TRANSIENT);
    }else{
      sqlite3_bind_text(pStmt, 1, "%", -1, SQLITE_STATIC);
    }
    while( sqlite3_step(pStmt)==SQLITE_ROW ){
      if( nRow>=nAlloc ){
        char **azNew;
        int n2 = nAlloc*2 + 10;
        azNew = sqlite3_realloc64(azResult, sizeof(azResult[0])*n2);
        shell_check_oom(azNew);
        nAlloc = n2;
        azResult = azNew;
      }
      azResult[nRow] = sqlite3_mprintf("%s", sqlite3_column_text(pStmt, 0));
      shell_check_oom(azResult[nRow]);
      nRow++;
    }
    if( sqlite3_finalize(pStmt)!=SQLITE_OK ){
      rc = shellDatabaseError(p->db);
    }

    /* Pretty-print the contents of array azResult[] to the output */
    if( rc==0 && nRow>0 ){
      int len, maxlen = 0;
      int i, j;
      int nPrintCol, nPrintRow;
      for(i=0; i<nRow; i++){
        len = strlen30(azResult[i]);
        if( len>maxlen ) maxlen = len;
      }
      nPrintCol = 80/(maxlen+2);
      if( nPrintCol<1 ) nPrintCol = 1;
      nPrintRow = (nRow + nPrintCol - 1)/nPrintCol;
      for(i=0; i<nPrintRow; i++){
        for(j=i; j<nRow; j+=nPrintRow){
          char *zSp = j<nPrintRow ? "" : "  ";
          utf8_printf(p->out, "%s%-*s", zSp, maxlen,
                      azResult[j] ? azResult[j]:"");
        }
        raw_printf(p->out, "\n");
      }
    }

    for(ii=0; ii<nRow; ii++) sqlite3_free(azResult[ii]);
    sqlite3_free(azResult);
  }else

#ifndef SQLITE_SHELL_FIDDLE
  /* Begin redirecting output to the file "testcase-out.txt" */
  if( c=='t' && cli_strcmp(azArg[0],"testcase")==0 ){
    output_reset(p);
    p->out = output_file_open("testcase-out.txt", 0);
    if( p->out==0 ){
      raw_printf(stderr, "Error: cannot open 'testcase-out.txt'\n");
    }
    if( nArg>=2 ){
      sqlite3_snprintf(sizeof(p->zTestcase), p->zTestcase, "%s", azArg[1]);
    }else{
      sqlite3_snprintf(sizeof(p->zTestcase), p->zTestcase, "?");
    }
  }else
#endif /* !defined(SQLITE_SHELL_FIDDLE) */

#ifndef SQLITE_UNTESTABLE
  if( c=='t' && n>=8 && cli_strncmp(azArg[0], "testctrl", n)==0 ){
    static const struct {
       const char *zCtrlName;   /* Name of a test-control option */
       int ctrlCode;            /* Integer code for that option */
       int unSafe;              /* Not valid unless --unsafe-testing */
       const char *zUsage;      /* Usage notes */
    } aCtrl[] = {
    {"always",             SQLITE_TESTCTRL_ALWAYS, 1,     "BOOLEAN"         },
    {"assert",             SQLITE_TESTCTRL_ASSERT, 1,     "BOOLEAN"         },
  /*{"benign_malloc_hooks",SQLITE_TESTCTRL_BENIGN_MALLOC_HOOKS,1, ""        },*/
  /*{"bitvec_test",        SQLITE_TESTCTRL_BITVEC_TEST, 1,  ""              },*/
    {"byteorder",          SQLITE_TESTCTRL_BYTEORDER, 0,  ""                },
    {"extra_schema_checks",SQLITE_TESTCTRL_EXTRA_SCHEMA_CHECKS,0,"BOOLEAN"  },
  /*{"fault_install",      SQLITE_TESTCTRL_FAULT_INSTALL, 1,""              },*/
    {"imposter",         SQLITE_TESTCTRL_IMPOSTER,1,"SCHEMA ON/OFF ROOTPAGE"},
    {"internal_functions", SQLITE_TESTCTRL_INTERNAL_FUNCTIONS,0,""          },
    {"localtime_fault",    SQLITE_TESTCTRL_LOCALTIME_FAULT,0,"BOOLEAN"      },
    {"never_corrupt",      SQLITE_TESTCTRL_NEVER_CORRUPT,1, "BOOLEAN"       },
    {"optimizations",      SQLITE_TESTCTRL_OPTIMIZATIONS,0,"DISABLE-MASK"   },
#ifdef YYCOVERAGE
    {"parser_coverage",    SQLITE_TESTCTRL_PARSER_COVERAGE,0,""             },
#endif
    {"pending_byte",       SQLITE_TESTCTRL_PENDING_BYTE,0, "OFFSET  "       },
    {"prng_restore",       SQLITE_TESTCTRL_PRNG_RESTORE,0, ""               },
    {"prng_save",          SQLITE_TESTCTRL_PRNG_SAVE,   0, ""               },
    {"prng_seed",          SQLITE_TESTCTRL_PRNG_SEED,   0, "SEED ?db?"      },
    {"seek_count",         SQLITE_TESTCTRL_SEEK_COUNT,  0, ""               },
    {"sorter_mmap",        SQLITE_TESTCTRL_SORTER_MMAP, 0, "NMAX"           },
    {"tune",               SQLITE_TESTCTRL_TUNE,        1, "ID VALUE"       },
    {"uselongdouble",    SQLITE_TESTCTRL_USELONGDOUBLE,0,"?BOOLEAN|\"default\"?"},
    };
    int testctrl = -1;
    int iCtrl = -1;
    int rc2 = 0;    /* 0: usage.  1: %d  2: %x  3: no-output */
    int isOk = 0;
    int i, n2;
    const char *zCmd = 0;

    open_db(p, 0);
    zCmd = nArg>=2 ? azArg[1] : "help";

    /* The argument can optionally begin with "-" or "--" */
    if( zCmd[0]=='-' && zCmd[1] ){
      zCmd++;
      if( zCmd[0]=='-' && zCmd[1] ) zCmd++;
    }

    /* --help lists all test-controls */
    if( cli_strcmp(zCmd,"help")==0 ){
      utf8_printf(p->out, "Available test-controls:\n");
      for(i=0; i<ArraySize(aCtrl); i++){
        if( aCtrl[i].unSafe && !ShellHasFlag(p,SHFLG_TestingMode) ) continue;
        utf8_printf(p->out, "  .testctrl %s %s\n",
                    aCtrl[i].zCtrlName, aCtrl[i].zUsage);
      }
      rc = 1;
      goto meta_command_exit;
    }

    /* convert testctrl text option to value. allow any unique prefix
    ** of the option name, or a numerical value. */
    n2 = strlen30(zCmd);
    for(i=0; i<ArraySize(aCtrl); i++){
      if( aCtrl[i].unSafe && !ShellHasFlag(p,SHFLG_TestingMode) ) continue;
      if( cli_strncmp(zCmd, aCtrl[i].zCtrlName, n2)==0 ){
        if( testctrl<0 ){
          testctrl = aCtrl[i].ctrlCode;
          iCtrl = i;
        }else{
          utf8_printf(stderr, "Error: ambiguous test-control: \"%s\"\n"
                              "Use \".testctrl --help\" for help\n", zCmd);
          rc = 1;
          goto meta_command_exit;
        }
      }
    }
    if( testctrl<0 ){
      utf8_printf(stderr,"Error: unknown test-control: %s\n"
                         "Use \".testctrl --help\" for help\n", zCmd);
    }else{
      switch(testctrl){

        /* sqlite3_test_control(int, db, int) */
        case SQLITE_TESTCTRL_OPTIMIZATIONS:
          if( nArg==3 ){
            unsigned int opt = (unsigned int)strtol(azArg[2], 0, 0);
            rc2 = sqlite3_test_control(testctrl, p->db, opt);
            isOk = 3;
          }
          break;

        /* sqlite3_test_control(int) */
        case SQLITE_TESTCTRL_PRNG_SAVE:
        case SQLITE_TESTCTRL_PRNG_RESTORE:
        case SQLITE_TESTCTRL_BYTEORDER:
          if( nArg==2 ){
            rc2 = sqlite3_test_control(testctrl);
            isOk = testctrl==SQLITE_TESTCTRL_BYTEORDER ? 1 : 3;
          }
          break;

        /* sqlite3_test_control(int, uint) */
        case SQLITE_TESTCTRL_PENDING_BYTE:
          if( nArg==3 ){
            unsigned int opt = (unsigned int)integerValue(azArg[2]);
            rc2 = sqlite3_test_control(testctrl, opt);
            isOk = 3;
          }
          break;

        /* sqlite3_test_control(int, int, sqlite3*) */
        case SQLITE_TESTCTRL_PRNG_SEED:
          if( nArg==3 || nArg==4 ){
            int ii = (int)integerValue(azArg[2]);
            sqlite3 *db;
            if( ii==0 && cli_strcmp(azArg[2],"random")==0 ){
              sqlite3_randomness(sizeof(ii),&ii);
              printf("-- random seed: %d\n", ii);
            }
            if( nArg==3 ){
              db = 0;
            }else{
              db = p->db;
              /* Make sure the schema has been loaded */
              sqlite3_table_column_metadata(db, 0, "x", 0, 0, 0, 0, 0, 0);
            }
            rc2 = sqlite3_test_control(testctrl, ii, db);
            isOk = 3;
          }
          break;

        /* sqlite3_test_control(int, int) */
        case SQLITE_TESTCTRL_ASSERT:
        case SQLITE_TESTCTRL_ALWAYS:
          if( nArg==3 ){
            int opt = booleanValue(azArg[2]);
            rc2 = sqlite3_test_control(testctrl, opt);
            isOk = 1;
          }
          break;

        /* sqlite3_test_control(int, int) */
        case SQLITE_TESTCTRL_LOCALTIME_FAULT:
        case SQLITE_TESTCTRL_NEVER_CORRUPT:
          if( nArg==3 ){
            int opt = booleanValue(azArg[2]);
            rc2 = sqlite3_test_control(testctrl, opt);
            isOk = 3;
          }
          break;

        /* sqlite3_test_control(int, int) */
        case SQLITE_TESTCTRL_USELONGDOUBLE: {
          int opt = -1;
          if( nArg==3 ){
            if( cli_strcmp(azArg[2],"default")==0 ){
              opt = 2;
            }else{
              opt = booleanValue(azArg[2]);
            }
          }
          rc2 = sqlite3_test_control(testctrl, opt);
          isOk = 1;
          break;
        }

        /* sqlite3_test_control(sqlite3*) */
        case SQLITE_TESTCTRL_INTERNAL_FUNCTIONS:
          rc2 = sqlite3_test_control(testctrl, p->db);
          isOk = 3;
          break;

        case SQLITE_TESTCTRL_IMPOSTER:
          if( nArg==5 ){
            rc2 = sqlite3_test_control(testctrl, p->db,
                          azArg[2],
                          integerValue(azArg[3]),
                          integerValue(azArg[4]));
            isOk = 3;
          }
          break;

        case SQLITE_TESTCTRL_SEEK_COUNT: {
          u64 x = 0;
          rc2 = sqlite3_test_control(testctrl, p->db, &x);
          utf8_printf(p->out, "%llu\n", x);
          isOk = 3;
          break;
        }

#ifdef YYCOVERAGE
        case SQLITE_TESTCTRL_PARSER_COVERAGE: {
          if( nArg==2 ){
            sqlite3_test_control(testctrl, p->out);
            isOk = 3;
          }
          break;
        }
#endif
#ifdef SQLITE_DEBUG
        case SQLITE_TESTCTRL_TUNE: {
          if( nArg==4 ){
            int id = (int)integerValue(azArg[2]);
            int val = (int)integerValue(azArg[3]);
            sqlite3_test_control(testctrl, id, &val);
            isOk = 3;
          }else if( nArg==3 ){
            int id = (int)integerValue(azArg[2]);
            sqlite3_test_control(testctrl, -id, &rc2);
            isOk = 1;
          }else if( nArg==2 ){
            int id = 1;
            while(1){
              int val = 0;
              rc2 = sqlite3_test_control(testctrl, -id, &val);
              if( rc2!=SQLITE_OK ) break;
              if( id>1 ) utf8_printf(p->out, "  ");
              utf8_printf(p->out, "%d: %d", id, val);
              id++;
            }
            if( id>1 ) utf8_printf(p->out, "\n");
            isOk = 3;
          }
          break;
        }
#endif
        case SQLITE_TESTCTRL_SORTER_MMAP:
          if( nArg==3 ){
            int opt = (unsigned int)integerValue(azArg[2]);
            rc2 = sqlite3_test_control(testctrl, p->db, opt);
            isOk = 3;
          }
          break;
      }
    }
    if( isOk==0 && iCtrl>=0 ){
      utf8_printf(p->out, "Usage: .testctrl %s %s\n", zCmd,aCtrl[iCtrl].zUsage);
      rc = 1;
    }else if( isOk==1 ){
      raw_printf(p->out, "%d\n", rc2);
    }else if( isOk==2 ){
      raw_printf(p->out, "0x%08x\n", rc2);
    }
  }else
#endif /* !defined(SQLITE_UNTESTABLE) */

  if( c=='t' && n>4 && cli_strncmp(azArg[0], "timeout", n)==0 ){
    open_db(p, 0);
    sqlite3_busy_timeout(p->db, nArg>=2 ? (int)integerValue(azArg[1]) : 0);
  }else

  if( c=='t' && n>=5 && cli_strncmp(azArg[0], "timer", n)==0 ){
    if( nArg==2 ){
      enableTimer = booleanValue(azArg[1]);
      if( enableTimer && !HAS_TIMER ){
        raw_printf(stderr, "Error: timer not available on this system.\n");
        enableTimer = 0;
      }
    }else{
      raw_printf(stderr, "Usage: .timer on|off\n");
      rc = 1;
    }
  }else

#ifndef SQLITE_OMIT_TRACE
  if( c=='t' && cli_strncmp(azArg[0], "trace", n)==0 ){
    int mType = 0;
    int jj;
    open_db(p, 0);
    for(jj=1; jj<nArg; jj++){
      const char *z = azArg[jj];
      if( z[0]=='-' ){
        if( optionMatch(z, "expanded") ){
          p->eTraceType = SHELL_TRACE_EXPANDED;
        }
#ifdef SQLITE_ENABLE_NORMALIZE
        else if( optionMatch(z, "normalized") ){
          p->eTraceType = SHELL_TRACE_NORMALIZED;
        }
#endif
        else if( optionMatch(z, "plain") ){
          p->eTraceType = SHELL_TRACE_PLAIN;
        }
        else if( optionMatch(z, "profile") ){
          mType |= SQLITE_TRACE_PROFILE;
        }
        else if( optionMatch(z, "row") ){
          mType |= SQLITE_TRACE_ROW;
        }
        else if( optionMatch(z, "stmt") ){
          mType |= SQLITE_TRACE_STMT;
        }
        else if( optionMatch(z, "close") ){
          mType |= SQLITE_TRACE_CLOSE;
        }
        else {
          raw_printf(stderr, "Unknown option \"%s\" on \".trace\"\n", z);
          rc = 1;
          goto meta_command_exit;
        }
      }else{
        output_file_close(p->traceOut);
        p->traceOut = output_file_open(z, 0);
      }
    }
    if( p->traceOut==0 ){
      sqlite3_trace_v2(p->db, 0, 0, 0);
    }else{
      if( mType==0 ) mType = SQLITE_TRACE_STMT;
      sqlite3_trace_v2(p->db, mType, sql_trace_callback, p);
    }
  }else
#endif /* !defined(SQLITE_OMIT_TRACE) */

#if defined(SQLITE_DEBUG) && !defined(SQLITE_OMIT_VIRTUALTABLE)
  if( c=='u' && cli_strncmp(azArg[0], "unmodule", n)==0 ){
    int ii;
    int lenOpt;
    char *zOpt;
    if( nArg<2 ){
      raw_printf(stderr, "Usage: .unmodule [--allexcept] NAME ...\n");
      rc = 1;
      goto meta_command_exit;
    }
    open_db(p, 0);
    zOpt = azArg[1];
    if( zOpt[0]=='-' && zOpt[1]=='-' && zOpt[2]!=0 ) zOpt++;
    lenOpt = (int)strlen(zOpt);
    if( lenOpt>=3 && cli_strncmp(zOpt, "-allexcept",lenOpt)==0 ){
      assert( azArg[nArg]==0 );
      sqlite3_drop_modules(p->db, nArg>2 ? (const char**)(azArg+2) : 0);
    }else{
      for(ii=1; ii<nArg; ii++){
        sqlite3_create_module(p->db, azArg[ii], 0, 0);
      }
    }
  }else
#endif

#if SQLITE_USER_AUTHENTICATION
  if( c=='u' && cli_strncmp(azArg[0], "user", n)==0 ){
    if( nArg<2 ){
      raw_printf(stderr, "Usage: .user SUBCOMMAND ...\n");
      rc = 1;
      goto meta_command_exit;
    }
    open_db(p, 0);
    if( cli_strcmp(azArg[1],"login")==0 ){
      if( nArg!=4 ){
        raw_printf(stderr, "Usage: .user login USER PASSWORD\n");
        rc = 1;
        goto meta_command_exit;
      }
      rc = sqlite3_user_authenticate(p->db, azArg[2], azArg[3],
                                     strlen30(azArg[3]));
      if( rc ){
        utf8_printf(stderr, "Authentication failed for user %s\n", azArg[2]);
        rc = 1;
      }
    }else if( cli_strcmp(azArg[1],"add")==0 ){
      if( nArg!=5 ){
        raw_printf(stderr, "Usage: .user add USER PASSWORD ISADMIN\n");
        rc = 1;
        goto meta_command_exit;
      }
      rc = sqlite3_user_add(p->db, azArg[2], azArg[3], strlen30(azArg[3]),
                            booleanValue(azArg[4]));
      if( rc ){
        raw_printf(stderr, "User-Add failed: %d\n", rc);
        rc = 1;
      }
    }else if( cli_strcmp(azArg[1],"edit")==0 ){
      if( nArg!=5 ){
        raw_printf(stderr, "Usage: .user edit USER PASSWORD ISADMIN\n");
        rc = 1;
        goto meta_command_exit;
      }
      rc = sqlite3_user_change(p->db, azArg[2], azArg[3], strlen30(azArg[3]),
                              booleanValue(azArg[4]));
      if( rc ){
        raw_printf(stderr, "User-Edit failed: %d\n", rc);
        rc = 1;
      }
    }else if( cli_strcmp(azArg[1],"delete")==0 ){
      if( nArg!=3 ){
        raw_printf(stderr, "Usage: .user delete USER\n");
        rc = 1;
        goto meta_command_exit;
      }
      rc = sqlite3_user_delete(p->db, azArg[2]);
      if( rc ){
        raw_printf(stderr, "User-Delete failed: %d\n", rc);
        rc = 1;
      }
    }else{
      raw_printf(stderr, "Usage: .user login|add|edit|delete ...\n");
      rc = 1;
      goto meta_command_exit;
    }
  }else
#endif /* SQLITE_USER_AUTHENTICATION */

  if( c=='v' && cli_strncmp(azArg[0], "version", n)==0 ){
    char *zPtrSz = sizeof(void*)==8 ? "64-bit" : "32-bit";
    utf8_printf(p->out, "SQLite %s %s\n" /*extra-version-info*/,
        sqlite3_libversion(), sqlite3_sourceid());
/* BEGIN SQLCIPHER */
#ifdef SQLITE_HAS_CODEC
    {
      extern char* sqlcipher_version();
      char *sqlcipher_ver = sqlcipher_version();
      utf8_printf(p->out, "SQLCipher %s\n", sqlcipher_ver);
      sqlite3_free(sqlcipher_ver);
   }
#endif
/* END SQLCIPHER */
#if SQLITE_HAVE_ZLIB
    utf8_printf(p->out, "zlib version %s\n", zlibVersion());
#endif
#define CTIMEOPT_VAL_(opt) #opt
#define CTIMEOPT_VAL(opt) CTIMEOPT_VAL_(opt)
#if defined(__clang__) && defined(__clang_major__)
    utf8_printf(p->out, "clang-" CTIMEOPT_VAL(__clang_major__) "."
                    CTIMEOPT_VAL(__clang_minor__) "."
                    CTIMEOPT_VAL(__clang_patchlevel__) " (%s)\n", zPtrSz);
#elif defined(_MSC_VER)
    utf8_printf(p->out, "msvc-" CTIMEOPT_VAL(_MSC_VER) " (%s)\n", zPtrSz);
#elif defined(__GNUC__) && defined(__VERSION__)
    utf8_printf(p->out, "gcc-" __VERSION__ " (%s)\n", zPtrSz);
#endif
  }else

  if( c=='v' && cli_strncmp(azArg[0], "vfsinfo", n)==0 ){
    const char *zDbName = nArg==2 ? azArg[1] : "main";
    sqlite3_vfs *pVfs = 0;
    if( p->db ){
      sqlite3_file_control(p->db, zDbName, SQLITE_FCNTL_VFS_POINTER, &pVfs);
      if( pVfs ){
        utf8_printf(p->out, "vfs.zName      = \"%s\"\n", pVfs->zName);
        raw_printf(p->out, "vfs.iVersion   = %d\n", pVfs->iVersion);
        raw_printf(p->out, "vfs.szOsFile   = %d\n", pVfs->szOsFile);
        raw_printf(p->out, "vfs.mxPathname = %d\n", pVfs->mxPathname);
      }
    }
  }else

  if( c=='v' && cli_strncmp(azArg[0], "vfslist", n)==0 ){
    sqlite3_vfs *pVfs;
    sqlite3_vfs *pCurrent = 0;
    if( p->db ){
      sqlite3_file_control(p->db, "main", SQLITE_FCNTL_VFS_POINTER, &pCurrent);
    }
    for(pVfs=sqlite3_vfs_find(0); pVfs; pVfs=pVfs->pNext){
      utf8_printf(p->out, "vfs.zName      = \"%s\"%s\n", pVfs->zName,
           pVfs==pCurrent ? "  <--- CURRENT" : "");
      raw_printf(p->out, "vfs.iVersion   = %d\n", pVfs->iVersion);
      raw_printf(p->out, "vfs.szOsFile   = %d\n", pVfs->szOsFile);
      raw_printf(p->out, "vfs.mxPathname = %d\n", pVfs->mxPathname);
      if( pVfs->pNext ){
        raw_printf(p->out, "-----------------------------------\n");
      }
    }
  }else

  if( c=='v' && cli_strncmp(azArg[0], "vfsname", n)==0 ){
    const char *zDbName = nArg==2 ? azArg[1] : "main";
    char *zVfsName = 0;
    if( p->db ){
      sqlite3_file_control(p->db, zDbName, SQLITE_FCNTL_VFSNAME, &zVfsName);
      if( zVfsName ){
        utf8_printf(p->out, "%s\n", zVfsName);
        sqlite3_free(zVfsName);
      }
    }
  }else

  if( c=='w' && cli_strncmp(azArg[0], "wheretrace", n)==0 ){
    unsigned int x = nArg>=2? (unsigned int)integerValue(azArg[1]) : 0xffffffff;
    sqlite3_test_control(SQLITE_TESTCTRL_TRACEFLAGS, 3, &x);
  }else

  if( c=='w' && cli_strncmp(azArg[0], "width", n)==0 ){
    int j;
    assert( nArg<=ArraySize(azArg) );
    p->nWidth = nArg-1;
    p->colWidth = realloc(p->colWidth, (p->nWidth+1)*sizeof(int)*2);
    if( p->colWidth==0 && p->nWidth>0 ) shell_out_of_memory();
    if( p->nWidth ) p->actualWidth = &p->colWidth[p->nWidth];
    for(j=1; j<nArg; j++){
      p->colWidth[j-1] = (int)integerValue(azArg[j]);
    }
  }else

  {
    utf8_printf(stderr, "Error: unknown command or invalid arguments: "
      " \"%s\". Enter \".help\" for help\n", azArg[0]);
    rc = 1;
  }

meta_command_exit:
  if( p->outCount ){
    p->outCount--;
    if( p->outCount==0 ) output_reset(p);
  }
  p->bSafeMode = p->bSafeModePersist;
  return rc;
}

/* Line scan result and intermediate states (supporting scan resumption)
*/
#ifndef CHAR_BIT
# define CHAR_BIT 8
#endif
typedef enum {
  QSS_HasDark = 1<<CHAR_BIT, QSS_EndingSemi = 2<<CHAR_BIT,
  QSS_CharMask = (1<<CHAR_BIT)-1, QSS_ScanMask = 3<<CHAR_BIT,
  QSS_Start = 0
} QuickScanState;
#define QSS_SETV(qss, newst) ((newst) | ((qss) & QSS_ScanMask))
#define QSS_INPLAIN(qss) (((qss)&QSS_CharMask)==QSS_Start)
#define QSS_PLAINWHITE(qss) (((qss)&~QSS_EndingSemi)==QSS_Start)
#define QSS_PLAINDARK(qss) (((qss)&~QSS_EndingSemi)==QSS_HasDark)
#define QSS_SEMITERM(qss) (((qss)&~QSS_HasDark)==QSS_EndingSemi)

/*
** Scan line for classification to guide shell's handling.
** The scan is resumable for subsequent lines when prior
** return values are passed as the 2nd argument.
*/
static QuickScanState quickscan(char *zLine, QuickScanState qss,
                                SCAN_TRACKER_REFTYPE pst){
  char cin;
  char cWait = (char)qss; /* intentional narrowing loss */
  if( cWait==0 ){
  PlainScan:
    assert( cWait==0 );
    while( (cin = *zLine++)!=0 ){
      if( IsSpace(cin) )
        continue;
      switch (cin){
      case '-':
        if( *zLine!='-' )
          break;
        while((cin = *++zLine)!=0 )
          if( cin=='\n')
            goto PlainScan;
        return qss;
      case ';':
        qss |= QSS_EndingSemi;
        continue;
      case '/':
        if( *zLine=='*' ){
          ++zLine;
          cWait = '*';
          CONTINUE_PROMPT_AWAITS(pst, "/*");
          qss = QSS_SETV(qss, cWait);
          goto TermScan;
        }
        break;
      case '[':
        cin = ']';
        deliberate_fall_through;
      case '`': case '\'': case '"':
        cWait = cin;
        qss = QSS_HasDark | cWait;
        CONTINUE_PROMPT_AWAITC(pst, cin);
        goto TermScan;
      case '(':
        CONTINUE_PAREN_INCR(pst, 1);
        break;
      case ')':
        CONTINUE_PAREN_INCR(pst, -1);
        break;
      default:
        break;
      }
      qss = (qss & ~QSS_EndingSemi) | QSS_HasDark;
    }
  }else{
  TermScan:
    while( (cin = *zLine++)!=0 ){
      if( cin==cWait ){
        switch( cWait ){
        case '*':
          if( *zLine != '/' )
            continue;
          ++zLine;
          cWait = 0;
          CONTINUE_PROMPT_AWAITC(pst, 0);
          qss = QSS_SETV(qss, 0);
          goto PlainScan;
        case '`': case '\'': case '"':
          if(*zLine==cWait){
            /* Swallow doubled end-delimiter.*/
            ++zLine;
            continue;
          }
          deliberate_fall_through;
        case ']':
          cWait = 0;
          CONTINUE_PROMPT_AWAITC(pst, 0);
          qss = QSS_SETV(qss, 0);
          goto PlainScan;
        default: assert(0);
        }
      }
    }
  }
  return qss;
}

/*
** Return TRUE if the line typed in is an SQL command terminator other
** than a semi-colon.  The SQL Server style "go" command is understood
** as is the Oracle "/".
*/
static int line_is_command_terminator(char *zLine){
  while( IsSpace(zLine[0]) ){ zLine++; };
  if( zLine[0]=='/' )
    zLine += 1; /* Oracle */
  else if ( ToLower(zLine[0])=='g' && ToLower(zLine[1])=='o' )
    zLine += 2; /* SQL Server */
  else
    return 0;
  return quickscan(zLine, QSS_Start, 0)==QSS_Start;
}

/*
** The CLI needs a working sqlite3_complete() to work properly.  So error
** out of the build if compiling with SQLITE_OMIT_COMPLETE.
*/
#ifdef SQLITE_OMIT_COMPLETE
# error the CLI application is imcompatable with SQLITE_OMIT_COMPLETE.
#endif

/*
** Return true if zSql is a complete SQL statement.  Return false if it
** ends in the middle of a string literal or C-style comment.
*/
static int line_is_complete(char *zSql, int nSql){
  int rc;
  if( zSql==0 ) return 1;
  zSql[nSql] = ';';
  zSql[nSql+1] = 0;
  rc = sqlite3_complete(zSql);
  zSql[nSql] = 0;
  return rc;
}

/*
** Run a single line of SQL.  Return the number of errors.
*/
static int runOneSqlLine(ShellState *p, char *zSql, FILE *in, int startline){
  int rc;
  char *zErrMsg = 0;

  open_db(p, 0);
  if( ShellHasFlag(p,SHFLG_Backslash) ) resolve_backslashes(zSql);
  if( p->flgProgress & SHELL_PROGRESS_RESET ) p->nProgress = 0;
  BEGIN_TIMER;
  rc = shell_exec(p, zSql, &zErrMsg);
  END_TIMER;
  if( rc || zErrMsg ){
    char zPrefix[100];
    const char *zErrorTail;
    const char *zErrorType;
    if( zErrMsg==0 ){
      zErrorType = "Error";
      zErrorTail = sqlite3_errmsg(p->db);
    }else if( cli_strncmp(zErrMsg, "in prepare, ",12)==0 ){
      zErrorType = "Parse error";
      zErrorTail = &zErrMsg[12];
    }else if( cli_strncmp(zErrMsg, "stepping, ", 10)==0 ){
      zErrorType = "Runtime error";
      zErrorTail = &zErrMsg[10];
    }else{
      zErrorType = "Error";
      zErrorTail = zErrMsg;
    }
    if( in!=0 || !stdin_is_interactive ){
      sqlite3_snprintf(sizeof(zPrefix), zPrefix,
                       "%s near line %d:", zErrorType, startline);
    }else{
      sqlite3_snprintf(sizeof(zPrefix), zPrefix, "%s:", zErrorType);
    }
    utf8_printf(stderr, "%s %s\n", zPrefix, zErrorTail);
    sqlite3_free(zErrMsg);
    zErrMsg = 0;
    return 1;
  }else if( ShellHasFlag(p, SHFLG_CountChanges) ){
    char zLineBuf[2000];
    sqlite3_snprintf(sizeof(zLineBuf), zLineBuf,
            "changes: %lld   total_changes: %lld",
            sqlite3_changes64(p->db), sqlite3_total_changes64(p->db));
    raw_printf(p->out, "%s\n", zLineBuf);
  }
  return 0;
}

static void echo_group_input(ShellState *p, const char *zDo){
  if( ShellHasFlag(p, SHFLG_Echo) ) utf8_printf(p->out, "%s\n", zDo);
}

#ifdef SQLITE_SHELL_FIDDLE
/*
** Alternate one_input_line() impl for wasm mode. This is not in the primary
** impl because we need the global shellState and cannot access it from that
** function without moving lots of code around (creating a larger/messier diff).
*/
static char *one_input_line(FILE *in, char *zPrior, int isContinuation){
  /* Parse the next line from shellState.wasm.zInput. */
  const char *zBegin = shellState.wasm.zPos;
  const char *z = zBegin;
  char *zLine = 0;
  i64 nZ = 0;

  UNUSED_PARAMETER(in);
  UNUSED_PARAMETER(isContinuation);
  if(!z || !*z){
    return 0;
  }
  while(*z && isspace(*z)) ++z;
  zBegin = z;
  for(; *z && '\n'!=*z; ++nZ, ++z){}
  if(nZ>0 && '\r'==zBegin[nZ-1]){
    --nZ;
  }
  shellState.wasm.zPos = z;
  zLine = realloc(zPrior, nZ+1);
  shell_check_oom(zLine);
  memcpy(zLine, zBegin, nZ);
  zLine[nZ] = 0;
  return zLine;
}
#endif /* SQLITE_SHELL_FIDDLE */

/*
** Read input from *in and process it.  If *in==0 then input
** is interactive - the user is typing it it.  Otherwise, input
** is coming from a file or device.  A prompt is issued and history
** is saved only if input is interactive.  An interrupt signal will
** cause this routine to exit immediately, unless input is interactive.
**
** Return the number of errors.
*/
static int process_input(ShellState *p){
  char *zLine = 0;          /* A single input line */
  char *zSql = 0;           /* Accumulated SQL text */
  i64 nLine;                /* Length of current line */
  i64 nSql = 0;             /* Bytes of zSql[] used */
  i64 nAlloc = 0;           /* Allocated zSql[] space */
  int rc;                   /* Error code */
  int errCnt = 0;           /* Number of errors seen */
  i64 startline = 0;        /* Line number for start of current input */
  QuickScanState qss = QSS_Start; /* Accumulated line status (so far) */

  if( p->inputNesting==MAX_INPUT_NESTING ){
    /* This will be more informative in a later version. */
    utf8_printf(stderr,"Input nesting limit (%d) reached at line %d."
                " Check recursion.\n", MAX_INPUT_NESTING, p->lineno);
    return 1;
  }
  ++p->inputNesting;
  p->lineno = 0;
  CONTINUE_PROMPT_RESET;
  while( errCnt==0 || !bail_on_error || (p->in==0 && stdin_is_interactive) ){
    fflush(p->out);
    zLine = one_input_line(p->in, zLine, nSql>0);
    if( zLine==0 ){
      /* End of input */
      if( p->in==0 && stdin_is_interactive ) printf("\n");
      break;
    }
    if( seenInterrupt ){
      if( p->in!=0 ) break;
      seenInterrupt = 0;
    }
    p->lineno++;
    if( QSS_INPLAIN(qss)
        && line_is_command_terminator(zLine)
        && line_is_complete(zSql, nSql) ){
      memcpy(zLine,";",2);
    }
    qss = quickscan(zLine, qss, CONTINUE_PROMPT_PSTATE);
    if( QSS_PLAINWHITE(qss) && nSql==0 ){
      /* Just swallow single-line whitespace */
      echo_group_input(p, zLine);
      qss = QSS_Start;
      continue;
    }
    if( zLine && (zLine[0]=='.' || zLine[0]=='#') && nSql==0 ){
      CONTINUE_PROMPT_RESET;
      echo_group_input(p, zLine);
      if( zLine[0]=='.' ){
        rc = do_meta_command(zLine, p);
        if( rc==2 ){ /* exit requested */
          break;
        }else if( rc ){
          errCnt++;
        }
      }
      qss = QSS_Start;
      continue;
    }
    /* No single-line dispositions remain; accumulate line(s). */
    nLine = strlen(zLine);
    if( nSql+nLine+2>=nAlloc ){
      /* Grow buffer by half-again increments when big. */
      nAlloc = nSql+(nSql>>1)+nLine+100;
      zSql = realloc(zSql, nAlloc);
      shell_check_oom(zSql);
    }
    if( nSql==0 ){
      i64 i;
      for(i=0; zLine[i] && IsSpace(zLine[i]); i++){}
      assert( nAlloc>0 && zSql!=0 );
      memcpy(zSql, zLine+i, nLine+1-i);
      startline = p->lineno;
      nSql = nLine-i;
    }else{
      zSql[nSql++] = '\n';
      memcpy(zSql+nSql, zLine, nLine+1);
      nSql += nLine;
    }
    if( nSql && QSS_SEMITERM(qss) && sqlite3_complete(zSql) ){
      echo_group_input(p, zSql);
      errCnt += runOneSqlLine(p, zSql, p->in, startline);
      CONTINUE_PROMPT_RESET;
      nSql = 0;
      if( p->outCount ){
        output_reset(p);
        p->outCount = 0;
      }else{
        clearTempFile(p);
      }
      p->bSafeMode = p->bSafeModePersist;
      qss = QSS_Start;
    }else if( nSql && QSS_PLAINWHITE(qss) ){
      echo_group_input(p, zSql);
      nSql = 0;
      qss = QSS_Start;
    }
  }
  if( nSql ){
    /* This may be incomplete. Let the SQL parser deal with that. */
    echo_group_input(p, zSql);
    errCnt += runOneSqlLine(p, zSql, p->in, startline);
    CONTINUE_PROMPT_RESET;
  }
  free(zSql);
  free(zLine);
  --p->inputNesting;
  return errCnt>0;
}

/*
** Return a pathname which is the user's home directory.  A
** 0 return indicates an error of some kind.
*/
static char *find_home_dir(int clearFlag){
  static char *home_dir = NULL;
  if( clearFlag ){
    free(home_dir);
    home_dir = 0;
    return 0;
  }
  if( home_dir ) return home_dir;

#if !defined(_WIN32) && !defined(WIN32) && !defined(_WIN32_WCE) \
     && !defined(__RTP__) && !defined(_WRS_KERNEL) && !defined(SQLITE_WASI)
  {
    struct passwd *pwent;
    uid_t uid = getuid();
    if( (pwent=getpwuid(uid)) != NULL) {
      home_dir = pwent->pw_dir;
    }
  }
#endif

#if defined(_WIN32_WCE)
  /* Windows CE (arm-wince-mingw32ce-gcc) does not provide getenv()
   */
  home_dir = "/";
#else

#if defined(_WIN32) || defined(WIN32)
  if (!home_dir) {
    home_dir = getenv("USERPROFILE");
  }
#endif

  if (!home_dir) {
    home_dir = getenv("HOME");
  }

#if defined(_WIN32) || defined(WIN32)
  if (!home_dir) {
    char *zDrive, *zPath;
    int n;
    zDrive = getenv("HOMEDRIVE");
    zPath = getenv("HOMEPATH");
    if( zDrive && zPath ){
      n = strlen30(zDrive) + strlen30(zPath) + 1;
      home_dir = malloc( n );
      if( home_dir==0 ) return 0;
      sqlite3_snprintf(n, home_dir, "%s%s", zDrive, zPath);
      return home_dir;
    }
    home_dir = "c:\\";
  }
#endif

#endif /* !_WIN32_WCE */

  if( home_dir ){
    i64 n = strlen(home_dir) + 1;
    char *z = malloc( n );
    if( z ) memcpy(z, home_dir, n);
    home_dir = z;
  }

  return home_dir;
}

/*
** On non-Windows platforms, look for $XDG_CONFIG_HOME.
** If ${XDG_CONFIG_HOME}/sqlite3/sqliterc is found, return
** the path to it, else return 0. The result is cached for
** subsequent calls.
*/
static const char *find_xdg_config(void){
#if defined(_WIN32) || defined(WIN32) || defined(_WIN32_WCE) \
     || defined(__RTP__) || defined(_WRS_KERNEL)
  return 0;
#else
  static int alreadyTried = 0;
  static char *zConfig = 0;
  const char *zXdgHome;

  if( alreadyTried!=0 ){
    return zConfig;
  }
  alreadyTried = 1;
  zXdgHome = getenv("XDG_CONFIG_HOME");
  if( zXdgHome==0 ){
    return 0;
  }
  zConfig = sqlite3_mprintf("%s/sqlite3/sqliterc", zXdgHome);
  shell_check_oom(zConfig);
  if( access(zConfig,0)!=0 ){
    sqlite3_free(zConfig);
    zConfig = 0;
  }
  return zConfig;
#endif
}

/*
** Read input from the file given by sqliterc_override.  Or if that
** parameter is NULL, take input from the first of find_xdg_config()
** or ~/.sqliterc which is found.
**
** Returns the number of errors.
*/
static void process_sqliterc(
  ShellState *p,                  /* Configuration data */
  const char *sqliterc_override   /* Name of config file. NULL to use default */
){
  char *home_dir = NULL;
  const char *sqliterc = sqliterc_override;
  char *zBuf = 0;
  FILE *inSaved = p->in;
  int savedLineno = p->lineno;

  if( sqliterc == NULL ){
    sqliterc = find_xdg_config();
  }
  if( sqliterc == NULL ){
    home_dir = find_home_dir(0);
    if( home_dir==0 ){
      raw_printf(stderr, "-- warning: cannot find home directory;"
                      " cannot read ~/.sqliterc\n");
      return;
    }
    zBuf = sqlite3_mprintf("%s/.sqliterc",home_dir);
    shell_check_oom(zBuf);
    sqliterc = zBuf;
  }
  p->in = fopen(sqliterc,"rb");
  if( p->in ){
    if( stdin_is_interactive ){
      utf8_printf(stderr,"-- Loading resources from %s\n",sqliterc);
    }
    if( process_input(p) && bail_on_error ) exit(1);
    fclose(p->in);
  }else if( sqliterc_override!=0 ){
    utf8_printf(stderr,"cannot open: \"%s\"\n", sqliterc);
    if( bail_on_error ) exit(1);
  }
  p->in = inSaved;
  p->lineno = savedLineno;
  sqlite3_free(zBuf);
}

/*
** Show available command line options
*/
static const char zOptions[] =
  "   --                   treat no subsequent arguments as options\n"
#if defined(SQLITE_HAVE_ZLIB) && !defined(SQLITE_OMIT_VIRTUALTABLE)
  "   -A ARGS...           run \".archive ARGS\" and exit\n"
#endif
  "   -append              append the database to the end of the file\n"
  "   -ascii               set output mode to 'ascii'\n"
  "   -bail                stop after hitting an error\n"
  "   -batch               force batch I/O\n"
  "   -box                 set output mode to 'box'\n"
  "   -column              set output mode to 'column'\n"
  "   -cmd COMMAND         run \"COMMAND\" before reading stdin\n"
  "   -csv                 set output mode to 'csv'\n"
#if !defined(SQLITE_OMIT_DESERIALIZE)
  "   -deserialize         open the database using sqlite3_deserialize()\n"
#endif
  "   -echo                print inputs before execution\n"
  "   -init FILENAME       read/process named file\n"
  "   -[no]header          turn headers on or off\n"
#if defined(SQLITE_ENABLE_MEMSYS3) || defined(SQLITE_ENABLE_MEMSYS5)
  "   -heap SIZE           Size of heap for memsys3 or memsys5\n"
#endif
  "   -help                show this message\n"
  "   -html                set output mode to HTML\n"
  "   -interactive         force interactive I/O\n"
  "   -json                set output mode to 'json'\n"
  "   -line                set output mode to 'line'\n"
  "   -list                set output mode to 'list'\n"
  "   -lookaside SIZE N    use N entries of SZ bytes for lookaside memory\n"
  "   -markdown            set output mode to 'markdown'\n"
#if !defined(SQLITE_OMIT_DESERIALIZE)
  "   -maxsize N           maximum size for a --deserialize database\n"
#endif
  "   -memtrace            trace all memory allocations and deallocations\n"
  "   -mmap N              default mmap size set to N\n"
#ifdef SQLITE_ENABLE_MULTIPLEX
  "   -multiplex           enable the multiplexor VFS\n"
#endif
  "   -newline SEP         set output row separator. Default: '\\n'\n"
  "   -nofollow            refuse to open symbolic links to database files\n"
  "   -nonce STRING        set the safe-mode escape nonce\n"
  "   -nullvalue TEXT      set text string for NULL values. Default ''\n"
  "   -pagecache SIZE N    use N slots of SZ bytes each for page cache memory\n"
  "   -pcachetrace         trace all page cache operations\n"
  "   -quote               set output mode to 'quote'\n"
  "   -readonly            open the database read-only\n"
  "   -safe                enable safe-mode\n"
  "   -separator SEP       set output column separator. Default: '|'\n"
#ifdef SQLITE_ENABLE_SORTER_REFERENCES
  "   -sorterref SIZE      sorter references threshold size\n"
#endif
  "   -stats               print memory stats before each finalize\n"
  "   -table               set output mode to 'table'\n"
  "   -tabs                set output mode to 'tabs'\n"
  "   -unsafe-testing      allow unsafe commands and modes for testing\n"
#if SHELL_WIN_UTF8_OPT
  "   -utf8                setup interactive console code page for UTF-8\n"
#endif
  "   -version             show SQLite version\n"
  "   -vfs NAME            use NAME as the default VFS\n"
#ifdef SQLITE_ENABLE_VFSTRACE
  "   -vfstrace            enable tracing of all VFS calls\n"
#endif
#ifdef SQLITE_HAVE_ZLIB
  "   -zip                 open the file as a ZIP Archive\n"
#endif
;
static void usage(int showDetail){
  utf8_printf(stderr,
      "Usage: %s [OPTIONS] [FILENAME [SQL]]\n"
      "FILENAME is the name of an SQLite database. A new database is created\n"
      "if the file does not previously exist. Defaults to :memory:.\n", Argv0);
  if( showDetail ){
    utf8_printf(stderr, "OPTIONS include:\n%s", zOptions);
  }else{
    raw_printf(stderr, "Use the -help option for additional information\n");
  }
  exit(1);
}

/*
** Internal check:  Verify that the SQLite is uninitialized.  Print a
** error message if it is initialized.
*/
static void verify_uninitialized(void){
  if( sqlite3_config(-1)==SQLITE_MISUSE ){
    utf8_printf(stdout, "WARNING: attempt to configure SQLite after"
                        " initialization.\n");
  }
}

/*
** Initialize the state information in data
*/
static void main_init(ShellState *data) {
  memset(data, 0, sizeof(*data));
  data->normalMode = data->cMode = data->mode = MODE_List;
  data->autoExplain = 1;
  data->pAuxDb = &data->aAuxDb[0];
  memcpy(data->colSeparator,SEP_Column, 2);
  memcpy(data->rowSeparator,SEP_Row, 2);
  data->showHeader = 0;
  data->shellFlgs = SHFLG_Lookaside;
  sqlite3_config(SQLITE_CONFIG_LOG, shellLog, data);
#if !defined(SQLITE_SHELL_FIDDLE)
  verify_uninitialized();
#endif
  sqlite3_config(SQLITE_CONFIG_URI, 1);
  sqlite3_config(SQLITE_CONFIG_MULTITHREAD);
  sqlite3_snprintf(sizeof(mainPrompt), mainPrompt,"sqlite> ");
  sqlite3_snprintf(sizeof(continuePrompt), continuePrompt,"   ...> ");
}

/*
** Output text to the console in a font that attracts extra attention.
*/
#ifdef _WIN32
static void printBold(const char *zText){
#if !SQLITE_OS_WINRT
  HANDLE out = GetStdHandle(STD_OUTPUT_HANDLE);
  CONSOLE_SCREEN_BUFFER_INFO defaultScreenInfo;
  GetConsoleScreenBufferInfo(out, &defaultScreenInfo);
  SetConsoleTextAttribute(out,
         FOREGROUND_RED|FOREGROUND_INTENSITY
  );
#endif
  printf("%s", zText);
#if !SQLITE_OS_WINRT
  SetConsoleTextAttribute(out, defaultScreenInfo.wAttributes);
#endif
}
#else
static void printBold(const char *zText){
  printf("\033[1m%s\033[0m", zText);
}
#endif

/*
** Get the argument to an --option.  Throw an error and die if no argument
** is available.
*/
static char *cmdline_option_value(int argc, char **argv, int i){
  if( i==argc ){
    utf8_printf(stderr, "%s: Error: missing argument to %s\n",
            argv[0], argv[argc-1]);
    exit(1);
  }
  return argv[i];
}

static void sayAbnormalExit(void){
  if( seenInterrupt ) fprintf(stderr, "Program interrupted.\n");
}

#ifndef SQLITE_SHELL_IS_UTF8
#  if (defined(_WIN32) || defined(WIN32)) \
   && (defined(_MSC_VER) || (defined(UNICODE) && defined(__GNUC__)))
#    define SQLITE_SHELL_IS_UTF8          (0)
#  else
#    define SQLITE_SHELL_IS_UTF8          (1)
#  endif
#endif

#ifdef SQLITE_SHELL_FIDDLE
#  define main fiddle_main
#endif

#if SQLITE_SHELL_IS_UTF8
int SQLITE_CDECL main(int argc, char **argv){
#else
int SQLITE_CDECL wmain(int argc, wchar_t **wargv){
  char **argv;
#endif
#ifdef SQLITE_DEBUG
  sqlite3_int64 mem_main_enter = 0;
#endif
  char *zErrMsg = 0;
#ifdef SQLITE_SHELL_FIDDLE
#  define data shellState
#else
  ShellState data;
#endif
  const char *zInitFile = 0;
  int i;
  int rc = 0;
  int warnInmemoryDb = 0;
  int readStdin = 1;
  int nCmd = 0;
  int nOptsEnd = argc;
  char **azCmd = 0;
  const char *zVfs = 0;           /* Value of -vfs command-line option */
#if !SQLITE_SHELL_IS_UTF8
  char **argvToFree = 0;
  int argcToFree = 0;
#endif
  setvbuf(stderr, 0, _IONBF, 0); /* Make sure stderr is unbuffered */

#ifdef SQLITE_SHELL_FIDDLE
  stdin_is_interactive = 0;
  stdout_is_console = 1;
  data.wasm.zDefaultDbName = "/fiddle.sqlite3";
#else
  stdin_is_interactive = isatty(0);
  stdout_is_console = isatty(1);
#endif
#if SHELL_WIN_UTF8_OPT
  atexit(console_restore); /* Needs revision for CLI as library call */
#endif
  atexit(sayAbnormalExit);
#ifdef SQLITE_DEBUG
  mem_main_enter = sqlite3_memory_used();
#endif
#if !defined(_WIN32_WCE)
  if( getenv("SQLITE_DEBUG_BREAK") ){
    if( isatty(0) && isatty(2) ){
      fprintf(stderr,
          "attach debugger to process %d and press any key to continue.\n",
          GETPID());
      fgetc(stdin);
    }else{
#if defined(_WIN32) || defined(WIN32)
#if SQLITE_OS_WINRT
      __debugbreak();
#else
      DebugBreak();
#endif
#elif defined(SIGTRAP)
      raise(SIGTRAP);
#endif
    }
  }
#endif
  /* Register a valid signal handler early, before much else is done. */
#ifdef SIGINT
  signal(SIGINT, interrupt_handler);
#elif (defined(_WIN32) || defined(WIN32)) && !defined(_WIN32_WCE)
  if( !SetConsoleCtrlHandler(ConsoleCtrlHandler, TRUE) ){
    fprintf(stderr, "No ^C handler.\n");
  }
#endif

#if USE_SYSTEM_SQLITE+0!=1
  if( cli_strncmp(sqlite3_sourceid(),SQLITE_SOURCE_ID,60)!=0 ){
    utf8_printf(stderr, "SQLite header and source version mismatch\n%s\n%s\n",
            sqlite3_sourceid(), SQLITE_SOURCE_ID);
    exit(1);
  }
#endif
  main_init(&data);

  /* On Windows, we must translate command-line arguments into UTF-8.
  ** The SQLite memory allocator subsystem has to be enabled in order to
  ** do this.  But we want to run an sqlite3_shutdown() afterwards so that
  ** subsequent sqlite3_config() calls will work.  So copy all results into
  ** memory that does not come from the SQLite memory allocator.
  */
#if !SQLITE_SHELL_IS_UTF8
  sqlite3_initialize();
  argvToFree = malloc(sizeof(argv[0])*argc*2);
  shell_check_oom(argvToFree);
  argcToFree = argc;
  argv = argvToFree + argc;
  for(i=0; i<argc; i++){
    char *z = sqlite3_win32_unicode_to_utf8(wargv[i]);
    i64 n;
    shell_check_oom(z);
    n = strlen(z);
    argv[i] = malloc( n+1 );
    shell_check_oom(argv[i]);
    memcpy(argv[i], z, n+1);
    argvToFree[i] = argv[i];
    sqlite3_free(z);
  }
  sqlite3_shutdown();
#endif

  assert( argc>=1 && argv && argv[0] );
  Argv0 = argv[0];

#ifdef SQLITE_SHELL_DBNAME_PROC
  {
    /* If the SQLITE_SHELL_DBNAME_PROC macro is defined, then it is the name
    ** of a C-function that will provide the name of the database file.  Use
    ** this compile-time option to embed this shell program in larger
    ** applications. */
    extern void SQLITE_SHELL_DBNAME_PROC(const char**);
    SQLITE_SHELL_DBNAME_PROC(&data.pAuxDb->zDbFilename);
    warnInmemoryDb = 0;
  }
#endif

  /* Do an initial pass through the command-line argument to locate
  ** the name of the database file, the name of the initialization file,
  ** the size of the alternative malloc heap,
  ** and the first command to execute.
  */
#ifndef SQLITE_SHELL_FIDDLE
  verify_uninitialized();
#endif
  for(i=1; i<argc; i++){
    char *z;
    z = argv[i];
    if( z[0]!='-' || i>nOptsEnd ){
      if( data.aAuxDb->zDbFilename==0 ){
        data.aAuxDb->zDbFilename = z;
      }else{
        /* Excess arguments are interpreted as SQL (or dot-commands) and
        ** mean that nothing is read from stdin */
        readStdin = 0;
        nCmd++;
        azCmd = realloc(azCmd, sizeof(azCmd[0])*nCmd);
        shell_check_oom(azCmd);
        azCmd[nCmd-1] = z;
      }
      continue;
    }
    if( z[1]=='-' ) z++;
    if( cli_strcmp(z, "-")==0 ){
      nOptsEnd = i;
      continue;
    }else if( cli_strcmp(z,"-separator")==0
     || cli_strcmp(z,"-nullvalue")==0
     || cli_strcmp(z,"-newline")==0
     || cli_strcmp(z,"-cmd")==0
    ){
      (void)cmdline_option_value(argc, argv, ++i);
    }else if( cli_strcmp(z,"-init")==0 ){
      zInitFile = cmdline_option_value(argc, argv, ++i);
    }else if( cli_strcmp(z,"-batch")==0 ){
      /* Need to check for batch mode here to so we can avoid printing
      ** informational messages (like from process_sqliterc) before
      ** we do the actual processing of arguments later in a second pass.
      */
      stdin_is_interactive = 0;
    }else if( cli_strcmp(z,"-heap")==0 ){
#if defined(SQLITE_ENABLE_MEMSYS3) || defined(SQLITE_ENABLE_MEMSYS5)
      const char *zSize;
      sqlite3_int64 szHeap;

      zSize = cmdline_option_value(argc, argv, ++i);
      szHeap = integerValue(zSize);
      if( szHeap>0x7fff0000 ) szHeap = 0x7fff0000;
      verify_uninitialized();
      sqlite3_config(SQLITE_CONFIG_HEAP, malloc((int)szHeap), (int)szHeap, 64);
#else
      (void)cmdline_option_value(argc, argv, ++i);
#endif
    }else if( cli_strcmp(z,"-pagecache")==0 ){
      sqlite3_int64 n, sz;
      sz = integerValue(cmdline_option_value(argc,argv,++i));
      if( sz>70000 ) sz = 70000;
      if( sz<0 ) sz = 0;
      n = integerValue(cmdline_option_value(argc,argv,++i));
      if( sz>0 && n>0 && 0xffffffffffffLL/sz<n ){
        n = 0xffffffffffffLL/sz;
      }
      verify_uninitialized();
      sqlite3_config(SQLITE_CONFIG_PAGECACHE,
                    (n>0 && sz>0) ? malloc(n*sz) : 0, sz, n);
      data.shellFlgs |= SHFLG_Pagecache;
    }else if( cli_strcmp(z,"-lookaside")==0 ){
      int n, sz;
      sz = (int)integerValue(cmdline_option_value(argc,argv,++i));
      if( sz<0 ) sz = 0;
      n = (int)integerValue(cmdline_option_value(argc,argv,++i));
      if( n<0 ) n = 0;
      verify_uninitialized();
      sqlite3_config(SQLITE_CONFIG_LOOKASIDE, sz, n);
      if( sz*n==0 ) data.shellFlgs &= ~SHFLG_Lookaside;
    }else if( cli_strcmp(z,"-threadsafe")==0 ){
      int n;
      n = (int)integerValue(cmdline_option_value(argc,argv,++i));
      verify_uninitialized();
      switch( n ){
         case 0:  sqlite3_config(SQLITE_CONFIG_SINGLETHREAD);  break;
         case 2:  sqlite3_config(SQLITE_CONFIG_MULTITHREAD);   break;
         default: sqlite3_config(SQLITE_CONFIG_SERIALIZED);    break;
      }
#ifdef SQLITE_ENABLE_VFSTRACE
    }else if( cli_strcmp(z,"-vfstrace")==0 ){
      extern int vfstrace_register(
         const char *zTraceName,
         const char *zOldVfsName,
         int (*xOut)(const char*,void*),
         void *pOutArg,
         int makeDefault
      );
      vfstrace_register("trace",0,(int(*)(const char*,void*))fputs,stderr,1);
#endif
#ifdef SQLITE_ENABLE_MULTIPLEX
    }else if( cli_strcmp(z,"-multiplex")==0 ){
      extern int sqlite3_multiplex_initialize(const char*,int);
      sqlite3_multiplex_initialize(0, 1);
#endif
    }else if( cli_strcmp(z,"-mmap")==0 ){
      sqlite3_int64 sz = integerValue(cmdline_option_value(argc,argv,++i));
      verify_uninitialized();
      sqlite3_config(SQLITE_CONFIG_MMAP_SIZE, sz, sz);
#if defined(SQLITE_ENABLE_SORTER_REFERENCES)
    }else if( cli_strcmp(z,"-sorterref")==0 ){
      sqlite3_int64 sz = integerValue(cmdline_option_value(argc,argv,++i));
      verify_uninitialized();
      sqlite3_config(SQLITE_CONFIG_SORTERREF_SIZE, (int)sz);
#endif
    }else if( cli_strcmp(z,"-vfs")==0 ){
      zVfs = cmdline_option_value(argc, argv, ++i);
#ifdef SQLITE_HAVE_ZLIB
    }else if( cli_strcmp(z,"-zip")==0 ){
      data.openMode = SHELL_OPEN_ZIPFILE;
#endif
    }else if( cli_strcmp(z,"-append")==0 ){
      data.openMode = SHELL_OPEN_APPENDVFS;
#ifndef SQLITE_OMIT_DESERIALIZE
    }else if( cli_strcmp(z,"-deserialize")==0 ){
      data.openMode = SHELL_OPEN_DESERIALIZE;
    }else if( cli_strcmp(z,"-maxsize")==0 && i+1<argc ){
      data.szMax = integerValue(argv[++i]);
#endif
    }else if( cli_strcmp(z,"-readonly")==0 ){
      data.openMode = SHELL_OPEN_READONLY;
    }else if( cli_strcmp(z,"-nofollow")==0 ){
      data.openFlags = SQLITE_OPEN_NOFOLLOW;
#if !defined(SQLITE_OMIT_VIRTUALTABLE) && defined(SQLITE_HAVE_ZLIB)
    }else if( cli_strncmp(z, "-A",2)==0 ){
      /* All remaining command-line arguments are passed to the ".archive"
      ** command, so ignore them */
      break;
#endif
    }else if( cli_strcmp(z, "-memtrace")==0 ){
      sqlite3MemTraceActivate(stderr);
    }else if( cli_strcmp(z, "-pcachetrace")==0 ){
      sqlite3PcacheTraceActivate(stderr);
    }else if( cli_strcmp(z,"-bail")==0 ){
      bail_on_error = 1;
    }else if( cli_strcmp(z,"-nonce")==0 ){
      free(data.zNonce);
      data.zNonce = strdup(cmdline_option_value(argc, argv, ++i));
    }else if( cli_strcmp(z,"-unsafe-testing")==0 ){
      ShellSetFlag(&data,SHFLG_TestingMode);
    }else if( cli_strcmp(z,"-safe")==0 ){
      /* no-op - catch this on the second pass */
    }
  }
#ifndef SQLITE_SHELL_FIDDLE
  verify_uninitialized();
#endif


#ifdef SQLITE_SHELL_INIT_PROC
  {
    /* If the SQLITE_SHELL_INIT_PROC macro is defined, then it is the name
    ** of a C-function that will perform initialization actions on SQLite that
    ** occur just before or after sqlite3_initialize(). Use this compile-time
    ** option to embed this shell program in larger applications. */
    extern void SQLITE_SHELL_INIT_PROC(void);
    SQLITE_SHELL_INIT_PROC();
  }
#else
  /* All the sqlite3_config() calls have now been made. So it is safe
  ** to call sqlite3_initialize() and process any command line -vfs option. */
  sqlite3_initialize();
#endif

  if( zVfs ){
    sqlite3_vfs *pVfs = sqlite3_vfs_find(zVfs);
    if( pVfs ){
      sqlite3_vfs_register(pVfs, 1);
    }else{
      utf8_printf(stderr, "no such VFS: \"%s\"\n", zVfs);
      exit(1);
    }
  }

  if( data.pAuxDb->zDbFilename==0 ){
#ifndef SQLITE_OMIT_MEMORYDB
    data.pAuxDb->zDbFilename = ":memory:";
    warnInmemoryDb = argc==1;
#else
    utf8_printf(stderr,"%s: Error: no database filename specified\n", Argv0);
    return 1;
#endif
  }
  data.out = stdout;
#ifndef SQLITE_SHELL_FIDDLE
  sqlite3_appendvfs_init(0,0,0);
#endif

  /* Go ahead and open the database file if it already exists.  If the
  ** file does not exist, delay opening it.  This prevents empty database
  ** files from being created if a user mistypes the database name argument
  ** to the sqlite command-line tool.
  */
  if( access(data.pAuxDb->zDbFilename, 0)==0 ){
    open_db(&data, 0);
  }

  /* Process the initialization file if there is one.  If no -init option
  ** is given on the command line, look for a file named ~/.sqliterc and
  ** try to process it.
  */
  process_sqliterc(&data,zInitFile);

  /* Make a second pass through the command-line argument and set
  ** options.  This second pass is delayed until after the initialization
  ** file is processed so that the command-line arguments will override
  ** settings in the initialization file.
  */
  for(i=1; i<argc; i++){
    char *z = argv[i];
    if( z[0]!='-' || i>=nOptsEnd ) continue;
    if( z[1]=='-' ){ z++; }
    if( cli_strcmp(z,"-init")==0 ){
      i++;
    }else if( cli_strcmp(z,"-html")==0 ){
      data.mode = MODE_Html;
    }else if( cli_strcmp(z,"-list")==0 ){
      data.mode = MODE_List;
    }else if( cli_strcmp(z,"-quote")==0 ){
      data.mode = MODE_Quote;
      sqlite3_snprintf(sizeof(data.colSeparator), data.colSeparator, SEP_Comma);
      sqlite3_snprintf(sizeof(data.rowSeparator), data.rowSeparator, SEP_Row);
    }else if( cli_strcmp(z,"-line")==0 ){
      data.mode = MODE_Line;
    }else if( cli_strcmp(z,"-column")==0 ){
      data.mode = MODE_Column;
    }else if( cli_strcmp(z,"-json")==0 ){
      data.mode = MODE_Json;
    }else if( cli_strcmp(z,"-markdown")==0 ){
      data.mode = MODE_Markdown;
    }else if( cli_strcmp(z,"-table")==0 ){
      data.mode = MODE_Table;
    }else if( cli_strcmp(z,"-box")==0 ){
      data.mode = MODE_Box;
    }else if( cli_strcmp(z,"-csv")==0 ){
      data.mode = MODE_Csv;
      memcpy(data.colSeparator,",",2);
#ifdef SQLITE_HAVE_ZLIB
    }else if( cli_strcmp(z,"-zip")==0 ){
      data.openMode = SHELL_OPEN_ZIPFILE;
#endif
    }else if( cli_strcmp(z,"-append")==0 ){
      data.openMode = SHELL_OPEN_APPENDVFS;
#ifndef SQLITE_OMIT_DESERIALIZE
    }else if( cli_strcmp(z,"-deserialize")==0 ){
      data.openMode = SHELL_OPEN_DESERIALIZE;
    }else if( cli_strcmp(z,"-maxsize")==0 && i+1<argc ){
      data.szMax = integerValue(argv[++i]);
#endif
    }else if( cli_strcmp(z,"-readonly")==0 ){
      data.openMode = SHELL_OPEN_READONLY;
    }else if( cli_strcmp(z,"-nofollow")==0 ){
      data.openFlags |= SQLITE_OPEN_NOFOLLOW;
    }else if( cli_strcmp(z,"-ascii")==0 ){
      data.mode = MODE_Ascii;
      sqlite3_snprintf(sizeof(data.colSeparator), data.colSeparator,SEP_Unit);
      sqlite3_snprintf(sizeof(data.rowSeparator), data.rowSeparator,SEP_Record);
    }else if( cli_strcmp(z,"-tabs")==0 ){
      data.mode = MODE_List;
      sqlite3_snprintf(sizeof(data.colSeparator), data.colSeparator,SEP_Tab);
      sqlite3_snprintf(sizeof(data.rowSeparator), data.rowSeparator,SEP_Row);
    }else if( cli_strcmp(z,"-separator")==0 ){
      sqlite3_snprintf(sizeof(data.colSeparator), data.colSeparator,
                       "%s",cmdline_option_value(argc,argv,++i));
    }else if( cli_strcmp(z,"-newline")==0 ){
      sqlite3_snprintf(sizeof(data.rowSeparator), data.rowSeparator,
                       "%s",cmdline_option_value(argc,argv,++i));
    }else if( cli_strcmp(z,"-nullvalue")==0 ){
      sqlite3_snprintf(sizeof(data.nullValue), data.nullValue,
                       "%s",cmdline_option_value(argc,argv,++i));
    }else if( cli_strcmp(z,"-header")==0 ){
      data.showHeader = 1;
      ShellSetFlag(&data, SHFLG_HeaderSet);
     }else if( cli_strcmp(z,"-noheader")==0 ){
      data.showHeader = 0;
      ShellSetFlag(&data, SHFLG_HeaderSet);
    }else if( cli_strcmp(z,"-echo")==0 ){
      ShellSetFlag(&data, SHFLG_Echo);
    }else if( cli_strcmp(z,"-eqp")==0 ){
      data.autoEQP = AUTOEQP_on;
    }else if( cli_strcmp(z,"-eqpfull")==0 ){
      data.autoEQP = AUTOEQP_full;
    }else if( cli_strcmp(z,"-stats")==0 ){
      data.statsOn = 1;
    }else if( cli_strcmp(z,"-scanstats")==0 ){
      data.scanstatsOn = 1;
    }else if( cli_strcmp(z,"-backslash")==0 ){
      /* Undocumented command-line option: -backslash
      ** Causes C-style backslash escapes to be evaluated in SQL statements
      ** prior to sending the SQL into SQLite.  Useful for injecting
      ** crazy bytes in the middle of SQL statements for testing and debugging.
      */
      ShellSetFlag(&data, SHFLG_Backslash);
    }else if( cli_strcmp(z,"-bail")==0 ){
      /* No-op.  The bail_on_error flag should already be set. */
    }else if( cli_strcmp(z,"-version")==0 ){
<<<<<<< HEAD
/* BEGIN SQLCIPHER */
#ifdef SQLITE_HAS_CODEC
      extern char* sqlcipher_version();
      char *sqlcipher_ver = sqlcipher_version();
      printf("%s %s", sqlite3_libversion(), sqlite3_sourceid());
      printf(" (SQLCipher %s)\n", sqlcipher_ver);
      sqlite3_free(sqlcipher_ver);
#else
      printf("%s %s\n", sqlite3_libversion(), sqlite3_sourceid());
#endif
/* END SQLCIPHER */
=======
      printf("%s %s (%d-bit)\n", sqlite3_libversion(), sqlite3_sourceid(),
             8*(int)sizeof(char*));
>>>>>>> c9d47f93
      return 0;
    }else if( cli_strcmp(z,"-interactive")==0 ){
      stdin_is_interactive = 1;
    }else if( cli_strcmp(z,"-batch")==0 ){
      stdin_is_interactive = 0;
    }else if( cli_strcmp(z,"-utf8")==0 ){
#if SHELL_WIN_UTF8_OPT
      console_utf8 = 1;
#endif /* SHELL_WIN_UTF8_OPT */
    }else if( cli_strcmp(z,"-heap")==0 ){
      i++;
    }else if( cli_strcmp(z,"-pagecache")==0 ){
      i+=2;
    }else if( cli_strcmp(z,"-lookaside")==0 ){
      i+=2;
    }else if( cli_strcmp(z,"-threadsafe")==0 ){
      i+=2;
    }else if( cli_strcmp(z,"-nonce")==0 ){
      i += 2;
    }else if( cli_strcmp(z,"-mmap")==0 ){
      i++;
    }else if( cli_strcmp(z,"-memtrace")==0 ){
      i++;
    }else if( cli_strcmp(z,"-pcachetrace")==0 ){
      i++;
#ifdef SQLITE_ENABLE_SORTER_REFERENCES
    }else if( cli_strcmp(z,"-sorterref")==0 ){
      i++;
#endif
    }else if( cli_strcmp(z,"-vfs")==0 ){
      i++;
#ifdef SQLITE_ENABLE_VFSTRACE
    }else if( cli_strcmp(z,"-vfstrace")==0 ){
      i++;
#endif
#ifdef SQLITE_ENABLE_MULTIPLEX
    }else if( cli_strcmp(z,"-multiplex")==0 ){
      i++;
#endif
    }else if( cli_strcmp(z,"-help")==0 ){
      usage(1);
    }else if( cli_strcmp(z,"-cmd")==0 ){
      /* Run commands that follow -cmd first and separately from commands
      ** that simply appear on the command-line.  This seems goofy.  It would
      ** be better if all commands ran in the order that they appear.  But
      ** we retain the goofy behavior for historical compatibility. */
      if( i==argc-1 ) break;
      z = cmdline_option_value(argc,argv,++i);
      if( z[0]=='.' ){
        rc = do_meta_command(z, &data);
        if( rc && bail_on_error ) return rc==2 ? 0 : rc;
      }else{
        open_db(&data, 0);
        rc = shell_exec(&data, z, &zErrMsg);
        if( zErrMsg!=0 ){
          utf8_printf(stderr,"Error: %s\n", zErrMsg);
          if( bail_on_error ) return rc!=0 ? rc : 1;
        }else if( rc!=0 ){
          utf8_printf(stderr,"Error: unable to process SQL \"%s\"\n", z);
          if( bail_on_error ) return rc;
        }
      }
#if !defined(SQLITE_OMIT_VIRTUALTABLE) && defined(SQLITE_HAVE_ZLIB)
    }else if( cli_strncmp(z, "-A", 2)==0 ){
      if( nCmd>0 ){
        utf8_printf(stderr, "Error: cannot mix regular SQL or dot-commands"
                            " with \"%s\"\n", z);
        return 1;
      }
      open_db(&data, OPEN_DB_ZIPFILE);
      if( z[2] ){
        argv[i] = &z[2];
        arDotCommand(&data, 1, argv+(i-1), argc-(i-1));
      }else{
        arDotCommand(&data, 1, argv+i, argc-i);
      }
      readStdin = 0;
      break;
#endif
    }else if( cli_strcmp(z,"-safe")==0 ){
      data.bSafeMode = data.bSafeModePersist = 1;
    }else if( cli_strcmp(z,"-unsafe-testing")==0 ){
      /* Acted upon in first pass. */
    }else{
      utf8_printf(stderr,"%s: Error: unknown option: %s\n", Argv0, z);
      raw_printf(stderr,"Use -help for a list of options.\n");
      return 1;
    }
    data.cMode = data.mode;
  }
#if SHELL_WIN_UTF8_OPT
  if( console_utf8 && stdin_is_interactive ){
    console_prepare();
  }else{
    setBinaryMode(stdin, 0);
    console_utf8 = 0;
  }
#endif

  if( !readStdin ){
    /* Run all arguments that do not begin with '-' as if they were separate
    ** command-line inputs, except for the argToSkip argument which contains
    ** the database filename.
    */
    for(i=0; i<nCmd; i++){
      if( azCmd[i][0]=='.' ){
        rc = do_meta_command(azCmd[i], &data);
        if( rc ){
          free(azCmd);
          return rc==2 ? 0 : rc;
        }
      }else{
        open_db(&data, 0);
        echo_group_input(&data, azCmd[i]);
        rc = shell_exec(&data, azCmd[i], &zErrMsg);
        if( zErrMsg || rc ){
          if( zErrMsg!=0 ){
            utf8_printf(stderr,"Error: %s\n", zErrMsg);
          }else{
            utf8_printf(stderr,"Error: unable to process SQL: %s\n", azCmd[i]);
          }
          sqlite3_free(zErrMsg);
          free(azCmd);
          return rc!=0 ? rc : 1;
        }
      }
    }
  }else{
    /* Run commands received from standard input
    */
    if( stdin_is_interactive ){
      char *zHome;
      char *zHistory;
      int nHistory;
/* BEGIN SQLCIPHER */
#ifdef SQLITE_HAS_CODEC
      extern char* sqlcipher_version();
      char *sqlcipher_ver = sqlcipher_version();
      printf(
        "SQLite version %s %.19s" /*extra-version-info*/
        " (SQLCipher %s)\n" /*sqlcipher version info*/
        "Enter \".help\" for usage hints.\n",
        sqlite3_libversion(), sqlite3_sourceid(), sqlcipher_ver
      );
      sqlite3_free(sqlcipher_ver);
#else
      printf(
        "SQLite version %s %.19s\n" /*extra-version-info*/
        "Enter \".help\" for usage hints.\n",
        sqlite3_libversion(), sqlite3_sourceid()
      );
#endif
/* END SQLCIPHER */
      if( warnInmemoryDb ){
        printf("Connected to a ");
        printBold("transient in-memory database");
        printf(".\nUse \".open FILENAME\" to reopen on a "
               "persistent database.\n");
      }
      zHistory = getenv("SQLITE_HISTORY");
      if( zHistory ){
        zHistory = strdup(zHistory);
      }else if( (zHome = find_home_dir(0))!=0 ){
        nHistory = strlen30(zHome) + 20;
        if( (zHistory = malloc(nHistory))!=0 ){
          sqlite3_snprintf(nHistory, zHistory,"%s/.sqlite_history", zHome);
        }
      }
      if( zHistory ){ shell_read_history(zHistory); }
#if HAVE_READLINE || HAVE_EDITLINE
      rl_attempted_completion_function = readline_completion;
#elif HAVE_LINENOISE
      linenoiseSetCompletionCallback(linenoise_completion);
#endif
      data.in = 0;
      rc = process_input(&data);
      if( zHistory ){
        shell_stifle_history(2000);
        shell_write_history(zHistory);
        free(zHistory);
      }
    }else{
      data.in = stdin;
      rc = process_input(&data);
    }
  }
#ifndef SQLITE_SHELL_FIDDLE
  /* In WASM mode we have to leave the db state in place so that
  ** client code can "push" SQL into it after this call returns. */
  free(azCmd);
  set_table_name(&data, 0);
  if( data.db ){
    session_close_all(&data, -1);
    close_db(data.db);
  }
  for(i=0; i<ArraySize(data.aAuxDb); i++){
    sqlite3_free(data.aAuxDb[i].zFreeOnClose);
    if( data.aAuxDb[i].db ){
      session_close_all(&data, i);
      close_db(data.aAuxDb[i].db);
    }
  }
  find_home_dir(1);
  output_reset(&data);
  data.doXdgOpen = 0;
  clearTempFile(&data);
#if !SQLITE_SHELL_IS_UTF8
  for(i=0; i<argcToFree; i++) free(argvToFree[i]);
  free(argvToFree);
#endif
  free(data.colWidth);
  free(data.zNonce);
  /* Clear the global data structure so that valgrind will detect memory
  ** leaks */
  memset(&data, 0, sizeof(data));
#ifdef SQLITE_DEBUG
  if( sqlite3_memory_used()>mem_main_enter ){
    utf8_printf(stderr, "Memory leaked: %u bytes\n",
                (unsigned int)(sqlite3_memory_used()-mem_main_enter));
  }
#endif
#endif /* !SQLITE_SHELL_FIDDLE */
  return rc;
}


#ifdef SQLITE_SHELL_FIDDLE
/* Only for emcc experimentation purposes. */
int fiddle_experiment(int a,int b){
  return a + b;
}

/*
** Returns a pointer to the current DB handle.
*/
sqlite3 * fiddle_db_handle(){
  return globalDb;
}

/*
** Returns a pointer to the given DB name's VFS. If zDbName is 0 then
** "main" is assumed. Returns 0 if no db with the given name is
** open.
*/
sqlite3_vfs * fiddle_db_vfs(const char *zDbName){
  sqlite3_vfs * pVfs = 0;
  if(globalDb){
    sqlite3_file_control(globalDb, zDbName ? zDbName : "main",
                         SQLITE_FCNTL_VFS_POINTER, &pVfs);
  }
  return pVfs;
}

/* Only for emcc experimentation purposes. */
sqlite3 * fiddle_db_arg(sqlite3 *arg){
    printf("fiddle_db_arg(%p)\n", (const void*)arg);
    return arg;
}

/*
** Intended to be called via a SharedWorker() while a separate
** SharedWorker() (which manages the wasm module) is performing work
** which should be interrupted. Unfortunately, SharedWorker is not
** portable enough to make real use of.
*/
void fiddle_interrupt(void){
  if( globalDb ) sqlite3_interrupt(globalDb);
}

/*
** Returns the filename of the given db name, assuming "main" if
** zDbName is NULL. Returns NULL if globalDb is not opened.
*/
const char * fiddle_db_filename(const char * zDbName){
    return globalDb
      ? sqlite3_db_filename(globalDb, zDbName ? zDbName : "main")
      : NULL;
}

/*
** Completely wipes out the contents of the currently-opened database
** but leaves its storage intact for reuse.
*/
void fiddle_reset_db(void){
  if( globalDb ){
    int rc = sqlite3_db_config(globalDb, SQLITE_DBCONFIG_RESET_DATABASE, 1, 0);
    if( 0==rc ) rc = sqlite3_exec(globalDb, "VACUUM", 0, 0, 0);
    sqlite3_db_config(globalDb, SQLITE_DBCONFIG_RESET_DATABASE, 0, 0);
  }
}

/*
** Uses the current database's VFS xRead to stream the db file's
** contents out to the given callback. The callback gets a single
** chunk of size n (its 2nd argument) on each call and must return 0
** on success, non-0 on error. This function returns 0 on success,
** SQLITE_NOTFOUND if no db is open, or propagates any other non-0
** code from the callback. Note that this is not thread-friendly: it
** expects that it will be the only thread reading the db file and
** takes no measures to ensure that is the case.
*/
int fiddle_export_db( int (*xCallback)(unsigned const char *zOut, int n) ){
  sqlite3_int64 nSize = 0;
  sqlite3_int64 nPos = 0;
  sqlite3_file * pFile = 0;
  unsigned char buf[1024 * 8];
  int nBuf = (int)sizeof(buf);
  int rc = shellState.db
    ? sqlite3_file_control(shellState.db, "main",
                           SQLITE_FCNTL_FILE_POINTER, &pFile)
    : SQLITE_NOTFOUND;
  if( rc ) return rc;
  rc = pFile->pMethods->xFileSize(pFile, &nSize);
  if( rc ) return rc;
  if(nSize % nBuf){
    /* DB size is not an even multiple of the buffer size. Reduce
    ** buffer size so that we do not unduly inflate the db size when
    ** exporting. */
    if(0 == nSize % 4096) nBuf = 4096;
    else if(0 == nSize % 2048) nBuf = 2048;
    else if(0 == nSize % 1024) nBuf = 1024;
    else nBuf = 512;
  }
  for( ; 0==rc && nPos<nSize; nPos += nBuf ){
    rc = pFile->pMethods->xRead(pFile, buf, nBuf, nPos);
    if(SQLITE_IOERR_SHORT_READ == rc){
      rc = (nPos + nBuf) < nSize ? rc : 0/*assume EOF*/;
    }
    if( 0==rc ) rc = xCallback(buf, nBuf);
  }
  return rc;
}

/*
** Trivial exportable function for emscripten. It processes zSql as if
** it were input to the sqlite3 shell and redirects all output to the
** wasm binding. fiddle_main() must have been called before this
** is called, or results are undefined.
*/
void fiddle_exec(const char * zSql){
  if(zSql && *zSql){
    if('.'==*zSql) puts(zSql);
    shellState.wasm.zInput = zSql;
    shellState.wasm.zPos = zSql;
    process_input(&shellState);
    shellState.wasm.zInput = shellState.wasm.zPos = 0;
  }
}
#endif /* SQLITE_SHELL_FIDDLE */<|MERGE_RESOLUTION|>--- conflicted
+++ resolved
@@ -12516,22 +12516,19 @@
     }else if( cli_strcmp(z,"-bail")==0 ){
       /* No-op.  The bail_on_error flag should already be set. */
     }else if( cli_strcmp(z,"-version")==0 ){
-<<<<<<< HEAD
 /* BEGIN SQLCIPHER */
 #ifdef SQLITE_HAS_CODEC
       extern char* sqlcipher_version();
       char *sqlcipher_ver = sqlcipher_version();
-      printf("%s %s", sqlite3_libversion(), sqlite3_sourceid());
+      printf("%s %s (%d-bit)", sqlite3_libversion(), sqlite3_sourceid(),
+             8*(int)sizeof(char*));
       printf(" (SQLCipher %s)\n", sqlcipher_ver);
       sqlite3_free(sqlcipher_ver);
 #else
-      printf("%s %s\n", sqlite3_libversion(), sqlite3_sourceid());
-#endif
-/* END SQLCIPHER */
-=======
       printf("%s %s (%d-bit)\n", sqlite3_libversion(), sqlite3_sourceid(),
              8*(int)sizeof(char*));
->>>>>>> c9d47f93
+#endif
+/* END SQLCIPHER */
       return 0;
     }else if( cli_strcmp(z,"-interactive")==0 ){
       stdin_is_interactive = 1;
