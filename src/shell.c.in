/*
** 2001 September 15
**
** The author disclaims copyright to this source code.  In place of
** a legal notice, here is a blessing:
**
**    May you do good and not evil.
**    May you find forgiveness for yourself and forgive others.
**    May you share freely, never taking more than you give.
**
*************************************************************************
** This file contains code to implement the "sqlite" command line
** utility for accessing SQLite databases.
*/
#if (defined(_WIN32) || defined(WIN32)) && !defined(_CRT_SECURE_NO_WARNINGS)
/* This needs to come before any includes for MSVC compiler */
#define _CRT_SECURE_NO_WARNINGS
#endif
typedef unsigned int u32;
typedef unsigned short int u16;

/*
** Optionally #include a user-defined header, whereby compilation options
** may be set prior to where they take effect, but after platform setup.
** If SQLITE_CUSTOM_INCLUDE=? is defined, its value names the #include
** file. Note that this macro has a like effect on sqlite3.c compilation.
*/
# define SHELL_STRINGIFY_(f) #f
# define SHELL_STRINGIFY(f) SHELL_STRINGIFY_(f)
#ifdef SQLITE_CUSTOM_INCLUDE
# include SHELL_STRINGIFY(SQLITE_CUSTOM_INCLUDE)
#endif

/*
** Determine if we are dealing with WinRT, which provides only a subset of
** the full Win32 API.
*/
#if !defined(SQLITE_OS_WINRT)
# define SQLITE_OS_WINRT 0
#endif

/*
** If SQLITE_SHELL_FIDDLE is defined then the shell is modified
** somewhat for use as a WASM module in a web browser. This flag
** should only be used when building the "fiddle" web application, as
** the browser-mode build has much different user input requirements
** and this build mode rewires the user input subsystem to account for
** that.
*/

/*
** Warning pragmas copied from msvc.h in the core.
*/
#if defined(_MSC_VER)
#pragma warning(disable : 4054)
#pragma warning(disable : 4055)
#pragma warning(disable : 4100)
#pragma warning(disable : 4127)
#pragma warning(disable : 4130)
#pragma warning(disable : 4152)
#pragma warning(disable : 4189)
#pragma warning(disable : 4206)
#pragma warning(disable : 4210)
#pragma warning(disable : 4232)
#pragma warning(disable : 4244)
#pragma warning(disable : 4305)
#pragma warning(disable : 4306)
#pragma warning(disable : 4702)
#pragma warning(disable : 4706)
#endif /* defined(_MSC_VER) */

/*
** No support for loadable extensions in VxWorks.
*/
#if (defined(__RTP__) || defined(_WRS_KERNEL)) && !SQLITE_OMIT_LOAD_EXTENSION
# define SQLITE_OMIT_LOAD_EXTENSION 1
#endif

/*
** Enable large-file support for fopen() and friends on unix.
*/
#ifndef SQLITE_DISABLE_LFS
# define _LARGE_FILE       1
# ifndef _FILE_OFFSET_BITS
#   define _FILE_OFFSET_BITS 64
# endif
# define _LARGEFILE_SOURCE 1
#endif

#if defined(SQLITE_SHELL_FIDDLE) && !defined(_POSIX_SOURCE)
/*
** emcc requires _POSIX_SOURCE (or one of several similar defines)
** to expose strdup().
*/
# define _POSIX_SOURCE
#endif

#include <stdlib.h>
#include <string.h>
#include <stdio.h>
#include <assert.h>
#include <math.h>
#include "sqlite3.h"
typedef sqlite3_int64 i64;
typedef sqlite3_uint64 u64;
typedef unsigned char u8;
#if SQLITE_USER_AUTHENTICATION
# include "sqlite3userauth.h"
#endif
#include <ctype.h>
#include <stdarg.h>

#if !defined(_WIN32) && !defined(WIN32)
# include <signal.h>
# if !defined(__RTP__) && !defined(_WRS_KERNEL) && !defined(SQLITE_WASI)
#  include <pwd.h>
# endif
#endif
#if (!defined(_WIN32) && !defined(WIN32)) || defined(__MINGW32__)
# include <unistd.h>
# include <dirent.h>
# define GETPID getpid
# if defined(__MINGW32__)
#  define DIRENT dirent
#  ifndef S_ISLNK
#   define S_ISLNK(mode) (0)
#  endif
# endif
#else
# define GETPID (int)GetCurrentProcessId
#endif
#include <sys/types.h>
#include <sys/stat.h>

#if HAVE_READLINE
# include <readline/readline.h>
# include <readline/history.h>
#endif

#if HAVE_EDITLINE
# include <editline/readline.h>
#endif

#if HAVE_EDITLINE || HAVE_READLINE

# define shell_add_history(X) add_history(X)
# define shell_read_history(X) read_history(X)
# define shell_write_history(X) write_history(X)
# define shell_stifle_history(X) stifle_history(X)
# define shell_readline(X) readline(X)

#elif HAVE_LINENOISE

# include "linenoise.h"
# define shell_add_history(X) linenoiseHistoryAdd(X)
# define shell_read_history(X) linenoiseHistoryLoad(X)
# define shell_write_history(X) linenoiseHistorySave(X)
# define shell_stifle_history(X) linenoiseHistorySetMaxLen(X)
# define shell_readline(X) linenoise(X)

#else

# define shell_read_history(X)
# define shell_write_history(X)
# define shell_stifle_history(X)

# define SHELL_USE_LOCAL_GETLINE 1
#endif

#ifndef deliberate_fall_through
/* Quiet some compilers about some of our intentional code. */
# if defined(GCC_VERSION) && GCC_VERSION>=7000000
#  define deliberate_fall_through __attribute__((fallthrough));
# else
#  define deliberate_fall_through
# endif
#endif

#if defined(_WIN32) || defined(WIN32)
# if SQLITE_OS_WINRT
#  define SQLITE_OMIT_POPEN 1
# else
#  include <io.h>
#  include <fcntl.h>
#  define isatty(h) _isatty(h)
#  ifndef access
#   define access(f,m) _access((f),(m))
#  endif
#  ifndef unlink
#   define unlink _unlink
#  endif
#  ifndef strdup
#   define strdup _strdup
#  endif
#  undef popen
#  define popen _popen
#  undef pclose
#  define pclose _pclose
# endif
#else
 /* Make sure isatty() has a prototype. */
 extern int isatty(int);

# if !defined(__RTP__) && !defined(_WRS_KERNEL) && !defined(SQLITE_WASI)
  /* popen and pclose are not C89 functions and so are
  ** sometimes omitted from the <stdio.h> header */
   extern FILE *popen(const char*,const char*);
   extern int pclose(FILE*);
# else
#  define SQLITE_OMIT_POPEN 1
# endif
#endif

#if defined(_WIN32_WCE)
/* Windows CE (arm-wince-mingw32ce-gcc) does not provide isatty()
 * thus we always assume that we have a console. That can be
 * overridden with the -batch command line option.
 */
#define isatty(x) 1
#endif

/* ctype macros that work with signed characters */
#define IsSpace(X)  isspace((unsigned char)X)
#define IsDigit(X)  isdigit((unsigned char)X)
#define ToLower(X)  (char)tolower((unsigned char)X)

#if defined(_WIN32) || defined(WIN32)
#if SQLITE_OS_WINRT
#include <intrin.h>
#endif
#undef WIN32_LEAN_AND_MEAN
#define WIN32_LEAN_AND_MEAN
#include <windows.h>

/* string conversion routines only needed on Win32 */
extern char *sqlite3_win32_unicode_to_utf8(LPCWSTR);
extern char *sqlite3_win32_mbcs_to_utf8_v2(const char *, int);
extern char *sqlite3_win32_utf8_to_mbcs_v2(const char *, int);
extern LPWSTR sqlite3_win32_utf8_to_unicode(const char *zText);
#endif

/* On Windows, we normally run with output mode of TEXT so that \n characters
** are automatically translated into \r\n.  However, this behavior needs
** to be disabled in some cases (ex: when generating CSV output and when
** rendering quoted strings that contain \n characters).  The following
** routines take care of that.
*/
#if (defined(_WIN32) || defined(WIN32)) && !SQLITE_OS_WINRT
static void setBinaryMode(FILE *file, int isOutput){
  if( isOutput ) fflush(file);
  _setmode(_fileno(file), _O_BINARY);
}
static void setTextMode(FILE *file, int isOutput){
  if( isOutput ) fflush(file);
  _setmode(_fileno(file), _O_TEXT);
}
#else
# define setBinaryMode(X,Y)
# define setTextMode(X,Y)
#endif

/* True if the timer is enabled */
static int enableTimer = 0;

/* A version of strcmp() that works with NULL values */
static int cli_strcmp(const char *a, const char *b){
  if( a==0 ) a = "";
  if( b==0 ) b = "";
  return strcmp(a,b);
}
static int cli_strncmp(const char *a, const char *b, size_t n){
  if( a==0 ) a = "";
  if( b==0 ) b = "";
  return strncmp(a,b,n);
}

/* Return the current wall-clock time */
static sqlite3_int64 timeOfDay(void){
  static sqlite3_vfs *clockVfs = 0;
  sqlite3_int64 t;
  if( clockVfs==0 ) clockVfs = sqlite3_vfs_find(0);
  if( clockVfs==0 ) return 0;  /* Never actually happens */
  if( clockVfs->iVersion>=2 && clockVfs->xCurrentTimeInt64!=0 ){
    clockVfs->xCurrentTimeInt64(clockVfs, &t);
  }else{
    double r;
    clockVfs->xCurrentTime(clockVfs, &r);
    t = (sqlite3_int64)(r*86400000.0);
  }
  return t;
}

#if !defined(_WIN32) && !defined(WIN32) && !defined(__minux)
#include <sys/time.h>
#include <sys/resource.h>

/* VxWorks does not support getrusage() as far as we can determine */
#if defined(_WRS_KERNEL) || defined(__RTP__)
struct rusage {
  struct timeval ru_utime; /* user CPU time used */
  struct timeval ru_stime; /* system CPU time used */
};
#define getrusage(A,B) memset(B,0,sizeof(*B))
#endif

/* Saved resource information for the beginning of an operation */
static struct rusage sBegin;  /* CPU time at start */
static sqlite3_int64 iBegin;  /* Wall-clock time at start */

/*
** Begin timing an operation
*/
static void beginTimer(void){
  if( enableTimer ){
    getrusage(RUSAGE_SELF, &sBegin);
    iBegin = timeOfDay();
  }
}

/* Return the difference of two time_structs in seconds */
static double timeDiff(struct timeval *pStart, struct timeval *pEnd){
  return (pEnd->tv_usec - pStart->tv_usec)*0.000001 +
         (double)(pEnd->tv_sec - pStart->tv_sec);
}

/*
** Print the timing results.
*/
static void endTimer(void){
  if( enableTimer ){
    sqlite3_int64 iEnd = timeOfDay();
    struct rusage sEnd;
    getrusage(RUSAGE_SELF, &sEnd);
    printf("Run Time: real %.3f user %f sys %f\n",
       (iEnd - iBegin)*0.001,
       timeDiff(&sBegin.ru_utime, &sEnd.ru_utime),
       timeDiff(&sBegin.ru_stime, &sEnd.ru_stime));
  }
}

#define BEGIN_TIMER beginTimer()
#define END_TIMER endTimer()
#define HAS_TIMER 1

#elif (defined(_WIN32) || defined(WIN32))

/* Saved resource information for the beginning of an operation */
static HANDLE hProcess;
static FILETIME ftKernelBegin;
static FILETIME ftUserBegin;
static sqlite3_int64 ftWallBegin;
typedef BOOL (WINAPI *GETPROCTIMES)(HANDLE, LPFILETIME, LPFILETIME,
                                    LPFILETIME, LPFILETIME);
static GETPROCTIMES getProcessTimesAddr = NULL;

/*
** Check to see if we have timer support.  Return 1 if necessary
** support found (or found previously).
*/
static int hasTimer(void){
  if( getProcessTimesAddr ){
    return 1;
  } else {
#if !SQLITE_OS_WINRT
    /* GetProcessTimes() isn't supported in WIN95 and some other Windows
    ** versions. See if the version we are running on has it, and if it
    ** does, save off a pointer to it and the current process handle.
    */
    hProcess = GetCurrentProcess();
    if( hProcess ){
      HINSTANCE hinstLib = LoadLibrary(TEXT("Kernel32.dll"));
      if( NULL != hinstLib ){
        getProcessTimesAddr =
            (GETPROCTIMES) GetProcAddress(hinstLib, "GetProcessTimes");
        if( NULL != getProcessTimesAddr ){
          return 1;
        }
        FreeLibrary(hinstLib);
      }
    }
#endif
  }
  return 0;
}

/*
** Begin timing an operation
*/
static void beginTimer(void){
  if( enableTimer && getProcessTimesAddr ){
    FILETIME ftCreation, ftExit;
    getProcessTimesAddr(hProcess,&ftCreation,&ftExit,
                        &ftKernelBegin,&ftUserBegin);
    ftWallBegin = timeOfDay();
  }
}

/* Return the difference of two FILETIME structs in seconds */
static double timeDiff(FILETIME *pStart, FILETIME *pEnd){
  sqlite_int64 i64Start = *((sqlite_int64 *) pStart);
  sqlite_int64 i64End = *((sqlite_int64 *) pEnd);
  return (double) ((i64End - i64Start) / 10000000.0);
}

/*
** Print the timing results.
*/
static void endTimer(void){
  if( enableTimer && getProcessTimesAddr){
    FILETIME ftCreation, ftExit, ftKernelEnd, ftUserEnd;
    sqlite3_int64 ftWallEnd = timeOfDay();
    getProcessTimesAddr(hProcess,&ftCreation,&ftExit,&ftKernelEnd,&ftUserEnd);
    printf("Run Time: real %.3f user %f sys %f\n",
       (ftWallEnd - ftWallBegin)*0.001,
       timeDiff(&ftUserBegin, &ftUserEnd),
       timeDiff(&ftKernelBegin, &ftKernelEnd));
  }
}

#define BEGIN_TIMER beginTimer()
#define END_TIMER endTimer()
#define HAS_TIMER hasTimer()

#else
#define BEGIN_TIMER
#define END_TIMER
#define HAS_TIMER 0
#endif

/*
** Used to prevent warnings about unused parameters
*/
#define UNUSED_PARAMETER(x) (void)(x)

/*
** Number of elements in an array
*/
#define ArraySize(X)  (int)(sizeof(X)/sizeof(X[0]))

/*
** If the following flag is set, then command execution stops
** at an error if we are not interactive.
*/
static int bail_on_error = 0;

/*
** Treat stdin as an interactive input if the following variable
** is true.  Otherwise, assume stdin is connected to a file or pipe.
*/
static int stdin_is_interactive = 1;

/*
** If build is for non-RT Windows, without 3rd-party line editing,
** console input and output may be done in a UTF-8 compatible way,
** if the OS is capable of it and the --no-utf8 option is not seen.
*/
#if (defined(_WIN32) || defined(WIN32)) && SHELL_USE_LOCAL_GETLINE \
  && !defined(SHELL_OMIT_WIN_UTF8) && !SQLITE_OS_WINRT
# define SHELL_WIN_UTF8_OPT 1
/* Record whether to do UTF-8 console I/O translation per stream. */
  static int console_utf8_in = 0;
  static int console_utf8_out = 0;
/* Record whether can do UTF-8 or --no-utf8 seen in invocation. */
  static int mbcs_opted = 1; /* Assume cannot do until shown otherwise. */
#else
# define console_utf8_in 0
# define console_utf8_out 0
# define SHELL_WIN_UTF8_OPT 0
#endif

/*
** On Windows systems we have to know if standard output is a console
** in order to translate UTF-8 into MBCS.  The following variable is
** true if translation is required.
*/
static int stdout_is_console = 1;

/*
** The following is the open SQLite database.  We make a pointer
** to this database a static variable so that it can be accessed
** by the SIGINT handler to interrupt database processing.
*/
static sqlite3 *globalDb = 0;

/*
** True if an interrupt (Control-C) has been received.
*/
static volatile int seenInterrupt = 0;

/*
** This is the name of our program. It is set in main(), used
** in a number of other places, mostly for error messages.
*/
static char *Argv0;

/*
** Prompt strings. Initialized in main. Settable with
**   .prompt main continue
*/
#define PROMPT_LEN_MAX 20
/* First line prompt.   default: "sqlite> " */
static char mainPrompt[PROMPT_LEN_MAX];
/* Continuation prompt. default: "   ...> " */
static char continuePrompt[PROMPT_LEN_MAX];

/* This is variant of the standard-library strncpy() routine with the
** one change that the destination string is always zero-terminated, even
** if there is no zero-terminator in the first n-1 characters of the source
** string.
*/
static char *shell_strncpy(char *dest, const char *src, size_t n){
  size_t i;
  for(i=0; i<n-1 && src[i]!=0; i++) dest[i] = src[i];
  dest[i] = 0;
  return dest;
}

/*
** Optionally disable dynamic continuation prompt.
** Unless disabled, the continuation prompt shows open SQL lexemes if any,
** or open parentheses level if non-zero, or continuation prompt as set.
** This facility interacts with the scanner and process_input() where the
** below 5 macros are used.
*/
#ifdef SQLITE_OMIT_DYNAPROMPT
# define CONTINUATION_PROMPT continuePrompt
# define CONTINUE_PROMPT_RESET
# define CONTINUE_PROMPT_AWAITS(p,s)
# define CONTINUE_PROMPT_AWAITC(p,c)
# define CONTINUE_PAREN_INCR(p,n)
# define CONTINUE_PROMPT_PSTATE 0
typedef void *t_NoDynaPrompt;
# define SCAN_TRACKER_REFTYPE t_NoDynaPrompt
#else
# define CONTINUATION_PROMPT dynamicContinuePrompt()
# define CONTINUE_PROMPT_RESET \
  do {setLexemeOpen(&dynPrompt,0,0); trackParenLevel(&dynPrompt,0);} while(0)
# define CONTINUE_PROMPT_AWAITS(p,s) \
  if(p && stdin_is_interactive) setLexemeOpen(p, s, 0)
# define CONTINUE_PROMPT_AWAITC(p,c) \
  if(p && stdin_is_interactive) setLexemeOpen(p, 0, c)
# define CONTINUE_PAREN_INCR(p,n) \
  if(p && stdin_is_interactive) (trackParenLevel(p,n))
# define CONTINUE_PROMPT_PSTATE (&dynPrompt)
typedef struct DynaPrompt *t_DynaPromptRef;
# define SCAN_TRACKER_REFTYPE t_DynaPromptRef

static struct DynaPrompt {
  char dynamicPrompt[PROMPT_LEN_MAX];
  char acAwait[2];
  int inParenLevel;
  char *zScannerAwaits;
} dynPrompt = { {0}, {0}, 0, 0 };

/* Record parenthesis nesting level change, or force level to 0. */
static void trackParenLevel(struct DynaPrompt *p, int ni){
  p->inParenLevel += ni;
  if( ni==0 ) p->inParenLevel = 0;
  p->zScannerAwaits = 0;
}

/* Record that a lexeme is opened, or closed with args==0. */
static void setLexemeOpen(struct DynaPrompt *p, char *s, char c){
  if( s!=0 || c==0 ){
    p->zScannerAwaits = s;
    p->acAwait[0] = 0;
  }else{
    p->acAwait[0] = c;
    p->zScannerAwaits = p->acAwait;
  }
}

/* Upon demand, derive the continuation prompt to display. */
static char *dynamicContinuePrompt(void){
  if( continuePrompt[0]==0
      || (dynPrompt.zScannerAwaits==0 && dynPrompt.inParenLevel == 0) ){
    return continuePrompt;
  }else{
    if( dynPrompt.zScannerAwaits ){
      size_t ncp = strlen(continuePrompt);
      size_t ndp = strlen(dynPrompt.zScannerAwaits);
      if( ndp > ncp-3 ) return continuePrompt;
      strcpy(dynPrompt.dynamicPrompt, dynPrompt.zScannerAwaits);
      while( ndp<3 ) dynPrompt.dynamicPrompt[ndp++] = ' ';
      shell_strncpy(dynPrompt.dynamicPrompt+3, continuePrompt+3,
              PROMPT_LEN_MAX-4);
    }else{
      if( dynPrompt.inParenLevel>9 ){
        shell_strncpy(dynPrompt.dynamicPrompt, "(..", 4);
      }else if( dynPrompt.inParenLevel<0 ){
        shell_strncpy(dynPrompt.dynamicPrompt, ")x!", 4);
      }else{
        shell_strncpy(dynPrompt.dynamicPrompt, "(x.", 4);
        dynPrompt.dynamicPrompt[2] = (char)('0'+dynPrompt.inParenLevel);
      }
      shell_strncpy(dynPrompt.dynamicPrompt+3, continuePrompt+3, PROMPT_LEN_MAX-4);
    }
  }
  return dynPrompt.dynamicPrompt;
}
#endif /* !defined(SQLITE_OMIT_DYNAPROMPT) */

#if SHELL_WIN_UTF8_OPT
/* Following struct is used for UTF-8 console I/O. */
static struct ConsoleState {
  int stdinEof;      /* EOF has been seen on console input */
  int infsMode;      /* Input file stream mode upon shell start */
  UINT inCodePage;   /* Input code page upon shell start */
  UINT outCodePage;  /* Output code page upon shell start */
  HANDLE hConsole;   /* Console input or output handle */
  DWORD consoleMode; /* Console mode upon shell start */
} conState = { 0, 0, 0, 0, INVALID_HANDLE_VALUE, 0 };

#ifndef _O_U16TEXT /* For build environments lacking this constant: */
# define _O_U16TEXT 0x20000
#endif

/*
** If given stream number is a console, return 1 and get some attributes,
** else return 0 and set the output attributes to invalid values.
*/
static short console_attrs(unsigned stnum, HANDLE *pH, DWORD *pConsMode){
  static int stid[3] = { STD_INPUT_HANDLE,STD_OUTPUT_HANDLE,STD_ERROR_HANDLE };
  HANDLE h;
  *pH = INVALID_HANDLE_VALUE;
  *pConsMode = 0;
  if( stnum > 2 ) return 0;
  h = GetStdHandle(stid[stnum]);
  if( h!=*pH && GetFileType(h)==FILE_TYPE_CHAR && GetConsoleMode(h,pConsMode) ){
    *pH = h;
    return 1;
  }
  return 0;
}

/*
** Perform a runtime test of Windows console to determine if it can
** do char-stream I/O correctly when the code page is set to CP_UTF8.
** Returns are: 1 => yes it can, 0 => no it cannot
**
** The console's output code page is momentarily set, then restored.
** So this should only be run when the process is given use of the
** console for either input or output.
*/
static short ConsoleDoesUTF8(void){
  UINT ocp = GetConsoleOutputCP();
  const char TrialUtf8[] = { '\xC8', '\xAB' }; /* "ȫ" or 2 MBCS characters */
  WCHAR aReadBack[1] = { 0 }; /* Read back as 0x022B when decoded as UTF-8. */
  CONSOLE_SCREEN_BUFFER_INFO csbInfo = {0};
  /* Create an inactive screen buffer with which to do the experiment. */
  HANDLE hCSB = CreateConsoleScreenBuffer(GENERIC_READ|GENERIC_WRITE, 0, 0,
                                          CONSOLE_TEXTMODE_BUFFER, NULL);
  if( hCSB!=INVALID_HANDLE_VALUE ){
    COORD cpos = {0,0};
    DWORD rbc;
    SetConsoleCursorPosition(hCSB, cpos);
    SetConsoleOutputCP(CP_UTF8);
    /* Write 2 chars which are a single character in UTF-8 but more in MBCS. */
    WriteConsoleA(hCSB, TrialUtf8, sizeof(TrialUtf8), NULL, NULL);
    ReadConsoleOutputCharacterW(hCSB, &aReadBack[0], 1, cpos, &rbc);
    GetConsoleScreenBufferInfo(hCSB, &csbInfo);
    SetConsoleOutputCP(ocp);
    CloseHandle(hCSB);
  }
  /* Return 1 if cursor advanced by 1 position, else 0. */
  return (short)(csbInfo.dwCursorPosition.X == 1 && aReadBack[0] == 0x022B);
}

static short in_console = 0;
static short out_console = 0;

/*
** Determine whether either normal I/O stream is the console,
** and whether it can do UTF-8 translation, setting globals
** in_console, out_console and mbcs_opted accordingly.
*/
static void probe_console(void){
  HANDLE h;
  DWORD cMode;
  in_console = console_attrs(0, &h, &cMode);
  out_console = console_attrs(1, &h, &cMode);
  if( in_console || out_console ) mbcs_opted = !ConsoleDoesUTF8();
}

/*
** If console is used for normal I/O, absent a --no-utf8 option,
** prepare console for UTF-8 input (from either typing or suitable
** paste operations) and/or for UTF-8 output rendering.
**
** The console state upon entry is preserved, in conState, so that
** console_restore() can later restore the same console state.
**
** The globals console_utf8_in and console_utf8_out are set, for
** later use in selecting UTF-8 or MBCS console I/O translations.
** This routine depends upon globals set by probe_console().
*/
static void console_prepare_utf8(void){
  struct ConsoleState csWork = { 0, 0, 0, 0, INVALID_HANDLE_VALUE, 0 };

  console_utf8_in = console_utf8_out = 0;
  if( (!in_console && !out_console) || mbcs_opted ) return;
  console_attrs((in_console)? 0 : 1, &conState.hConsole, &conState.consoleMode);
  conState.inCodePage = GetConsoleCP();
  conState.outCodePage = GetConsoleOutputCP();
  if( in_console ){
    SetConsoleCP(CP_UTF8);
    DWORD newConsoleMode = conState.consoleMode
      | ENABLE_LINE_INPUT | ENABLE_PROCESSED_INPUT;
    SetConsoleMode(conState.hConsole, newConsoleMode);
    conState.infsMode = _setmode(_fileno(stdin), _O_U16TEXT);
    console_utf8_in = 1;
  }
  if( out_console ){
    SetConsoleOutputCP(CP_UTF8);
    console_utf8_out = 1;
  }
}

/*
** Undo the effects of console_prepare_utf8(), if any.
*/
static void SQLITE_CDECL console_restore(void){
  if( (console_utf8_in||console_utf8_out)
      && conState.hConsole!=INVALID_HANDLE_VALUE ){
    if( console_utf8_in ){
      SetConsoleCP(conState.inCodePage);
      _setmode(_fileno(stdin), conState.infsMode);
    }
    if( console_utf8_out ) SetConsoleOutputCP(conState.outCodePage);
    SetConsoleMode(conState.hConsole, conState.consoleMode);
    /* Avoid multiple calls. */
    conState.hConsole = INVALID_HANDLE_VALUE;
    conState.consoleMode = 0;
    console_utf8_in = 0;
    console_utf8_out = 0;
  }
}

/*
** Collect input like fgets(...) with special provisions for input
** from the Windows console to get around its strange coding issues.
** Defers to plain fgets() when input is not interactive or when the
** UTF-8 input is unavailable or opted out.
*/
static char* utf8_fgets(char *buf, int ncmax, FILE *fin){
  if( fin==0 ) fin = stdin;
  if( fin==stdin && stdin_is_interactive && console_utf8_in ){
# define SQLITE_IALIM 150
    wchar_t wbuf[SQLITE_IALIM];
    int lend = 0;
    int noc = 0;
    if( ncmax==0 || conState.stdinEof ) return 0;
    buf[0] = 0;
    while( noc<ncmax-7-1 && !lend ){
      /* There is room for at least 2 more characters and a 0-terminator. */
      int na = (ncmax > SQLITE_IALIM*4+1 + noc)
        ? SQLITE_IALIM : (ncmax-1 - noc)/4;
# undef SQLITE_IALIM
      DWORD nbr = 0;
      BOOL bRC = ReadConsoleW(conState.hConsole, wbuf, na, &nbr, 0);
      if( !bRC || (noc==0 && nbr==0) ) return 0;
      if( nbr > 0 ){
        int nmb = WideCharToMultiByte(CP_UTF8,WC_COMPOSITECHECK|WC_DEFAULTCHAR,
                                      wbuf,nbr,0,0,0,0);
        if( nmb !=0 && noc+nmb <= ncmax ){
          int iseg = noc;
          nmb = WideCharToMultiByte(CP_UTF8,WC_COMPOSITECHECK|WC_DEFAULTCHAR,
                                    wbuf,nbr,buf+noc,nmb,0,0);
          noc += nmb;
          /* Fixup line-ends as coded by Windows for CR (or "Enter".)*/
          if( noc > 0 ){
            if( buf[noc-1]=='\n' ){
              lend = 1;
              if( noc > 1 && buf[noc-2]=='\r' ){
                buf[noc-2] = '\n';
                --noc;
              }
            }
          }
          /* Check for ^Z (anywhere in line) too. */
          while( iseg < noc ){
            if( buf[iseg]==0x1a ){
              conState.stdinEof = 1;
              noc = iseg; /* Chop ^Z and anything following. */
              break;
            }
            ++iseg;
          }
        }else break; /* Drop apparent garbage in. (Could assert.) */
      }else break;
    }
    /* If got nothing, (after ^Z chop), must be at end-of-file. */
    if( noc == 0 ) return 0;
    buf[noc] = 0;
    return buf;
  }else{
    return fgets(buf, ncmax, fin);
  }
}

# define fgets(b,n,f) utf8_fgets(b,n,f)
#endif /* SHELL_WIN_UTF8_OPT */

/*
** Render output like fprintf().  Except, if the output is going to the
** console and if this is running on a Windows machine, and if UTF-8
** output unavailable (or available but opted out), translate the
** output from UTF-8 into MBCS for output through 8-bit stdout stream.
** (Without -no-utf8, no translation is needed and must not be done.)
*/
#if defined(_WIN32) || defined(WIN32)
void utf8_printf(FILE *out, const char *zFormat, ...){
  va_list ap;
  va_start(ap, zFormat);
  if( stdout_is_console && (out==stdout || out==stderr) && !console_utf8_out ){
    char *z1 = sqlite3_vmprintf(zFormat, ap);
    char *z2 = sqlite3_win32_utf8_to_mbcs_v2(z1, 0);
    sqlite3_free(z1);
    fputs(z2, out);
    sqlite3_free(z2);
  }else{
    vfprintf(out, zFormat, ap);
  }
  va_end(ap);
}
#elif !defined(utf8_printf)
# define utf8_printf fprintf
#endif

/*
** Render output like fprintf().  This should not be used on anything that
** includes string formatting (e.g. "%s").
*/
#if !defined(raw_printf)
# define raw_printf fprintf
#endif

/* Indicate out-of-memory and exit. */
static void shell_out_of_memory(void){
  raw_printf(stderr,"Error: out of memory\n");
  exit(1);
}

/* Check a pointer to see if it is NULL.  If it is NULL, exit with an
** out-of-memory error.
*/
static void shell_check_oom(const void *p){
  if( p==0 ) shell_out_of_memory();
}

/*
** Write I/O traces to the following stream.
*/
#ifdef SQLITE_ENABLE_IOTRACE
static FILE *iotrace = 0;
#endif

/*
** This routine works like printf in that its first argument is a
** format string and subsequent arguments are values to be substituted
** in place of % fields.  The result of formatting this string
** is written to iotrace.
*/
#ifdef SQLITE_ENABLE_IOTRACE
static void SQLITE_CDECL iotracePrintf(const char *zFormat, ...){
  va_list ap;
  char *z;
  if( iotrace==0 ) return;
  va_start(ap, zFormat);
  z = sqlite3_vmprintf(zFormat, ap);
  va_end(ap);
  utf8_printf(iotrace, "%s", z);
  sqlite3_free(z);
}
#endif

/*
** Output string zUtf to stream pOut as w characters.  If w is negative,
** then right-justify the text.  W is the width in UTF-8 characters, not
** in bytes.  This is different from the %*.*s specification in printf
** since with %*.*s the width is measured in bytes, not characters.
*/
static void utf8_width_print(FILE *pOut, int w, const char *zUtf){
  int i;
  int n;
  int aw = w<0 ? -w : w;
  if( zUtf==0 ) zUtf = "";
  for(i=n=0; zUtf[i]; i++){
    if( (zUtf[i]&0xc0)!=0x80 ){
      n++;
      if( n==aw ){
        do{ i++; }while( (zUtf[i]&0xc0)==0x80 );
        break;
      }
    }
  }
  if( n>=aw ){
    utf8_printf(pOut, "%.*s", i, zUtf);
  }else if( w<0 ){
    utf8_printf(pOut, "%*s%s", aw-n, "", zUtf);
  }else{
    utf8_printf(pOut, "%s%*s", zUtf, aw-n, "");
  }
}


/*
** Determines if a string is a number of not.
*/
static int isNumber(const char *z, int *realnum){
  if( *z=='-' || *z=='+' ) z++;
  if( !IsDigit(*z) ){
    return 0;
  }
  z++;
  if( realnum ) *realnum = 0;
  while( IsDigit(*z) ){ z++; }
  if( *z=='.' ){
    z++;
    if( !IsDigit(*z) ) return 0;
    while( IsDigit(*z) ){ z++; }
    if( realnum ) *realnum = 1;
  }
  if( *z=='e' || *z=='E' ){
    z++;
    if( *z=='+' || *z=='-' ) z++;
    if( !IsDigit(*z) ) return 0;
    while( IsDigit(*z) ){ z++; }
    if( realnum ) *realnum = 1;
  }
  return *z==0;
}

/*
** Compute a string length that is limited to what can be stored in
** lower 30 bits of a 32-bit signed integer.
*/
static int strlen30(const char *z){
  const char *z2 = z;
  while( *z2 ){ z2++; }
  return 0x3fffffff & (int)(z2 - z);
}

/*
** Return the length of a string in characters.  Multibyte UTF8 characters
** count as a single character.
*/
static int strlenChar(const char *z){
  int n = 0;
  while( *z ){
    if( (0xc0&*(z++))!=0x80 ) n++;
  }
  return n;
}

/*
** Return open FILE * if zFile exists, can be opened for read
** and is an ordinary file or a character stream source.
** Otherwise return 0.
*/
static FILE * openChrSource(const char *zFile){
#ifdef _WIN32
  struct _stat x = {0};
# define STAT_CHR_SRC(mode) ((mode & (_S_IFCHR|_S_IFIFO|_S_IFREG))!=0)
  /* On Windows, open first, then check the stream nature. This order
  ** is necessary because _stat() and sibs, when checking a named pipe,
  ** effectively break the pipe as its supplier sees it. */
  FILE *rv = fopen(zFile, "rb");
  if( rv==0 ) return 0;
  if( _fstat(_fileno(rv), &x) != 0
      || !STAT_CHR_SRC(x.st_mode)){
    fclose(rv);
    rv = 0;
  }
  return rv;
#else
  struct stat x = {0};
  int rc = stat(zFile, &x);
# define STAT_CHR_SRC(mode) (S_ISREG(mode)||S_ISFIFO(mode)||S_ISCHR(mode))
  if( rc!=0 ) return 0;
  if( STAT_CHR_SRC(x.st_mode) ){
    return fopen(zFile, "rb");
  }else{
    return 0;
  }
#endif
#undef STAT_CHR_SRC
}

/*
** This routine reads a line of text from FILE in, stores
** the text in memory obtained from malloc() and returns a pointer
** to the text.  NULL is returned at end of file, or if malloc()
** fails.
**
** If zLine is not NULL then it is a malloced buffer returned from
** a previous call to this routine that may be reused.
*/
static char *local_getline(char *zLine, FILE *in){
  int nLine = zLine==0 ? 0 : 100;
  int n = 0;

  while( 1 ){
    if( n+100>nLine ){
      nLine = nLine*2 + 100;
      zLine = realloc(zLine, nLine);
      shell_check_oom(zLine);
    }
    if( fgets(&zLine[n], nLine - n, in)==0 ){
      if( n==0 ){
        free(zLine);
        return 0;
      }
      zLine[n] = 0;
      break;
    }
    while( zLine[n] ) n++;
    if( n>0 && zLine[n-1]=='\n' ){
      n--;
      if( n>0 && zLine[n-1]=='\r' ) n--;
      zLine[n] = 0;
      break;
    }
  }
#if defined(_WIN32) || defined(WIN32)
  /* For interactive input on Windows systems, with -no-utf8,
  ** translate the multi-byte characterset characters into UTF-8.
  ** This is the translation that predates console UTF-8 input. */
  if( stdin_is_interactive && in==stdin && !console_utf8_in ){
    char *zTrans = sqlite3_win32_mbcs_to_utf8_v2(zLine, 0);
    if( zTrans ){
      i64 nTrans = strlen(zTrans)+1;
      if( nTrans>nLine ){
        zLine = realloc(zLine, nTrans);
        shell_check_oom(zLine);
      }
      memcpy(zLine, zTrans, nTrans);
      sqlite3_free(zTrans);
    }
  }
#endif /* defined(_WIN32) || defined(WIN32) */
  return zLine;
}

/*
** Retrieve a single line of input text.
**
** If in==0 then read from standard input and prompt before each line.
** If isContinuation is true, then a continuation prompt is appropriate.
** If isContinuation is zero, then the main prompt should be used.
**
** If zPrior is not NULL then it is a buffer from a prior call to this
** routine that can be reused.
**
** The result is stored in space obtained from malloc() and must either
** be freed by the caller or else passed back into this routine via the
** zPrior argument for reuse.
*/
#ifndef SQLITE_SHELL_FIDDLE
static char *one_input_line(FILE *in, char *zPrior, int isContinuation){
  char *zPrompt;
  char *zResult;
  if( in!=0 ){
    zResult = local_getline(zPrior, in);
  }else{
    zPrompt = isContinuation ? CONTINUATION_PROMPT : mainPrompt;
#if SHELL_USE_LOCAL_GETLINE
    printf("%s", zPrompt);
    fflush(stdout);
    do{
      zResult = local_getline(zPrior, stdin);
      zPrior = 0;
      /* ^C trap creates a false EOF, so let "interrupt" thread catch up. */
      if( zResult==0 ) sqlite3_sleep(50);
    }while( zResult==0 && seenInterrupt>0 );
#else
    free(zPrior);
    zResult = shell_readline(zPrompt);
    while( zResult==0 ){
      /* ^C trap creates a false EOF, so let "interrupt" thread catch up. */
      sqlite3_sleep(50);
      if( seenInterrupt==0 ) break;
      zResult = shell_readline("");
    }
/* BEGIN SQLCIPHER */
#ifdef SQLITE_HAS_CODEC
    /* Simplistic filtering of input lines to prevent PRAGKA key and 
       PRAGMA rekey statements from being stored in readline history. 
       Note that this will only prevent single line statements, but that
       will be sufficient for common cases. */ 
    if(zResult && *zResult && (
        sqlite3_strlike("%pragma%key%=%", zResult, 0)==0 ||
        sqlite3_strlike("%attach%database%as%key%", zResult, 0)==0
      )
    ) return zResult;
#endif
/* END SQLCIPHER */
    if( zResult && *zResult ) shell_add_history(zResult);
#endif
  }
  return zResult;
}
#endif /* !SQLITE_SHELL_FIDDLE */

/*
** Return the value of a hexadecimal digit.  Return -1 if the input
** is not a hex digit.
*/
static int hexDigitValue(char c){
  if( c>='0' && c<='9' ) return c - '0';
  if( c>='a' && c<='f' ) return c - 'a' + 10;
  if( c>='A' && c<='F' ) return c - 'A' + 10;
  return -1;
}

/*
** Interpret zArg as an integer value, possibly with suffixes.
*/
static sqlite3_int64 integerValue(const char *zArg){
  sqlite3_int64 v = 0;
  static const struct { char *zSuffix; int iMult; } aMult[] = {
    { "KiB", 1024 },
    { "MiB", 1024*1024 },
    { "GiB", 1024*1024*1024 },
    { "KB",  1000 },
    { "MB",  1000000 },
    { "GB",  1000000000 },
    { "K",   1000 },
    { "M",   1000000 },
    { "G",   1000000000 },
  };
  int i;
  int isNeg = 0;
  if( zArg[0]=='-' ){
    isNeg = 1;
    zArg++;
  }else if( zArg[0]=='+' ){
    zArg++;
  }
  if( zArg[0]=='0' && zArg[1]=='x' ){
    int x;
    zArg += 2;
    while( (x = hexDigitValue(zArg[0]))>=0 ){
      v = (v<<4) + x;
      zArg++;
    }
  }else{
    while( IsDigit(zArg[0]) ){
      v = v*10 + zArg[0] - '0';
      zArg++;
    }
  }
  for(i=0; i<ArraySize(aMult); i++){
    if( sqlite3_stricmp(aMult[i].zSuffix, zArg)==0 ){
      v *= aMult[i].iMult;
      break;
    }
  }
  return isNeg? -v : v;
}

/*
** A variable length string to which one can append text.
*/
typedef struct ShellText ShellText;
struct ShellText {
  char *z;
  int n;
  int nAlloc;
};

/*
** Initialize and destroy a ShellText object
*/
static void initText(ShellText *p){
  memset(p, 0, sizeof(*p));
}
static void freeText(ShellText *p){
  free(p->z);
  initText(p);
}

/* zIn is either a pointer to a NULL-terminated string in memory obtained
** from malloc(), or a NULL pointer. The string pointed to by zAppend is
** added to zIn, and the result returned in memory obtained from malloc().
** zIn, if it was not NULL, is freed.
**
** If the third argument, quote, is not '\0', then it is used as a
** quote character for zAppend.
*/
static void appendText(ShellText *p, const char *zAppend, char quote){
  i64 len;
  i64 i;
  i64 nAppend = strlen30(zAppend);

  len = nAppend+p->n+1;
  if( quote ){
    len += 2;
    for(i=0; i<nAppend; i++){
      if( zAppend[i]==quote ) len++;
    }
  }

  if( p->z==0 || p->n+len>=p->nAlloc ){
    p->nAlloc = p->nAlloc*2 + len + 20;
    p->z = realloc(p->z, p->nAlloc);
    shell_check_oom(p->z);
  }

  if( quote ){
    char *zCsr = p->z+p->n;
    *zCsr++ = quote;
    for(i=0; i<nAppend; i++){
      *zCsr++ = zAppend[i];
      if( zAppend[i]==quote ) *zCsr++ = quote;
    }
    *zCsr++ = quote;
    p->n = (int)(zCsr - p->z);
    *zCsr = '\0';
  }else{
    memcpy(p->z+p->n, zAppend, nAppend);
    p->n += nAppend;
    p->z[p->n] = '\0';
  }
}

/*
** Attempt to determine if identifier zName needs to be quoted, either
** because it contains non-alphanumeric characters, or because it is an
** SQLite keyword.  Be conservative in this estimate:  When in doubt assume
** that quoting is required.
**
** Return '"' if quoting is required.  Return 0 if no quoting is required.
*/
static char quoteChar(const char *zName){
  int i;
  if( zName==0 ) return '"';
  if( !isalpha((unsigned char)zName[0]) && zName[0]!='_' ) return '"';
  for(i=0; zName[i]; i++){
    if( !isalnum((unsigned char)zName[i]) && zName[i]!='_' ) return '"';
  }
  return sqlite3_keyword_check(zName, i) ? '"' : 0;
}

/*
** Construct a fake object name and column list to describe the structure
** of the view, virtual table, or table valued function zSchema.zName.
*/
static char *shellFakeSchema(
  sqlite3 *db,            /* The database connection containing the vtab */
  const char *zSchema,    /* Schema of the database holding the vtab */
  const char *zName       /* The name of the virtual table */
){
  sqlite3_stmt *pStmt = 0;
  char *zSql;
  ShellText s;
  char cQuote;
  char *zDiv = "(";
  int nRow = 0;

  zSql = sqlite3_mprintf("PRAGMA \"%w\".table_info=%Q;",
                         zSchema ? zSchema : "main", zName);
  shell_check_oom(zSql);
  sqlite3_prepare_v2(db, zSql, -1, &pStmt, 0);
  sqlite3_free(zSql);
  initText(&s);
  if( zSchema ){
    cQuote = quoteChar(zSchema);
    if( cQuote && sqlite3_stricmp(zSchema,"temp")==0 ) cQuote = 0;
    appendText(&s, zSchema, cQuote);
    appendText(&s, ".", 0);
  }
  cQuote = quoteChar(zName);
  appendText(&s, zName, cQuote);
  while( sqlite3_step(pStmt)==SQLITE_ROW ){
    const char *zCol = (const char*)sqlite3_column_text(pStmt, 1);
    nRow++;
    appendText(&s, zDiv, 0);
    zDiv = ",";
    if( zCol==0 ) zCol = "";
    cQuote = quoteChar(zCol);
    appendText(&s, zCol, cQuote);
  }
  appendText(&s, ")", 0);
  sqlite3_finalize(pStmt);
  if( nRow==0 ){
    freeText(&s);
    s.z = 0;
  }
  return s.z;
}

/*
** SQL function:  strtod(X)
**
** Use the C-library strtod() function to convert string X into a double.
** Used for comparing the accuracy of SQLite's internal text-to-float conversion
** routines against the C-library.
*/
static void shellStrtod(
  sqlite3_context *pCtx,
  int nVal,
  sqlite3_value **apVal
){
  char *z = (char*)sqlite3_value_text(apVal[0]);
  UNUSED_PARAMETER(nVal);
  if( z==0 ) return;
  sqlite3_result_double(pCtx, strtod(z,0));
}

/*
** SQL function:  dtostr(X)
**
** Use the C-library printf() function to convert real value X into a string.
** Used for comparing the accuracy of SQLite's internal float-to-text conversion
** routines against the C-library.
*/
static void shellDtostr(
  sqlite3_context *pCtx,
  int nVal,
  sqlite3_value **apVal
){
  double r = sqlite3_value_double(apVal[0]);
  int n = nVal>=2 ? sqlite3_value_int(apVal[1]) : 26;
  char z[400];
  if( n<1 ) n = 1;
  if( n>350 ) n = 350;
  snprintf(z, sizeof(z)-1, "%#+.*e", n, r);
  sqlite3_result_text(pCtx, z, -1, SQLITE_TRANSIENT);
}


/*
** SQL function:  shell_module_schema(X)
**
** Return a fake schema for the table-valued function or eponymous virtual
** table X.
*/
static void shellModuleSchema(
  sqlite3_context *pCtx,
  int nVal,
  sqlite3_value **apVal
){
  const char *zName;
  char *zFake;
  UNUSED_PARAMETER(nVal);
  zName = (const char*)sqlite3_value_text(apVal[0]);
  zFake = zName? shellFakeSchema(sqlite3_context_db_handle(pCtx), 0, zName) : 0;
  if( zFake ){
    sqlite3_result_text(pCtx, sqlite3_mprintf("/* %s */", zFake),
                        -1, sqlite3_free);
    free(zFake);
  }
}

/*
** SQL function:  shell_add_schema(S,X)
**
** Add the schema name X to the CREATE statement in S and return the result.
** Examples:
**
**    CREATE TABLE t1(x)   ->   CREATE TABLE xyz.t1(x);
**
** Also works on
**
**    CREATE INDEX
**    CREATE UNIQUE INDEX
**    CREATE VIEW
**    CREATE TRIGGER
**    CREATE VIRTUAL TABLE
**
** This UDF is used by the .schema command to insert the schema name of
** attached databases into the middle of the sqlite_schema.sql field.
*/
static void shellAddSchemaName(
  sqlite3_context *pCtx,
  int nVal,
  sqlite3_value **apVal
){
  static const char *aPrefix[] = {
     "TABLE",
     "INDEX",
     "UNIQUE INDEX",
     "VIEW",
     "TRIGGER",
     "VIRTUAL TABLE"
  };
  int i = 0;
  const char *zIn = (const char*)sqlite3_value_text(apVal[0]);
  const char *zSchema = (const char*)sqlite3_value_text(apVal[1]);
  const char *zName = (const char*)sqlite3_value_text(apVal[2]);
  sqlite3 *db = sqlite3_context_db_handle(pCtx);
  UNUSED_PARAMETER(nVal);
  if( zIn!=0 && cli_strncmp(zIn, "CREATE ", 7)==0 ){
    for(i=0; i<ArraySize(aPrefix); i++){
      int n = strlen30(aPrefix[i]);
      if( cli_strncmp(zIn+7, aPrefix[i], n)==0 && zIn[n+7]==' ' ){
        char *z = 0;
        char *zFake = 0;
        if( zSchema ){
          char cQuote = quoteChar(zSchema);
          if( cQuote && sqlite3_stricmp(zSchema,"temp")!=0 ){
            z = sqlite3_mprintf("%.*s \"%w\".%s", n+7, zIn, zSchema, zIn+n+8);
          }else{
            z = sqlite3_mprintf("%.*s %s.%s", n+7, zIn, zSchema, zIn+n+8);
          }
        }
        if( zName
         && aPrefix[i][0]=='V'
         && (zFake = shellFakeSchema(db, zSchema, zName))!=0
        ){
          if( z==0 ){
            z = sqlite3_mprintf("%s\n/* %s */", zIn, zFake);
          }else{
            z = sqlite3_mprintf("%z\n/* %s */", z, zFake);
          }
          free(zFake);
        }
        if( z ){
          sqlite3_result_text(pCtx, z, -1, sqlite3_free);
          return;
        }
      }
    }
  }
  sqlite3_result_value(pCtx, apVal[0]);
}

/*
** The source code for several run-time loadable extensions is inserted
** below by the ../tool/mkshellc.tcl script.  Before processing that included
** code, we need to override some macros to make the included program code
** work here in the middle of this regular program.
*/
#define SQLITE_EXTENSION_INIT1
#define SQLITE_EXTENSION_INIT2(X) (void)(X)

#if defined(_WIN32) && defined(_MSC_VER)
INCLUDE test_windirent.h
INCLUDE test_windirent.c
#define dirent DIRENT
#endif
INCLUDE ../ext/misc/memtrace.c
INCLUDE ../ext/misc/pcachetrace.c
INCLUDE ../ext/misc/shathree.c
INCLUDE ../ext/misc/uint.c
INCLUDE ../ext/misc/decimal.c
#undef sqlite3_base_init
#define sqlite3_base_init sqlite3_base64_init
INCLUDE ../ext/misc/base64.c
#undef sqlite3_base_init
#define sqlite3_base_init sqlite3_base85_init
#define OMIT_BASE85_CHECKER
INCLUDE ../ext/misc/base85.c
INCLUDE ../ext/misc/ieee754.c
INCLUDE ../ext/misc/series.c
INCLUDE ../ext/misc/regexp.c
#ifndef SQLITE_SHELL_FIDDLE
INCLUDE ../ext/misc/fileio.c
INCLUDE ../ext/misc/completion.c
INCLUDE ../ext/misc/appendvfs.c
#endif
#ifdef SQLITE_HAVE_ZLIB
INCLUDE ../ext/misc/zipfile.c
INCLUDE ../ext/misc/sqlar.c
#endif
INCLUDE ../ext/expert/sqlite3expert.h
INCLUDE ../ext/expert/sqlite3expert.c

#if !defined(SQLITE_OMIT_VIRTUALTABLE) && defined(SQLITE_ENABLE_DBPAGE_VTAB)
#define SQLITE_SHELL_HAVE_RECOVER 1
#else
#define SQLITE_SHELL_HAVE_RECOVER 0
#endif
#if SQLITE_SHELL_HAVE_RECOVER
INCLUDE ../ext/recover/sqlite3recover.h
# ifndef SQLITE_HAVE_SQLITE3R
INCLUDE ../ext/recover/dbdata.c
INCLUDE ../ext/recover/sqlite3recover.c
# endif /* SQLITE_HAVE_SQLITE3R */
#endif
#ifdef SQLITE_SHELL_EXTSRC
# include SHELL_STRINGIFY(SQLITE_SHELL_EXTSRC)
#endif

#if defined(SQLITE_ENABLE_SESSION)
/*
** State information for a single open session
*/
typedef struct OpenSession OpenSession;
struct OpenSession {
  char *zName;             /* Symbolic name for this session */
  int nFilter;             /* Number of xFilter rejection GLOB patterns */
  char **azFilter;         /* Array of xFilter rejection GLOB patterns */
  sqlite3_session *p;      /* The open session */
};
#endif

typedef struct ExpertInfo ExpertInfo;
struct ExpertInfo {
  sqlite3expert *pExpert;
  int bVerbose;
};

/* A single line in the EQP output */
typedef struct EQPGraphRow EQPGraphRow;
struct EQPGraphRow {
  int iEqpId;           /* ID for this row */
  int iParentId;        /* ID of the parent row */
  EQPGraphRow *pNext;   /* Next row in sequence */
  char zText[1];        /* Text to display for this row */
};

/* All EQP output is collected into an instance of the following */
typedef struct EQPGraph EQPGraph;
struct EQPGraph {
  EQPGraphRow *pRow;    /* Linked list of all rows of the EQP output */
  EQPGraphRow *pLast;   /* Last element of the pRow list */
  char zPrefix[100];    /* Graph prefix */
};

/* Parameters affecting columnar mode result display (defaulting together) */
typedef struct ColModeOpts {
  int iWrap;            /* In columnar modes, wrap lines reaching this limit */
  u8 bQuote;            /* Quote results for .mode box and table */
  u8 bWordWrap;         /* In columnar modes, wrap at word boundaries  */
} ColModeOpts;
#define ColModeOpts_default { 60, 0, 0 }
#define ColModeOpts_default_qbox { 60, 1, 0 }

/*
** State information about the database connection is contained in an
** instance of the following structure.
*/
typedef struct ShellState ShellState;
struct ShellState {
  sqlite3 *db;           /* The database */
  u8 autoExplain;        /* Automatically turn on .explain mode */
  u8 autoEQP;            /* Run EXPLAIN QUERY PLAN prior to each SQL stmt */
  u8 autoEQPtest;        /* autoEQP is in test mode */
  u8 autoEQPtrace;       /* autoEQP is in trace mode */
  u8 scanstatsOn;        /* True to display scan stats before each finalize */
  u8 openMode;           /* SHELL_OPEN_NORMAL, _APPENDVFS, or _ZIPFILE */
  u8 doXdgOpen;          /* Invoke start/open/xdg-open in output_reset() */
  u8 nEqpLevel;          /* Depth of the EQP output graph */
  u8 eTraceType;         /* SHELL_TRACE_* value for type of trace */
  u8 bSafeMode;          /* True to prohibit unsafe operations */
  u8 bSafeModePersist;   /* The long-term value of bSafeMode */
  ColModeOpts cmOpts;    /* Option values affecting columnar mode output */
  unsigned statsOn;      /* True to display memory stats before each finalize */
  unsigned mEqpLines;    /* Mask of vertical lines in the EQP output graph */
  int inputNesting;      /* Track nesting level of .read and other redirects */
  int outCount;          /* Revert to stdout when reaching zero */
  int cnt;               /* Number of records displayed so far */
  int lineno;            /* Line number of last line read from in */
  int openFlags;         /* Additional flags to open.  (SQLITE_OPEN_NOFOLLOW) */
  FILE *in;              /* Read commands from this stream */
  FILE *out;             /* Write results here */
  FILE *traceOut;        /* Output for sqlite3_trace() */
  int nErr;              /* Number of errors seen */
  int mode;              /* An output mode setting */
  int modePrior;         /* Saved mode */
  int cMode;             /* temporary output mode for the current query */
  int normalMode;        /* Output mode before ".explain on" */
  int writableSchema;    /* True if PRAGMA writable_schema=ON */
  int showHeader;        /* True to show column names in List or Column mode */
  int nCheck;            /* Number of ".check" commands run */
  unsigned nProgress;    /* Number of progress callbacks encountered */
  unsigned mxProgress;   /* Maximum progress callbacks before failing */
  unsigned flgProgress;  /* Flags for the progress callback */
  unsigned shellFlgs;    /* Various flags */
  unsigned priorShFlgs;  /* Saved copy of flags */
  sqlite3_int64 szMax;   /* --maxsize argument to .open */
  char *zDestTable;      /* Name of destination table when MODE_Insert */
  char *zTempFile;       /* Temporary file that might need deleting */
  char zTestcase[30];    /* Name of current test case */
  char colSeparator[20]; /* Column separator character for several modes */
  char rowSeparator[20]; /* Row separator character for MODE_Ascii */
  char colSepPrior[20];  /* Saved column separator */
  char rowSepPrior[20];  /* Saved row separator */
  int *colWidth;         /* Requested width of each column in columnar modes */
  int *actualWidth;      /* Actual width of each column */
  int nWidth;            /* Number of slots in colWidth[] and actualWidth[] */
  char nullValue[20];    /* The text to print when a NULL comes back from
                         ** the database */
  char outfile[FILENAME_MAX]; /* Filename for *out */
  sqlite3_stmt *pStmt;   /* Current statement if any. */
  FILE *pLog;            /* Write log output here */
  struct AuxDb {         /* Storage space for auxiliary database connections */
    sqlite3 *db;               /* Connection pointer */
    const char *zDbFilename;   /* Filename used to open the connection */
    char *zFreeOnClose;        /* Free this memory allocation on close */
#if defined(SQLITE_ENABLE_SESSION)
    int nSession;              /* Number of active sessions */
    OpenSession aSession[4];   /* Array of sessions.  [0] is in focus. */
#endif
  } aAuxDb[5],           /* Array of all database connections */
    *pAuxDb;             /* Currently active database connection */
  int *aiIndent;         /* Array of indents used in MODE_Explain */
  int nIndent;           /* Size of array aiIndent[] */
  int iIndent;           /* Index of current op in aiIndent[] */
  char *zNonce;          /* Nonce for temporary safe-mode escapes */
  EQPGraph sGraph;       /* Information for the graphical EXPLAIN QUERY PLAN */
  ExpertInfo expert;     /* Valid if previous command was ".expert OPT..." */
#ifdef SQLITE_SHELL_FIDDLE
  struct {
    const char * zInput; /* Input string from wasm/JS proxy */
    const char * zPos;   /* Cursor pos into zInput */
    const char * zDefaultDbName; /* Default name for db file */
  } wasm;
#endif
};

#ifdef SQLITE_SHELL_FIDDLE
static ShellState shellState;
#endif


/* Allowed values for ShellState.autoEQP
*/
#define AUTOEQP_off      0           /* Automatic EXPLAIN QUERY PLAN is off */
#define AUTOEQP_on       1           /* Automatic EQP is on */
#define AUTOEQP_trigger  2           /* On and also show plans for triggers */
#define AUTOEQP_full     3           /* Show full EXPLAIN */

/* Allowed values for ShellState.openMode
*/
#define SHELL_OPEN_UNSPEC      0      /* No open-mode specified */
#define SHELL_OPEN_NORMAL      1      /* Normal database file */
#define SHELL_OPEN_APPENDVFS   2      /* Use appendvfs */
#define SHELL_OPEN_ZIPFILE     3      /* Use the zipfile virtual table */
#define SHELL_OPEN_READONLY    4      /* Open a normal database read-only */
#define SHELL_OPEN_DESERIALIZE 5      /* Open using sqlite3_deserialize() */
#define SHELL_OPEN_HEXDB       6      /* Use "dbtotxt" output as data source */

/* Allowed values for ShellState.eTraceType
*/
#define SHELL_TRACE_PLAIN      0      /* Show input SQL text */
#define SHELL_TRACE_EXPANDED   1      /* Show expanded SQL text */
#define SHELL_TRACE_NORMALIZED 2      /* Show normalized SQL text */

/* Bits in the ShellState.flgProgress variable */
#define SHELL_PROGRESS_QUIET 0x01  /* Omit announcing every progress callback */
#define SHELL_PROGRESS_RESET 0x02  /* Reset the count when the progress
                                   ** callback limit is reached, and for each
                                   ** top-level SQL statement */
#define SHELL_PROGRESS_ONCE  0x04  /* Cancel the --limit after firing once */

/*
** These are the allowed shellFlgs values
*/
#define SHFLG_Pagecache      0x00000001 /* The --pagecache option is used */
#define SHFLG_Lookaside      0x00000002 /* Lookaside memory is used */
#define SHFLG_Backslash      0x00000004 /* The --backslash option is used */
#define SHFLG_PreserveRowid  0x00000008 /* .dump preserves rowid values */
#define SHFLG_Newlines       0x00000010 /* .dump --newline flag */
#define SHFLG_CountChanges   0x00000020 /* .changes setting */
#define SHFLG_Echo           0x00000040 /* .echo on/off, or --echo setting */
#define SHFLG_HeaderSet      0x00000080 /* showHeader has been specified */
#define SHFLG_DumpDataOnly   0x00000100 /* .dump show data only */
#define SHFLG_DumpNoSys      0x00000200 /* .dump omits system tables */
#define SHFLG_TestingMode    0x00000400 /* allow unsafe testing features */

/*
** Macros for testing and setting shellFlgs
*/
#define ShellHasFlag(P,X)    (((P)->shellFlgs & (X))!=0)
#define ShellSetFlag(P,X)    ((P)->shellFlgs|=(X))
#define ShellClearFlag(P,X)  ((P)->shellFlgs&=(~(X)))

/*
** These are the allowed modes.
*/
#define MODE_Line     0  /* One column per line.  Blank line between records */
#define MODE_Column   1  /* One record per line in neat columns */
#define MODE_List     2  /* One record per line with a separator */
#define MODE_Semi     3  /* Same as MODE_List but append ";" to each line */
#define MODE_Html     4  /* Generate an XHTML table */
#define MODE_Insert   5  /* Generate SQL "insert" statements */
#define MODE_Quote    6  /* Quote values as for SQL */
#define MODE_Tcl      7  /* Generate ANSI-C or TCL quoted elements */
#define MODE_Csv      8  /* Quote strings, numbers are plain */
#define MODE_Explain  9  /* Like MODE_Column, but do not truncate data */
#define MODE_Ascii   10  /* Use ASCII unit and record separators (0x1F/0x1E) */
#define MODE_Pretty  11  /* Pretty-print schemas */
#define MODE_EQP     12  /* Converts EXPLAIN QUERY PLAN output into a graph */
#define MODE_Json    13  /* Output JSON */
#define MODE_Markdown 14 /* Markdown formatting */
#define MODE_Table   15  /* MySQL-style table formatting */
#define MODE_Box     16  /* Unicode box-drawing characters */
#define MODE_Count   17  /* Output only a count of the rows of output */
#define MODE_Off     18  /* No query output shown */
#define MODE_ScanExp 19  /* Like MODE_Explain, but for ".scanstats vm" */

static const char *modeDescr[] = {
  "line",
  "column",
  "list",
  "semi",
  "html",
  "insert",
  "quote",
  "tcl",
  "csv",
  "explain",
  "ascii",
  "prettyprint",
  "eqp",
  "json",
  "markdown",
  "table",
  "box",
  "count",
  "off"
};

/*
** These are the column/row/line separators used by the various
** import/export modes.
*/
#define SEP_Column    "|"
#define SEP_Row       "\n"
#define SEP_Tab       "\t"
#define SEP_Space     " "
#define SEP_Comma     ","
#define SEP_CrLf      "\r\n"
#define SEP_Unit      "\x1F"
#define SEP_Record    "\x1E"

/*
** Limit input nesting via .read or any other input redirect.
** It's not too expensive, so a generous allowance can be made.
*/
#define MAX_INPUT_NESTING 25

/*
** A callback for the sqlite3_log() interface.
*/
static void shellLog(void *pArg, int iErrCode, const char *zMsg){
  ShellState *p = (ShellState*)pArg;
  if( p->pLog==0 ) return;
  utf8_printf(p->pLog, "(%d) %s\n", iErrCode, zMsg);
  fflush(p->pLog);
}

/*
** SQL function:  shell_putsnl(X)
**
** Write the text X to the screen (or whatever output is being directed)
** adding a newline at the end, and then return X.
*/
static void shellPutsFunc(
  sqlite3_context *pCtx,
  int nVal,
  sqlite3_value **apVal
){
  ShellState *p = (ShellState*)sqlite3_user_data(pCtx);
  (void)nVal;
  utf8_printf(p->out, "%s\n", sqlite3_value_text(apVal[0]));
  sqlite3_result_value(pCtx, apVal[0]);
}

/*
** If in safe mode, print an error message described by the arguments
** and exit immediately.
*/
static void failIfSafeMode(
  ShellState *p,
  const char *zErrMsg,
  ...
){
  if( p->bSafeMode ){
    va_list ap;
    char *zMsg;
    va_start(ap, zErrMsg);
    zMsg = sqlite3_vmprintf(zErrMsg, ap);
    va_end(ap);
    raw_printf(stderr, "line %d: ", p->lineno);
    utf8_printf(stderr, "%s\n", zMsg);
    exit(1);
  }
}

/*
** SQL function:   edit(VALUE)
**                 edit(VALUE,EDITOR)
**
** These steps:
**
**     (1) Write VALUE into a temporary file.
**     (2) Run program EDITOR on that temporary file.
**     (3) Read the temporary file back and return its content as the result.
**     (4) Delete the temporary file
**
** If the EDITOR argument is omitted, use the value in the VISUAL
** environment variable.  If still there is no EDITOR, through an error.
**
** Also throw an error if the EDITOR program returns a non-zero exit code.
*/
#ifndef SQLITE_NOHAVE_SYSTEM
static void editFunc(
  sqlite3_context *context,
  int argc,
  sqlite3_value **argv
){
  const char *zEditor;
  char *zTempFile = 0;
  sqlite3 *db;
  char *zCmd = 0;
  int bBin;
  int rc;
  int hasCRNL = 0;
  FILE *f = 0;
  sqlite3_int64 sz;
  sqlite3_int64 x;
  unsigned char *p = 0;

  if( argc==2 ){
    zEditor = (const char*)sqlite3_value_text(argv[1]);
  }else{
    zEditor = getenv("VISUAL");
  }
  if( zEditor==0 ){
    sqlite3_result_error(context, "no editor for edit()", -1);
    return;
  }
  if( sqlite3_value_type(argv[0])==SQLITE_NULL ){
    sqlite3_result_error(context, "NULL input to edit()", -1);
    return;
  }
  db = sqlite3_context_db_handle(context);
  zTempFile = 0;
  sqlite3_file_control(db, 0, SQLITE_FCNTL_TEMPFILENAME, &zTempFile);
  if( zTempFile==0 ){
    sqlite3_uint64 r = 0;
    sqlite3_randomness(sizeof(r), &r);
    zTempFile = sqlite3_mprintf("temp%llx", r);
    if( zTempFile==0 ){
      sqlite3_result_error_nomem(context);
      return;
    }
  }
  bBin = sqlite3_value_type(argv[0])==SQLITE_BLOB;
  /* When writing the file to be edited, do \n to \r\n conversions on systems
  ** that want \r\n line endings */
  f = fopen(zTempFile, bBin ? "wb" : "w");
  if( f==0 ){
    sqlite3_result_error(context, "edit() cannot open temp file", -1);
    goto edit_func_end;
  }
  sz = sqlite3_value_bytes(argv[0]);
  if( bBin ){
    x = fwrite(sqlite3_value_blob(argv[0]), 1, (size_t)sz, f);
  }else{
    const char *z = (const char*)sqlite3_value_text(argv[0]);
    /* Remember whether or not the value originally contained \r\n */
    if( z && strstr(z,"\r\n")!=0 ) hasCRNL = 1;
    x = fwrite(sqlite3_value_text(argv[0]), 1, (size_t)sz, f);
  }
  fclose(f);
  f = 0;
  if( x!=sz ){
    sqlite3_result_error(context, "edit() could not write the whole file", -1);
    goto edit_func_end;
  }
  zCmd = sqlite3_mprintf("%s \"%s\"", zEditor, zTempFile);
  if( zCmd==0 ){
    sqlite3_result_error_nomem(context);
    goto edit_func_end;
  }
  rc = system(zCmd);
  sqlite3_free(zCmd);
  if( rc ){
    sqlite3_result_error(context, "EDITOR returned non-zero", -1);
    goto edit_func_end;
  }
  f = fopen(zTempFile, "rb");
  if( f==0 ){
    sqlite3_result_error(context,
      "edit() cannot reopen temp file after edit", -1);
    goto edit_func_end;
  }
  fseek(f, 0, SEEK_END);
  sz = ftell(f);
  rewind(f);
  p = sqlite3_malloc64( sz+1 );
  if( p==0 ){
    sqlite3_result_error_nomem(context);
    goto edit_func_end;
  }
  x = fread(p, 1, (size_t)sz, f);
  fclose(f);
  f = 0;
  if( x!=sz ){
    sqlite3_result_error(context, "could not read back the whole file", -1);
    goto edit_func_end;
  }
  if( bBin ){
    sqlite3_result_blob64(context, p, sz, sqlite3_free);
  }else{
    sqlite3_int64 i, j;
    if( hasCRNL ){
      /* If the original contains \r\n then do no conversions back to \n */
    }else{
      /* If the file did not originally contain \r\n then convert any new
      ** \r\n back into \n */
      p[sz] = 0;
      for(i=j=0; i<sz; i++){
        if( p[i]=='\r' && p[i+1]=='\n' ) i++;
        p[j++] = p[i];
      }
      sz = j;
      p[sz] = 0;
    }
    sqlite3_result_text64(context, (const char*)p, sz,
                          sqlite3_free, SQLITE_UTF8);
  }
  p = 0;

edit_func_end:
  if( f ) fclose(f);
  unlink(zTempFile);
  sqlite3_free(zTempFile);
  sqlite3_free(p);
}
#endif /* SQLITE_NOHAVE_SYSTEM */

/*
** Save or restore the current output mode
*/
static void outputModePush(ShellState *p){
  p->modePrior = p->mode;
  p->priorShFlgs = p->shellFlgs;
  memcpy(p->colSepPrior, p->colSeparator, sizeof(p->colSeparator));
  memcpy(p->rowSepPrior, p->rowSeparator, sizeof(p->rowSeparator));
}
static void outputModePop(ShellState *p){
  p->mode = p->modePrior;
  p->shellFlgs = p->priorShFlgs;
  memcpy(p->colSeparator, p->colSepPrior, sizeof(p->colSeparator));
  memcpy(p->rowSeparator, p->rowSepPrior, sizeof(p->rowSeparator));
}

/*
** Output the given string as a hex-encoded blob (eg. X'1234' )
*/
static void output_hex_blob(FILE *out, const void *pBlob, int nBlob){
  int i;
  unsigned char *aBlob = (unsigned char*)pBlob;

  char *zStr = sqlite3_malloc(nBlob*2 + 1);
  shell_check_oom(zStr);

  for(i=0; i<nBlob; i++){
    static const char aHex[] = {
        '0', '1', '2', '3', '4', '5', '6', '7',
        '8', '9', 'a', 'b', 'c', 'd', 'e', 'f'
    };
    zStr[i*2] = aHex[ (aBlob[i] >> 4) ];
    zStr[i*2+1] = aHex[ (aBlob[i] & 0x0F) ];
  }
  zStr[i*2] = '\0';

  raw_printf(out,"X'%s'", zStr);
  sqlite3_free(zStr);
}

/*
** Find a string that is not found anywhere in z[].  Return a pointer
** to that string.
**
** Try to use zA and zB first.  If both of those are already found in z[]
** then make up some string and store it in the buffer zBuf.
*/
static const char *unused_string(
  const char *z,                    /* Result must not appear anywhere in z */
  const char *zA, const char *zB,   /* Try these first */
  char *zBuf                        /* Space to store a generated string */
){
  unsigned i = 0;
  if( strstr(z, zA)==0 ) return zA;
  if( strstr(z, zB)==0 ) return zB;
  do{
    sqlite3_snprintf(20,zBuf,"(%s%u)", zA, i++);
  }while( strstr(z,zBuf)!=0 );
  return zBuf;
}

/*
** Output the given string as a quoted string using SQL quoting conventions.
**
** See also: output_quoted_escaped_string()
*/
static void output_quoted_string(FILE *out, const char *z){
  int i;
  char c;
  setBinaryMode(out, 1);
  if( z==0 ) return;
  for(i=0; (c = z[i])!=0 && c!='\''; i++){}
  if( c==0 ){
    utf8_printf(out,"'%s'",z);
  }else{
    raw_printf(out, "'");
    while( *z ){
      for(i=0; (c = z[i])!=0 && c!='\''; i++){}
      if( c=='\'' ) i++;
      if( i ){
        utf8_printf(out, "%.*s", i, z);
        z += i;
      }
      if( c=='\'' ){
        raw_printf(out, "'");
        continue;
      }
      if( c==0 ){
        break;
      }
      z++;
    }
    raw_printf(out, "'");
  }
  setTextMode(out, 1);
}

/*
** Output the given string as a quoted string using SQL quoting conventions.
** Additionallly , escape the "\n" and "\r" characters so that they do not
** get corrupted by end-of-line translation facilities in some operating
** systems.
**
** This is like output_quoted_string() but with the addition of the \r\n
** escape mechanism.
*/
static void output_quoted_escaped_string(FILE *out, const char *z){
  int i;
  char c;
  setBinaryMode(out, 1);
  for(i=0; (c = z[i])!=0 && c!='\'' && c!='\n' && c!='\r'; i++){}
  if( c==0 ){
    utf8_printf(out,"'%s'",z);
  }else{
    const char *zNL = 0;
    const char *zCR = 0;
    int nNL = 0;
    int nCR = 0;
    char zBuf1[20], zBuf2[20];
    for(i=0; z[i]; i++){
      if( z[i]=='\n' ) nNL++;
      if( z[i]=='\r' ) nCR++;
    }
    if( nNL ){
      raw_printf(out, "replace(");
      zNL = unused_string(z, "\\n", "\\012", zBuf1);
    }
    if( nCR ){
      raw_printf(out, "replace(");
      zCR = unused_string(z, "\\r", "\\015", zBuf2);
    }
    raw_printf(out, "'");
    while( *z ){
      for(i=0; (c = z[i])!=0 && c!='\n' && c!='\r' && c!='\''; i++){}
      if( c=='\'' ) i++;
      if( i ){
        utf8_printf(out, "%.*s", i, z);
        z += i;
      }
      if( c=='\'' ){
        raw_printf(out, "'");
        continue;
      }
      if( c==0 ){
        break;
      }
      z++;
      if( c=='\n' ){
        raw_printf(out, "%s", zNL);
        continue;
      }
      raw_printf(out, "%s", zCR);
    }
    raw_printf(out, "'");
    if( nCR ){
      raw_printf(out, ",'%s',char(13))", zCR);
    }
    if( nNL ){
      raw_printf(out, ",'%s',char(10))", zNL);
    }
  }
  setTextMode(out, 1);
}

/*
** Output the given string as a quoted according to C or TCL quoting rules.
*/
static void output_c_string(FILE *out, const char *z){
  unsigned int c;
  fputc('"', out);
  while( (c = *(z++))!=0 ){
    if( c=='\\' ){
      fputc(c, out);
      fputc(c, out);
    }else if( c=='"' ){
      fputc('\\', out);
      fputc('"', out);
    }else if( c=='\t' ){
      fputc('\\', out);
      fputc('t', out);
    }else if( c=='\n' ){
      fputc('\\', out);
      fputc('n', out);
    }else if( c=='\r' ){
      fputc('\\', out);
      fputc('r', out);
    }else if( !isprint(c&0xff) ){
      raw_printf(out, "\\%03o", c&0xff);
    }else{
      fputc(c, out);
    }
  }
  fputc('"', out);
}

/*
** Output the given string as a quoted according to JSON quoting rules.
*/
static void output_json_string(FILE *out, const char *z, i64 n){
  unsigned int c;
  if( z==0 ) z = "";
  if( n<0 ) n = strlen(z);
  fputc('"', out);
  while( n-- ){
    c = *(z++);
    if( c=='\\' || c=='"' ){
      fputc('\\', out);
      fputc(c, out);
    }else if( c<=0x1f ){
      fputc('\\', out);
      if( c=='\b' ){
        fputc('b', out);
      }else if( c=='\f' ){
        fputc('f', out);
      }else if( c=='\n' ){
        fputc('n', out);
      }else if( c=='\r' ){
        fputc('r', out);
      }else if( c=='\t' ){
        fputc('t', out);
      }else{
         raw_printf(out, "u%04x",c);
      }
    }else{
      fputc(c, out);
    }
  }
  fputc('"', out);
}

/*
** Output the given string with characters that are special to
** HTML escaped.
*/
static void output_html_string(FILE *out, const char *z){
  int i;
  if( z==0 ) z = "";
  while( *z ){
    for(i=0;   z[i]
            && z[i]!='<'
            && z[i]!='&'
            && z[i]!='>'
            && z[i]!='\"'
            && z[i]!='\'';
        i++){}
    if( i>0 ){
      utf8_printf(out,"%.*s",i,z);
    }
    if( z[i]=='<' ){
      raw_printf(out,"&lt;");
    }else if( z[i]=='&' ){
      raw_printf(out,"&amp;");
    }else if( z[i]=='>' ){
      raw_printf(out,"&gt;");
    }else if( z[i]=='\"' ){
      raw_printf(out,"&quot;");
    }else if( z[i]=='\'' ){
      raw_printf(out,"&#39;");
    }else{
      break;
    }
    z += i + 1;
  }
}

/*
** If a field contains any character identified by a 1 in the following
** array, then the string must be quoted for CSV.
*/
static const char needCsvQuote[] = {
  1, 1, 1, 1, 1, 1, 1, 1,   1, 1, 1, 1, 1, 1, 1, 1,
  1, 1, 1, 1, 1, 1, 1, 1,   1, 1, 1, 1, 1, 1, 1, 1,
  1, 0, 1, 0, 0, 0, 0, 1,   0, 0, 0, 0, 0, 0, 0, 0,
  0, 0, 0, 0, 0, 0, 0, 0,   0, 0, 0, 0, 0, 0, 0, 0,
  0, 0, 0, 0, 0, 0, 0, 0,   0, 0, 0, 0, 0, 0, 0, 0,
  0, 0, 0, 0, 0, 0, 0, 0,   0, 0, 0, 0, 0, 0, 0, 0,
  0, 0, 0, 0, 0, 0, 0, 0,   0, 0, 0, 0, 0, 0, 0, 0,
  0, 0, 0, 0, 0, 0, 0, 0,   0, 0, 0, 0, 0, 0, 0, 1,
  1, 1, 1, 1, 1, 1, 1, 1,   1, 1, 1, 1, 1, 1, 1, 1,
  1, 1, 1, 1, 1, 1, 1, 1,   1, 1, 1, 1, 1, 1, 1, 1,
  1, 1, 1, 1, 1, 1, 1, 1,   1, 1, 1, 1, 1, 1, 1, 1,
  1, 1, 1, 1, 1, 1, 1, 1,   1, 1, 1, 1, 1, 1, 1, 1,
  1, 1, 1, 1, 1, 1, 1, 1,   1, 1, 1, 1, 1, 1, 1, 1,
  1, 1, 1, 1, 1, 1, 1, 1,   1, 1, 1, 1, 1, 1, 1, 1,
  1, 1, 1, 1, 1, 1, 1, 1,   1, 1, 1, 1, 1, 1, 1, 1,
  1, 1, 1, 1, 1, 1, 1, 1,   1, 1, 1, 1, 1, 1, 1, 1,
};

/*
** Output a single term of CSV.  Actually, p->colSeparator is used for
** the separator, which may or may not be a comma.  p->nullValue is
** the null value.  Strings are quoted if necessary.  The separator
** is only issued if bSep is true.
*/
static void output_csv(ShellState *p, const char *z, int bSep){
  FILE *out = p->out;
  if( z==0 ){
    utf8_printf(out,"%s",p->nullValue);
  }else{
    unsigned i;
    for(i=0; z[i]; i++){
      if( needCsvQuote[((unsigned char*)z)[i]] ){
        i = 0;
        break;
      }
    }
    if( i==0 || strstr(z, p->colSeparator)!=0 ){
      char *zQuoted = sqlite3_mprintf("\"%w\"", z);
      shell_check_oom(zQuoted);
      utf8_printf(out, "%s", zQuoted);
      sqlite3_free(zQuoted);
    }else{
      utf8_printf(out, "%s", z);
    }
  }
  if( bSep ){
    utf8_printf(p->out, "%s", p->colSeparator);
  }
}

/*
** This routine runs when the user presses Ctrl-C
*/
static void interrupt_handler(int NotUsed){
  UNUSED_PARAMETER(NotUsed);
  if( ++seenInterrupt>1 ) exit(1);
  if( globalDb ) sqlite3_interrupt(globalDb);
}

#if (defined(_WIN32) || defined(WIN32)) && !defined(_WIN32_WCE)
/*
** This routine runs for console events (e.g. Ctrl-C) on Win32
*/
static BOOL WINAPI ConsoleCtrlHandler(
  DWORD dwCtrlType /* One of the CTRL_*_EVENT constants */
){
  if( dwCtrlType==CTRL_C_EVENT ){
    interrupt_handler(0);
    return TRUE;
  }
  return FALSE;
}
#endif

#ifndef SQLITE_OMIT_AUTHORIZATION
/*
** This authorizer runs in safe mode.
*/
static int safeModeAuth(
  void *pClientData,
  int op,
  const char *zA1,
  const char *zA2,
  const char *zA3,
  const char *zA4
){
  ShellState *p = (ShellState*)pClientData;
  static const char *azProhibitedFunctions[] = {
    "edit",
    "fts3_tokenizer",
    "load_extension",
    "readfile",
    "writefile",
    "zipfile",
    "zipfile_cds",
  };
  UNUSED_PARAMETER(zA1);
  UNUSED_PARAMETER(zA3);
  UNUSED_PARAMETER(zA4);
  switch( op ){
    case SQLITE_ATTACH: {
#ifndef SQLITE_SHELL_FIDDLE
      /* In WASM builds the filesystem is a virtual sandbox, so
      ** there's no harm in using ATTACH. */
      failIfSafeMode(p, "cannot run ATTACH in safe mode");
#endif
      break;
    }
    case SQLITE_FUNCTION: {
      int i;
      for(i=0; i<ArraySize(azProhibitedFunctions); i++){
        if( sqlite3_stricmp(zA2, azProhibitedFunctions[i])==0 ){
          failIfSafeMode(p, "cannot use the %s() function in safe mode",
                         azProhibitedFunctions[i]);
        }
      }
      break;
    }
  }
  return SQLITE_OK;
}

/*
** When the ".auth ON" is set, the following authorizer callback is
** invoked.  It always returns SQLITE_OK.
*/
static int shellAuth(
  void *pClientData,
  int op,
  const char *zA1,
  const char *zA2,
  const char *zA3,
  const char *zA4
){
  ShellState *p = (ShellState*)pClientData;
  static const char *azAction[] = { 0,
     "CREATE_INDEX",         "CREATE_TABLE",         "CREATE_TEMP_INDEX",
     "CREATE_TEMP_TABLE",    "CREATE_TEMP_TRIGGER",  "CREATE_TEMP_VIEW",
     "CREATE_TRIGGER",       "CREATE_VIEW",          "DELETE",
     "DROP_INDEX",           "DROP_TABLE",           "DROP_TEMP_INDEX",
     "DROP_TEMP_TABLE",      "DROP_TEMP_TRIGGER",    "DROP_TEMP_VIEW",
     "DROP_TRIGGER",         "DROP_VIEW",            "INSERT",
     "PRAGMA",               "READ",                 "SELECT",
     "TRANSACTION",          "UPDATE",               "ATTACH",
     "DETACH",               "ALTER_TABLE",          "REINDEX",
     "ANALYZE",              "CREATE_VTABLE",        "DROP_VTABLE",
     "FUNCTION",             "SAVEPOINT",            "RECURSIVE"
  };
  int i;
  const char *az[4];
  az[0] = zA1;
  az[1] = zA2;
  az[2] = zA3;
  az[3] = zA4;
  utf8_printf(p->out, "authorizer: %s", azAction[op]);
  for(i=0; i<4; i++){
    raw_printf(p->out, " ");
    if( az[i] ){
      output_c_string(p->out, az[i]);
    }else{
      raw_printf(p->out, "NULL");
    }
  }
  raw_printf(p->out, "\n");
  if( p->bSafeMode ) (void)safeModeAuth(pClientData, op, zA1, zA2, zA3, zA4);
  return SQLITE_OK;
}
#endif

/*
** Print a schema statement.  Part of MODE_Semi and MODE_Pretty output.
**
** This routine converts some CREATE TABLE statements for shadow tables
** in FTS3/4/5 into CREATE TABLE IF NOT EXISTS statements.
**
** If the schema statement in z[] contains a start-of-comment and if
** sqlite3_complete() returns false, try to terminate the comment before
** printing the result.  https://sqlite.org/forum/forumpost/d7be961c5c
*/
static void printSchemaLine(FILE *out, const char *z, const char *zTail){
  char *zToFree = 0;
  if( z==0 ) return;
  if( zTail==0 ) return;
  if( zTail[0]==';' && (strstr(z, "/*")!=0 || strstr(z,"--")!=0) ){
    const char *zOrig = z;
    static const char *azTerm[] = { "", "*/", "\n" };
    int i;
    for(i=0; i<ArraySize(azTerm); i++){
      char *zNew = sqlite3_mprintf("%s%s;", zOrig, azTerm[i]);
      shell_check_oom(zNew);
      if( sqlite3_complete(zNew) ){
        size_t n = strlen(zNew);
        zNew[n-1] = 0;
        zToFree = zNew;
        z = zNew;
        break;
      }
      sqlite3_free(zNew);
    }
  }
  if( sqlite3_strglob("CREATE TABLE ['\"]*", z)==0 ){
    utf8_printf(out, "CREATE TABLE IF NOT EXISTS %s%s", z+13, zTail);
  }else{
    utf8_printf(out, "%s%s", z, zTail);
  }
  sqlite3_free(zToFree);
}
static void printSchemaLineN(FILE *out, char *z, int n, const char *zTail){
  char c = z[n];
  z[n] = 0;
  printSchemaLine(out, z, zTail);
  z[n] = c;
}

/*
** Return true if string z[] has nothing but whitespace and comments to the
** end of the first line.
*/
static int wsToEol(const char *z){
  int i;
  for(i=0; z[i]; i++){
    if( z[i]=='\n' ) return 1;
    if( IsSpace(z[i]) ) continue;
    if( z[i]=='-' && z[i+1]=='-' ) return 1;
    return 0;
  }
  return 1;
}

/*
** Add a new entry to the EXPLAIN QUERY PLAN data
*/
static void eqp_append(ShellState *p, int iEqpId, int p2, const char *zText){
  EQPGraphRow *pNew;
  i64 nText;
  if( zText==0 ) return;
  nText = strlen(zText);
  if( p->autoEQPtest ){
    utf8_printf(p->out, "%d,%d,%s\n", iEqpId, p2, zText);
  }
  pNew = sqlite3_malloc64( sizeof(*pNew) + nText );
  shell_check_oom(pNew);
  pNew->iEqpId = iEqpId;
  pNew->iParentId = p2;
  memcpy(pNew->zText, zText, nText+1);
  pNew->pNext = 0;
  if( p->sGraph.pLast ){
    p->sGraph.pLast->pNext = pNew;
  }else{
    p->sGraph.pRow = pNew;
  }
  p->sGraph.pLast = pNew;
}

/*
** Free and reset the EXPLAIN QUERY PLAN data that has been collected
** in p->sGraph.
*/
static void eqp_reset(ShellState *p){
  EQPGraphRow *pRow, *pNext;
  for(pRow = p->sGraph.pRow; pRow; pRow = pNext){
    pNext = pRow->pNext;
    sqlite3_free(pRow);
  }
  memset(&p->sGraph, 0, sizeof(p->sGraph));
}

/* Return the next EXPLAIN QUERY PLAN line with iEqpId that occurs after
** pOld, or return the first such line if pOld is NULL
*/
static EQPGraphRow *eqp_next_row(ShellState *p, int iEqpId, EQPGraphRow *pOld){
  EQPGraphRow *pRow = pOld ? pOld->pNext : p->sGraph.pRow;
  while( pRow && pRow->iParentId!=iEqpId ) pRow = pRow->pNext;
  return pRow;
}

/* Render a single level of the graph that has iEqpId as its parent.  Called
** recursively to render sublevels.
*/
static void eqp_render_level(ShellState *p, int iEqpId){
  EQPGraphRow *pRow, *pNext;
  i64 n = strlen(p->sGraph.zPrefix);
  char *z;
  for(pRow = eqp_next_row(p, iEqpId, 0); pRow; pRow = pNext){
    pNext = eqp_next_row(p, iEqpId, pRow);
    z = pRow->zText;
    utf8_printf(p->out, "%s%s%s\n", p->sGraph.zPrefix,
                pNext ? "|--" : "`--", z);
    if( n<(i64)sizeof(p->sGraph.zPrefix)-7 ){
      memcpy(&p->sGraph.zPrefix[n], pNext ? "|  " : "   ", 4);
      eqp_render_level(p, pRow->iEqpId);
      p->sGraph.zPrefix[n] = 0;
    }
  }
}

/*
** Display and reset the EXPLAIN QUERY PLAN data
*/
static void eqp_render(ShellState *p, i64 nCycle){
  EQPGraphRow *pRow = p->sGraph.pRow;
  if( pRow ){
    if( pRow->zText[0]=='-' ){
      if( pRow->pNext==0 ){
        eqp_reset(p);
        return;
      }
      utf8_printf(p->out, "%s\n", pRow->zText+3);
      p->sGraph.pRow = pRow->pNext;
      sqlite3_free(pRow);
    }else if( nCycle>0 ){
      utf8_printf(p->out, "QUERY PLAN (cycles=%lld [100%%])\n", nCycle);
    }else{
      utf8_printf(p->out, "QUERY PLAN\n");
    }
    p->sGraph.zPrefix[0] = 0;
    eqp_render_level(p, 0);
    eqp_reset(p);
  }
}

#ifndef SQLITE_OMIT_PROGRESS_CALLBACK
/*
** Progress handler callback.
*/
static int progress_handler(void *pClientData) {
  ShellState *p = (ShellState*)pClientData;
  p->nProgress++;
  if( p->nProgress>=p->mxProgress && p->mxProgress>0 ){
    raw_printf(p->out, "Progress limit reached (%u)\n", p->nProgress);
    if( p->flgProgress & SHELL_PROGRESS_RESET ) p->nProgress = 0;
    if( p->flgProgress & SHELL_PROGRESS_ONCE ) p->mxProgress = 0;
    return 1;
  }
  if( (p->flgProgress & SHELL_PROGRESS_QUIET)==0 ){
    raw_printf(p->out, "Progress %u\n", p->nProgress);
  }
  return 0;
}
#endif /* SQLITE_OMIT_PROGRESS_CALLBACK */

/*
** Print N dashes
*/
static void print_dashes(FILE *out, int N){
  const char zDash[] = "--------------------------------------------------";
  const int nDash = sizeof(zDash) - 1;
  while( N>nDash ){
    fputs(zDash, out);
    N -= nDash;
  }
  raw_printf(out, "%.*s", N, zDash);
}

/*
** Print a markdown or table-style row separator using ascii-art
*/
static void print_row_separator(
  ShellState *p,
  int nArg,
  const char *zSep
){
  int i;
  if( nArg>0 ){
    fputs(zSep, p->out);
    print_dashes(p->out, p->actualWidth[0]+2);
    for(i=1; i<nArg; i++){
      fputs(zSep, p->out);
      print_dashes(p->out, p->actualWidth[i]+2);
    }
    fputs(zSep, p->out);
  }
  fputs("\n", p->out);
}

/*
** This is the callback routine that the shell
** invokes for each row of a query result.
*/
static int shell_callback(
  void *pArg,
  int nArg,        /* Number of result columns */
  char **azArg,    /* Text of each result column */
  char **azCol,    /* Column names */
  int *aiType      /* Column types.  Might be NULL */
){
  int i;
  ShellState *p = (ShellState*)pArg;

  if( azArg==0 ) return 0;
  switch( p->cMode ){
    case MODE_Count:
    case MODE_Off: {
      break;
    }
    case MODE_Line: {
      int w = 5;
      if( azArg==0 ) break;
      for(i=0; i<nArg; i++){
        int len = strlen30(azCol[i] ? azCol[i] : "");
        if( len>w ) w = len;
      }
      if( p->cnt++>0 ) utf8_printf(p->out, "%s", p->rowSeparator);
      for(i=0; i<nArg; i++){
        utf8_printf(p->out,"%*s = %s%s", w, azCol[i],
                azArg[i] ? azArg[i] : p->nullValue, p->rowSeparator);
      }
      break;
    }
    case MODE_ScanExp:
    case MODE_Explain: {
      static const int aExplainWidth[] = {4,       13, 4, 4, 4, 13, 2, 13};
      static const int aExplainMap[] =   {0,       1,  2, 3, 4, 5,  6, 7 };
      static const int aScanExpWidth[] = {4, 6, 6, 13, 4, 4, 4, 13, 2, 13};
      static const int aScanExpMap[] =   {0, 9, 8, 1,  2, 3, 4, 5,  6, 7 };

      const int *aWidth = aExplainWidth;
      const int *aMap = aExplainMap;
      int nWidth = ArraySize(aExplainWidth);
      int iIndent = 1;

      if( p->cMode==MODE_ScanExp ){
        aWidth = aScanExpWidth;
        aMap = aScanExpMap;
        nWidth = ArraySize(aScanExpWidth);
        iIndent = 3;
      }
      if( nArg>nWidth ) nArg = nWidth;

      /* If this is the first row seen, print out the headers */
      if( p->cnt++==0 ){
        for(i=0; i<nArg; i++){
          utf8_width_print(p->out, aWidth[i], azCol[ aMap[i] ]);
          fputs(i==nArg-1 ? "\n" : "  ", p->out);
        }
        for(i=0; i<nArg; i++){
          print_dashes(p->out, aWidth[i]);
          fputs(i==nArg-1 ? "\n" : "  ", p->out);
        }
      }

      /* If there is no data, exit early. */
      if( azArg==0 ) break;

      for(i=0; i<nArg; i++){
        const char *zSep = "  ";
        int w = aWidth[i];
        const char *zVal = azArg[ aMap[i] ];
        if( i==nArg-1 ) w = 0;
        if( zVal && strlenChar(zVal)>w ){
          w = strlenChar(zVal);
          zSep = " ";
        }
        if( i==iIndent && p->aiIndent && p->pStmt ){
          if( p->iIndent<p->nIndent ){
            utf8_printf(p->out, "%*.s", p->aiIndent[p->iIndent], "");
          }
          p->iIndent++;
        }
        utf8_width_print(p->out, w, zVal ? zVal : p->nullValue);
        fputs(i==nArg-1 ? "\n" : zSep, p->out);
      }
      break;
    }
    case MODE_Semi: {   /* .schema and .fullschema output */
      printSchemaLine(p->out, azArg[0], ";\n");
      break;
    }
    case MODE_Pretty: {  /* .schema and .fullschema with --indent */
      char *z;
      int j;
      int nParen = 0;
      char cEnd = 0;
      char c;
      int nLine = 0;
      assert( nArg==1 );
      if( azArg[0]==0 ) break;
      if( sqlite3_strlike("CREATE VIEW%", azArg[0], 0)==0
       || sqlite3_strlike("CREATE TRIG%", azArg[0], 0)==0
      ){
        utf8_printf(p->out, "%s;\n", azArg[0]);
        break;
      }
      z = sqlite3_mprintf("%s", azArg[0]);
      shell_check_oom(z);
      j = 0;
      for(i=0; IsSpace(z[i]); i++){}
      for(; (c = z[i])!=0; i++){
        if( IsSpace(c) ){
          if( z[j-1]=='\r' ) z[j-1] = '\n';
          if( IsSpace(z[j-1]) || z[j-1]=='(' ) continue;
        }else if( (c=='(' || c==')') && j>0 && IsSpace(z[j-1]) ){
          j--;
        }
        z[j++] = c;
      }
      while( j>0 && IsSpace(z[j-1]) ){ j--; }
      z[j] = 0;
      if( strlen30(z)>=79 ){
        for(i=j=0; (c = z[i])!=0; i++){ /* Copy from z[i] back to z[j] */
          if( c==cEnd ){
            cEnd = 0;
          }else if( c=='"' || c=='\'' || c=='`' ){
            cEnd = c;
          }else if( c=='[' ){
            cEnd = ']';
          }else if( c=='-' && z[i+1]=='-' ){
            cEnd = '\n';
          }else if( c=='(' ){
            nParen++;
          }else if( c==')' ){
            nParen--;
            if( nLine>0 && nParen==0 && j>0 ){
              printSchemaLineN(p->out, z, j, "\n");
              j = 0;
            }
          }
          z[j++] = c;
          if( nParen==1 && cEnd==0
           && (c=='(' || c=='\n' || (c==',' && !wsToEol(z+i+1)))
          ){
            if( c=='\n' ) j--;
            printSchemaLineN(p->out, z, j, "\n  ");
            j = 0;
            nLine++;
            while( IsSpace(z[i+1]) ){ i++; }
          }
        }
        z[j] = 0;
      }
      printSchemaLine(p->out, z, ";\n");
      sqlite3_free(z);
      break;
    }
    case MODE_List: {
      if( p->cnt++==0 && p->showHeader ){
        for(i=0; i<nArg; i++){
          utf8_printf(p->out,"%s%s",azCol[i],
                  i==nArg-1 ? p->rowSeparator : p->colSeparator);
        }
      }
      if( azArg==0 ) break;
      for(i=0; i<nArg; i++){
        char *z = azArg[i];
        if( z==0 ) z = p->nullValue;
        utf8_printf(p->out, "%s", z);
        if( i<nArg-1 ){
          utf8_printf(p->out, "%s", p->colSeparator);
        }else{
          utf8_printf(p->out, "%s", p->rowSeparator);
        }
      }
      break;
    }
    case MODE_Html: {
      if( p->cnt++==0 && p->showHeader ){
        raw_printf(p->out,"<TR>");
        for(i=0; i<nArg; i++){
          raw_printf(p->out,"<TH>");
          output_html_string(p->out, azCol[i]);
          raw_printf(p->out,"</TH>\n");
        }
        raw_printf(p->out,"</TR>\n");
      }
      if( azArg==0 ) break;
      raw_printf(p->out,"<TR>");
      for(i=0; i<nArg; i++){
        raw_printf(p->out,"<TD>");
        output_html_string(p->out, azArg[i] ? azArg[i] : p->nullValue);
        raw_printf(p->out,"</TD>\n");
      }
      raw_printf(p->out,"</TR>\n");
      break;
    }
    case MODE_Tcl: {
      if( p->cnt++==0 && p->showHeader ){
        for(i=0; i<nArg; i++){
          output_c_string(p->out,azCol[i] ? azCol[i] : "");
          if(i<nArg-1) utf8_printf(p->out, "%s", p->colSeparator);
        }
        utf8_printf(p->out, "%s", p->rowSeparator);
      }
      if( azArg==0 ) break;
      for(i=0; i<nArg; i++){
        output_c_string(p->out, azArg[i] ? azArg[i] : p->nullValue);
        if(i<nArg-1) utf8_printf(p->out, "%s", p->colSeparator);
      }
      utf8_printf(p->out, "%s", p->rowSeparator);
      break;
    }
    case MODE_Csv: {
      setBinaryMode(p->out, 1);
      if( p->cnt++==0 && p->showHeader ){
        for(i=0; i<nArg; i++){
          output_csv(p, azCol[i] ? azCol[i] : "", i<nArg-1);
        }
        utf8_printf(p->out, "%s", p->rowSeparator);
      }
      if( nArg>0 ){
        for(i=0; i<nArg; i++){
          output_csv(p, azArg[i], i<nArg-1);
        }
        utf8_printf(p->out, "%s", p->rowSeparator);
      }
      setTextMode(p->out, 1);
      break;
    }
    case MODE_Insert: {
      if( azArg==0 ) break;
      utf8_printf(p->out,"INSERT INTO %s",p->zDestTable);
      if( p->showHeader ){
        raw_printf(p->out,"(");
        for(i=0; i<nArg; i++){
          if( i>0 ) raw_printf(p->out, ",");
          if( quoteChar(azCol[i]) ){
            char *z = sqlite3_mprintf("\"%w\"", azCol[i]);
            shell_check_oom(z);
            utf8_printf(p->out, "%s", z);
            sqlite3_free(z);
          }else{
            raw_printf(p->out, "%s", azCol[i]);
          }
        }
        raw_printf(p->out,")");
      }
      p->cnt++;
      for(i=0; i<nArg; i++){
        raw_printf(p->out, i>0 ? "," : " VALUES(");
        if( (azArg[i]==0) || (aiType && aiType[i]==SQLITE_NULL) ){
          utf8_printf(p->out,"NULL");
        }else if( aiType && aiType[i]==SQLITE_TEXT ){
          if( ShellHasFlag(p, SHFLG_Newlines) ){
            output_quoted_string(p->out, azArg[i]);
          }else{
            output_quoted_escaped_string(p->out, azArg[i]);
          }
        }else if( aiType && aiType[i]==SQLITE_INTEGER ){
          utf8_printf(p->out,"%s", azArg[i]);
        }else if( aiType && aiType[i]==SQLITE_FLOAT ){
          char z[50];
          double r = sqlite3_column_double(p->pStmt, i);
          sqlite3_uint64 ur;
          memcpy(&ur,&r,sizeof(r));
          if( ur==0x7ff0000000000000LL ){
            raw_printf(p->out, "9.0e+999");
          }else if( ur==0xfff0000000000000LL ){
            raw_printf(p->out, "-9.0e+999");
          }else{
            sqlite3_int64 ir = (sqlite3_int64)r;
            if( r==(double)ir ){
              sqlite3_snprintf(50,z,"%lld.0", ir);
            }else{
              sqlite3_snprintf(50,z,"%!.20g", r);
            }
            raw_printf(p->out, "%s", z);
          }
        }else if( aiType && aiType[i]==SQLITE_BLOB && p->pStmt ){
          const void *pBlob = sqlite3_column_blob(p->pStmt, i);
          int nBlob = sqlite3_column_bytes(p->pStmt, i);
          output_hex_blob(p->out, pBlob, nBlob);
        }else if( isNumber(azArg[i], 0) ){
          utf8_printf(p->out,"%s", azArg[i]);
        }else if( ShellHasFlag(p, SHFLG_Newlines) ){
          output_quoted_string(p->out, azArg[i]);
        }else{
          output_quoted_escaped_string(p->out, azArg[i]);
        }
      }
      raw_printf(p->out,");\n");
      break;
    }
    case MODE_Json: {
      if( azArg==0 ) break;
      if( p->cnt==0 ){
        fputs("[{", p->out);
      }else{
        fputs(",\n{", p->out);
      }
      p->cnt++;
      for(i=0; i<nArg; i++){
        output_json_string(p->out, azCol[i], -1);
        putc(':', p->out);
        if( (azArg[i]==0) || (aiType && aiType[i]==SQLITE_NULL) ){
          fputs("null",p->out);
        }else if( aiType && aiType[i]==SQLITE_FLOAT ){
          char z[50];
          double r = sqlite3_column_double(p->pStmt, i);
          sqlite3_uint64 ur;
          memcpy(&ur,&r,sizeof(r));
          if( ur==0x7ff0000000000000LL ){
            raw_printf(p->out, "9.0e+999");
          }else if( ur==0xfff0000000000000LL ){
            raw_printf(p->out, "-9.0e+999");
          }else{
            sqlite3_snprintf(50,z,"%!.20g", r);
            raw_printf(p->out, "%s", z);
          }
        }else if( aiType && aiType[i]==SQLITE_BLOB && p->pStmt ){
          const void *pBlob = sqlite3_column_blob(p->pStmt, i);
          int nBlob = sqlite3_column_bytes(p->pStmt, i);
          output_json_string(p->out, pBlob, nBlob);
        }else if( aiType && aiType[i]==SQLITE_TEXT ){
          output_json_string(p->out, azArg[i], -1);
        }else{
          utf8_printf(p->out,"%s", azArg[i]);
        }
        if( i<nArg-1 ){
          putc(',', p->out);
        }
      }
      putc('}', p->out);
      break;
    }
    case MODE_Quote: {
      if( azArg==0 ) break;
      if( p->cnt==0 && p->showHeader ){
        for(i=0; i<nArg; i++){
          if( i>0 ) fputs(p->colSeparator, p->out);
          output_quoted_string(p->out, azCol[i]);
        }
        fputs(p->rowSeparator, p->out);
      }
      p->cnt++;
      for(i=0; i<nArg; i++){
        if( i>0 ) fputs(p->colSeparator, p->out);
        if( (azArg[i]==0) || (aiType && aiType[i]==SQLITE_NULL) ){
          utf8_printf(p->out,"NULL");
        }else if( aiType && aiType[i]==SQLITE_TEXT ){
          output_quoted_string(p->out, azArg[i]);
        }else if( aiType && aiType[i]==SQLITE_INTEGER ){
          utf8_printf(p->out,"%s", azArg[i]);
        }else if( aiType && aiType[i]==SQLITE_FLOAT ){
          char z[50];
          double r = sqlite3_column_double(p->pStmt, i);
          sqlite3_snprintf(50,z,"%!.20g", r);
          raw_printf(p->out, "%s", z);
        }else if( aiType && aiType[i]==SQLITE_BLOB && p->pStmt ){
          const void *pBlob = sqlite3_column_blob(p->pStmt, i);
          int nBlob = sqlite3_column_bytes(p->pStmt, i);
          output_hex_blob(p->out, pBlob, nBlob);
        }else if( isNumber(azArg[i], 0) ){
          utf8_printf(p->out,"%s", azArg[i]);
        }else{
          output_quoted_string(p->out, azArg[i]);
        }
      }
      fputs(p->rowSeparator, p->out);
      break;
    }
    case MODE_Ascii: {
      if( p->cnt++==0 && p->showHeader ){
        for(i=0; i<nArg; i++){
          if( i>0 ) utf8_printf(p->out, "%s", p->colSeparator);
          utf8_printf(p->out,"%s",azCol[i] ? azCol[i] : "");
        }
        utf8_printf(p->out, "%s", p->rowSeparator);
      }
      if( azArg==0 ) break;
      for(i=0; i<nArg; i++){
        if( i>0 ) utf8_printf(p->out, "%s", p->colSeparator);
        utf8_printf(p->out,"%s",azArg[i] ? azArg[i] : p->nullValue);
      }
      utf8_printf(p->out, "%s", p->rowSeparator);
      break;
    }
    case MODE_EQP: {
      eqp_append(p, atoi(azArg[0]), atoi(azArg[1]), azArg[3]);
      break;
    }
  }
  return 0;
}

/*
** This is the callback routine that the SQLite library
** invokes for each row of a query result.
*/
static int callback(void *pArg, int nArg, char **azArg, char **azCol){
  /* since we don't have type info, call the shell_callback with a NULL value */
  return shell_callback(pArg, nArg, azArg, azCol, NULL);
}

/*
** This is the callback routine from sqlite3_exec() that appends all
** output onto the end of a ShellText object.
*/
static int captureOutputCallback(void *pArg, int nArg, char **azArg, char **az){
  ShellText *p = (ShellText*)pArg;
  int i;
  UNUSED_PARAMETER(az);
  if( azArg==0 ) return 0;
  if( p->n ) appendText(p, "|", 0);
  for(i=0; i<nArg; i++){
    if( i ) appendText(p, ",", 0);
    if( azArg[i] ) appendText(p, azArg[i], 0);
  }
  return 0;
}

/*
** Generate an appropriate SELFTEST table in the main database.
*/
static void createSelftestTable(ShellState *p){
  char *zErrMsg = 0;
  sqlite3_exec(p->db,
    "SAVEPOINT selftest_init;\n"
    "CREATE TABLE IF NOT EXISTS selftest(\n"
    "  tno INTEGER PRIMARY KEY,\n"   /* Test number */
    "  op TEXT,\n"                   /* Operator:  memo run */
    "  cmd TEXT,\n"                  /* Command text */
    "  ans TEXT\n"                   /* Desired answer */
    ");"
    "CREATE TEMP TABLE [_shell$self](op,cmd,ans);\n"
    "INSERT INTO [_shell$self](rowid,op,cmd)\n"
    "  VALUES(coalesce((SELECT (max(tno)+100)/10 FROM selftest),10),\n"
    "         'memo','Tests generated by --init');\n"
    "INSERT INTO [_shell$self]\n"
    "  SELECT 'run',\n"
    "    'SELECT hex(sha3_query(''SELECT type,name,tbl_name,sql "
                                 "FROM sqlite_schema ORDER BY 2'',224))',\n"
    "    hex(sha3_query('SELECT type,name,tbl_name,sql "
                          "FROM sqlite_schema ORDER BY 2',224));\n"
    "INSERT INTO [_shell$self]\n"
    "  SELECT 'run',"
    "    'SELECT hex(sha3_query(''SELECT * FROM \"' ||"
    "        printf('%w',name) || '\" NOT INDEXED'',224))',\n"
    "    hex(sha3_query(printf('SELECT * FROM \"%w\" NOT INDEXED',name),224))\n"
    "  FROM (\n"
    "    SELECT name FROM sqlite_schema\n"
    "     WHERE type='table'\n"
    "       AND name<>'selftest'\n"
    "       AND coalesce(rootpage,0)>0\n"
    "  )\n"
    " ORDER BY name;\n"
    "INSERT INTO [_shell$self]\n"
    "  VALUES('run','PRAGMA integrity_check','ok');\n"
    "INSERT INTO selftest(tno,op,cmd,ans)"
    "  SELECT rowid*10,op,cmd,ans FROM [_shell$self];\n"
    "DROP TABLE [_shell$self];"
    ,0,0,&zErrMsg);
  if( zErrMsg ){
    utf8_printf(stderr, "SELFTEST initialization failure: %s\n", zErrMsg);
    sqlite3_free(zErrMsg);
  }
  sqlite3_exec(p->db, "RELEASE selftest_init",0,0,0);
}


/*
** Set the destination table field of the ShellState structure to
** the name of the table given.  Escape any quote characters in the
** table name.
*/
static void set_table_name(ShellState *p, const char *zName){
  int i, n;
  char cQuote;
  char *z;

  if( p->zDestTable ){
    free(p->zDestTable);
    p->zDestTable = 0;
  }
  if( zName==0 ) return;
  cQuote = quoteChar(zName);
  n = strlen30(zName);
  if( cQuote ) n += n+2;
  z = p->zDestTable = malloc( n+1 );
  shell_check_oom(z);
  n = 0;
  if( cQuote ) z[n++] = cQuote;
  for(i=0; zName[i]; i++){
    z[n++] = zName[i];
    if( zName[i]==cQuote ) z[n++] = cQuote;
  }
  if( cQuote ) z[n++] = cQuote;
  z[n] = 0;
}

/*
** Maybe construct two lines of text that point out the position of a
** syntax error.  Return a pointer to the text, in memory obtained from
** sqlite3_malloc().  Or, if the most recent error does not involve a
** specific token that we can point to, return an empty string.
**
** In all cases, the memory returned is obtained from sqlite3_malloc64()
** and should be released by the caller invoking sqlite3_free().
*/
static char *shell_error_context(const char *zSql, sqlite3 *db){
  int iOffset;
  size_t len;
  char *zCode;
  char *zMsg;
  int i;
  if( db==0
   || zSql==0
   || (iOffset = sqlite3_error_offset(db))<0
   || iOffset>=(int)strlen(zSql)
  ){
    return sqlite3_mprintf("");
  }
  while( iOffset>50 ){
    iOffset--;
    zSql++;
    while( (zSql[0]&0xc0)==0x80 ){ zSql++; iOffset--; }
  }
  len = strlen(zSql);
  if( len>78 ){
    len = 78;
    while( len>0 && (zSql[len]&0xc0)==0x80 ) len--;
  }
  zCode = sqlite3_mprintf("%.*s", len, zSql);
  shell_check_oom(zCode);
  for(i=0; zCode[i]; i++){ if( IsSpace(zSql[i]) ) zCode[i] = ' '; }
  if( iOffset<25 ){
    zMsg = sqlite3_mprintf("\n  %z\n  %*s^--- error here", zCode,iOffset,"");
  }else{
    zMsg = sqlite3_mprintf("\n  %z\n  %*serror here ---^", zCode,iOffset-14,"");
  }
  return zMsg;
}


/*
** Execute a query statement that will generate SQL output.  Print
** the result columns, comma-separated, on a line and then add a
** semicolon terminator to the end of that line.
**
** If the number of columns is 1 and that column contains text "--"
** then write the semicolon on a separate line.  That way, if a
** "--" comment occurs at the end of the statement, the comment
** won't consume the semicolon terminator.
*/
static int run_table_dump_query(
  ShellState *p,           /* Query context */
  const char *zSelect      /* SELECT statement to extract content */
){
  sqlite3_stmt *pSelect;
  int rc;
  int nResult;
  int i;
  const char *z;
  rc = sqlite3_prepare_v2(p->db, zSelect, -1, &pSelect, 0);
  if( rc!=SQLITE_OK || !pSelect ){
    char *zContext = shell_error_context(zSelect, p->db);
    utf8_printf(p->out, "/**** ERROR: (%d) %s *****/\n%s", rc,
                sqlite3_errmsg(p->db), zContext);
    sqlite3_free(zContext);
    if( (rc&0xff)!=SQLITE_CORRUPT ) p->nErr++;
    return rc;
  }
  rc = sqlite3_step(pSelect);
  nResult = sqlite3_column_count(pSelect);
  while( rc==SQLITE_ROW ){
    z = (const char*)sqlite3_column_text(pSelect, 0);
    utf8_printf(p->out, "%s", z);
    for(i=1; i<nResult; i++){
      utf8_printf(p->out, ",%s", sqlite3_column_text(pSelect, i));
    }
    if( z==0 ) z = "";
    while( z[0] && (z[0]!='-' || z[1]!='-') ) z++;
    if( z[0] ){
      raw_printf(p->out, "\n;\n");
    }else{
      raw_printf(p->out, ";\n");
    }
    rc = sqlite3_step(pSelect);
  }
  rc = sqlite3_finalize(pSelect);
  if( rc!=SQLITE_OK ){
    utf8_printf(p->out, "/**** ERROR: (%d) %s *****/\n", rc,
                sqlite3_errmsg(p->db));
    if( (rc&0xff)!=SQLITE_CORRUPT ) p->nErr++;
  }
  return rc;
}

/*
** Allocate space and save off string indicating current error.
*/
static char *save_err_msg(
  sqlite3 *db,           /* Database to query */
  const char *zPhase,    /* When the error occurs */
  int rc,                /* Error code returned from API */
  const char *zSql       /* SQL string, or NULL */
){
  char *zErr;
  char *zContext;
  sqlite3_str *pStr = sqlite3_str_new(0);
  sqlite3_str_appendf(pStr, "%s, %s", zPhase, sqlite3_errmsg(db));
  if( rc>1 ){
    sqlite3_str_appendf(pStr, " (%d)", rc);
  }
  zContext = shell_error_context(zSql, db);
  if( zContext ){
    sqlite3_str_appendall(pStr, zContext);
    sqlite3_free(zContext);
  }
  zErr = sqlite3_str_finish(pStr);
  shell_check_oom(zErr);
  return zErr;
}

#ifdef __linux__
/*
** Attempt to display I/O stats on Linux using /proc/PID/io
*/
static void displayLinuxIoStats(FILE *out){
  FILE *in;
  char z[200];
  sqlite3_snprintf(sizeof(z), z, "/proc/%d/io", getpid());
  in = fopen(z, "rb");
  if( in==0 ) return;
  while( fgets(z, sizeof(z), in)!=0 ){
    static const struct {
      const char *zPattern;
      const char *zDesc;
    } aTrans[] = {
      { "rchar: ",                  "Bytes received by read():" },
      { "wchar: ",                  "Bytes sent to write():"    },
      { "syscr: ",                  "Read() system calls:"      },
      { "syscw: ",                  "Write() system calls:"     },
      { "read_bytes: ",             "Bytes read from storage:"  },
      { "write_bytes: ",            "Bytes written to storage:" },
      { "cancelled_write_bytes: ",  "Cancelled write bytes:"    },
    };
    int i;
    for(i=0; i<ArraySize(aTrans); i++){
      int n = strlen30(aTrans[i].zPattern);
      if( cli_strncmp(aTrans[i].zPattern, z, n)==0 ){
        utf8_printf(out, "%-36s %s", aTrans[i].zDesc, &z[n]);
        break;
      }
    }
  }
  fclose(in);
}
#endif

/*
** Display a single line of status using 64-bit values.
*/
static void displayStatLine(
  ShellState *p,            /* The shell context */
  char *zLabel,             /* Label for this one line */
  char *zFormat,            /* Format for the result */
  int iStatusCtrl,          /* Which status to display */
  int bReset                /* True to reset the stats */
){
  sqlite3_int64 iCur = -1;
  sqlite3_int64 iHiwtr = -1;
  int i, nPercent;
  char zLine[200];
  sqlite3_status64(iStatusCtrl, &iCur, &iHiwtr, bReset);
  for(i=0, nPercent=0; zFormat[i]; i++){
    if( zFormat[i]=='%' ) nPercent++;
  }
  if( nPercent>1 ){
    sqlite3_snprintf(sizeof(zLine), zLine, zFormat, iCur, iHiwtr);
  }else{
    sqlite3_snprintf(sizeof(zLine), zLine, zFormat, iHiwtr);
  }
  raw_printf(p->out, "%-36s %s\n", zLabel, zLine);
}

/*
** Display memory stats.
*/
static int display_stats(
  sqlite3 *db,                /* Database to query */
  ShellState *pArg,           /* Pointer to ShellState */
  int bReset                  /* True to reset the stats */
){
  int iCur;
  int iHiwtr;
  FILE *out;
  if( pArg==0 || pArg->out==0 ) return 0;
  out = pArg->out;

  if( pArg->pStmt && pArg->statsOn==2 ){
    int nCol, i, x;
    sqlite3_stmt *pStmt = pArg->pStmt;
    char z[100];
    nCol = sqlite3_column_count(pStmt);
    raw_printf(out, "%-36s %d\n", "Number of output columns:", nCol);
    for(i=0; i<nCol; i++){
      sqlite3_snprintf(sizeof(z),z,"Column %d %nname:", i, &x);
      utf8_printf(out, "%-36s %s\n", z, sqlite3_column_name(pStmt,i));
#ifndef SQLITE_OMIT_DECLTYPE
      sqlite3_snprintf(30, z+x, "declared type:");
      utf8_printf(out, "%-36s %s\n", z, sqlite3_column_decltype(pStmt, i));
#endif
#ifdef SQLITE_ENABLE_COLUMN_METADATA
      sqlite3_snprintf(30, z+x, "database name:");
      utf8_printf(out, "%-36s %s\n", z, sqlite3_column_database_name(pStmt,i));
      sqlite3_snprintf(30, z+x, "table name:");
      utf8_printf(out, "%-36s %s\n", z, sqlite3_column_table_name(pStmt,i));
      sqlite3_snprintf(30, z+x, "origin name:");
      utf8_printf(out, "%-36s %s\n", z, sqlite3_column_origin_name(pStmt,i));
#endif
    }
  }

  if( pArg->statsOn==3 ){
    if( pArg->pStmt ){
      iCur = sqlite3_stmt_status(pArg->pStmt, SQLITE_STMTSTATUS_VM_STEP,bReset);
      raw_printf(pArg->out, "VM-steps: %d\n", iCur);
    }
    return 0;
  }

  displayStatLine(pArg, "Memory Used:",
     "%lld (max %lld) bytes", SQLITE_STATUS_MEMORY_USED, bReset);
  displayStatLine(pArg, "Number of Outstanding Allocations:",
     "%lld (max %lld)", SQLITE_STATUS_MALLOC_COUNT, bReset);
  if( pArg->shellFlgs & SHFLG_Pagecache ){
    displayStatLine(pArg, "Number of Pcache Pages Used:",
       "%lld (max %lld) pages", SQLITE_STATUS_PAGECACHE_USED, bReset);
  }
  displayStatLine(pArg, "Number of Pcache Overflow Bytes:",
     "%lld (max %lld) bytes", SQLITE_STATUS_PAGECACHE_OVERFLOW, bReset);
  displayStatLine(pArg, "Largest Allocation:",
     "%lld bytes", SQLITE_STATUS_MALLOC_SIZE, bReset);
  displayStatLine(pArg, "Largest Pcache Allocation:",
     "%lld bytes", SQLITE_STATUS_PAGECACHE_SIZE, bReset);
#ifdef YYTRACKMAXSTACKDEPTH
  displayStatLine(pArg, "Deepest Parser Stack:",
     "%lld (max %lld)", SQLITE_STATUS_PARSER_STACK, bReset);
#endif

  if( db ){
    if( pArg->shellFlgs & SHFLG_Lookaside ){
      iHiwtr = iCur = -1;
      sqlite3_db_status(db, SQLITE_DBSTATUS_LOOKASIDE_USED,
                        &iCur, &iHiwtr, bReset);
      raw_printf(pArg->out,
              "Lookaside Slots Used:                %d (max %d)\n",
              iCur, iHiwtr);
      sqlite3_db_status(db, SQLITE_DBSTATUS_LOOKASIDE_HIT,
                        &iCur, &iHiwtr, bReset);
      raw_printf(pArg->out, "Successful lookaside attempts:       %d\n",
              iHiwtr);
      sqlite3_db_status(db, SQLITE_DBSTATUS_LOOKASIDE_MISS_SIZE,
                        &iCur, &iHiwtr, bReset);
      raw_printf(pArg->out, "Lookaside failures due to size:      %d\n",
              iHiwtr);
      sqlite3_db_status(db, SQLITE_DBSTATUS_LOOKASIDE_MISS_FULL,
                        &iCur, &iHiwtr, bReset);
      raw_printf(pArg->out, "Lookaside failures due to OOM:       %d\n",
              iHiwtr);
    }
    iHiwtr = iCur = -1;
    sqlite3_db_status(db, SQLITE_DBSTATUS_CACHE_USED, &iCur, &iHiwtr, bReset);
    raw_printf(pArg->out, "Pager Heap Usage:                    %d bytes\n",
            iCur);
    iHiwtr = iCur = -1;
    sqlite3_db_status(db, SQLITE_DBSTATUS_CACHE_HIT, &iCur, &iHiwtr, 1);
    raw_printf(pArg->out, "Page cache hits:                     %d\n", iCur);
    iHiwtr = iCur = -1;
    sqlite3_db_status(db, SQLITE_DBSTATUS_CACHE_MISS, &iCur, &iHiwtr, 1);
    raw_printf(pArg->out, "Page cache misses:                   %d\n", iCur);
    iHiwtr = iCur = -1;
    sqlite3_db_status(db, SQLITE_DBSTATUS_CACHE_WRITE, &iCur, &iHiwtr, 1);
    raw_printf(pArg->out, "Page cache writes:                   %d\n", iCur);
    iHiwtr = iCur = -1;
    sqlite3_db_status(db, SQLITE_DBSTATUS_CACHE_SPILL, &iCur, &iHiwtr, 1);
    raw_printf(pArg->out, "Page cache spills:                   %d\n", iCur);
    iHiwtr = iCur = -1;
    sqlite3_db_status(db, SQLITE_DBSTATUS_SCHEMA_USED, &iCur, &iHiwtr, bReset);
    raw_printf(pArg->out, "Schema Heap Usage:                   %d bytes\n",
            iCur);
    iHiwtr = iCur = -1;
    sqlite3_db_status(db, SQLITE_DBSTATUS_STMT_USED, &iCur, &iHiwtr, bReset);
    raw_printf(pArg->out, "Statement Heap/Lookaside Usage:      %d bytes\n",
            iCur);
  }

  if( pArg->pStmt ){
    int iHit, iMiss;
    iCur = sqlite3_stmt_status(pArg->pStmt, SQLITE_STMTSTATUS_FULLSCAN_STEP,
                               bReset);
    raw_printf(pArg->out, "Fullscan Steps:                      %d\n", iCur);
    iCur = sqlite3_stmt_status(pArg->pStmt, SQLITE_STMTSTATUS_SORT, bReset);
    raw_printf(pArg->out, "Sort Operations:                     %d\n", iCur);
    iCur = sqlite3_stmt_status(pArg->pStmt, SQLITE_STMTSTATUS_AUTOINDEX,bReset);
    raw_printf(pArg->out, "Autoindex Inserts:                   %d\n", iCur);
    iHit = sqlite3_stmt_status(pArg->pStmt, SQLITE_STMTSTATUS_FILTER_HIT,
                               bReset);
    iMiss = sqlite3_stmt_status(pArg->pStmt, SQLITE_STMTSTATUS_FILTER_MISS,
                                bReset);
    if( iHit || iMiss ){
      raw_printf(pArg->out, "Bloom filter bypass taken:           %d/%d\n",
            iHit, iHit+iMiss);
    }
    iCur = sqlite3_stmt_status(pArg->pStmt, SQLITE_STMTSTATUS_VM_STEP, bReset);
    raw_printf(pArg->out, "Virtual Machine Steps:               %d\n", iCur);
    iCur = sqlite3_stmt_status(pArg->pStmt, SQLITE_STMTSTATUS_REPREPARE,bReset);
    raw_printf(pArg->out, "Reprepare operations:                %d\n", iCur);
    iCur = sqlite3_stmt_status(pArg->pStmt, SQLITE_STMTSTATUS_RUN, bReset);
    raw_printf(pArg->out, "Number of times run:                 %d\n", iCur);
    iCur = sqlite3_stmt_status(pArg->pStmt, SQLITE_STMTSTATUS_MEMUSED, bReset);
    raw_printf(pArg->out, "Memory used by prepared stmt:        %d\n", iCur);
  }

#ifdef __linux__
  displayLinuxIoStats(pArg->out);
#endif

  /* Do not remove this machine readable comment: extra-stats-output-here */

  return 0;
}


#ifdef SQLITE_ENABLE_STMT_SCANSTATUS
static int scanStatsHeight(sqlite3_stmt *p, int iEntry){
  int iPid = 0;
  int ret = 1;
  sqlite3_stmt_scanstatus_v2(p, iEntry,
      SQLITE_SCANSTAT_SELECTID, SQLITE_SCANSTAT_COMPLEX, (void*)&iPid
  );
  while( iPid!=0 ){
    int ii;
    for(ii=0; 1; ii++){
      int iId;
      int res;
      res = sqlite3_stmt_scanstatus_v2(p, ii,
          SQLITE_SCANSTAT_SELECTID, SQLITE_SCANSTAT_COMPLEX, (void*)&iId
      );
      if( res ) break;
      if( iId==iPid ){
        sqlite3_stmt_scanstatus_v2(p, ii,
            SQLITE_SCANSTAT_PARENTID, SQLITE_SCANSTAT_COMPLEX, (void*)&iPid
        );
      }
    }
    ret++;
  }
  return ret;
}
#endif

#ifdef SQLITE_ENABLE_STMT_SCANSTATUS
static void display_explain_scanstats(
  sqlite3 *db,                    /* Database to query */
  ShellState *pArg                /* Pointer to ShellState */
){
  static const int f = SQLITE_SCANSTAT_COMPLEX;
  sqlite3_stmt *p = pArg->pStmt;
  int ii = 0;
  i64 nTotal = 0;
  int nWidth = 0;
  eqp_reset(pArg);

  for(ii=0; 1; ii++){
    const char *z = 0;
    int n = 0;
    if( sqlite3_stmt_scanstatus_v2(p,ii,SQLITE_SCANSTAT_EXPLAIN,f,(void*)&z) ){
      break;
    }
    n = (int)strlen(z) + scanStatsHeight(p, ii)*3;
    if( n>nWidth ) nWidth = n;
  }
  nWidth += 4;

  sqlite3_stmt_scanstatus_v2(p, -1, SQLITE_SCANSTAT_NCYCLE, f, (void*)&nTotal);
  for(ii=0; 1; ii++){
    i64 nLoop = 0;
    i64 nRow = 0;
    i64 nCycle = 0;
    int iId = 0;
    int iPid = 0;
    const char *zo = 0;
    const char *zName = 0;
    char *zText = 0;
    double rEst = 0.0;

    if( sqlite3_stmt_scanstatus_v2(p,ii,SQLITE_SCANSTAT_EXPLAIN,f,(void*)&zo) ){
      break;
    }
    sqlite3_stmt_scanstatus_v2(p, ii, SQLITE_SCANSTAT_EST,f,(void*)&rEst);
    sqlite3_stmt_scanstatus_v2(p, ii, SQLITE_SCANSTAT_NLOOP,f,(void*)&nLoop);
    sqlite3_stmt_scanstatus_v2(p, ii, SQLITE_SCANSTAT_NVISIT,f,(void*)&nRow);
    sqlite3_stmt_scanstatus_v2(p, ii, SQLITE_SCANSTAT_NCYCLE,f,(void*)&nCycle);
    sqlite3_stmt_scanstatus_v2(p, ii, SQLITE_SCANSTAT_SELECTID,f,(void*)&iId);
    sqlite3_stmt_scanstatus_v2(p, ii, SQLITE_SCANSTAT_PARENTID,f,(void*)&iPid);
    sqlite3_stmt_scanstatus_v2(p, ii, SQLITE_SCANSTAT_NAME,f,(void*)&zName);

    zText = sqlite3_mprintf("%s", zo);
    if( nCycle>=0 || nLoop>=0 || nRow>=0 ){
      char *z = 0;
      if( nCycle>=0 && nTotal>0 ){
        z = sqlite3_mprintf("%zcycles=%lld [%d%%]", z,
            nCycle, ((nCycle*100)+nTotal/2) / nTotal
        );
      }
      if( nLoop>=0 ){
        z = sqlite3_mprintf("%z%sloops=%lld", z, z ? " " : "", nLoop);
      }
      if( nRow>=0 ){
        z = sqlite3_mprintf("%z%srows=%lld", z, z ? " " : "", nRow);
      }

      if( zName && pArg->scanstatsOn>1 ){
        double rpl = (double)nRow / (double)nLoop;
        z = sqlite3_mprintf("%z rpl=%.1f est=%.1f", z, rpl, rEst);
      }

      zText = sqlite3_mprintf(
          "% *z (%z)", -1*(nWidth-scanStatsHeight(p, ii)*3), zText, z
      );
    }

    eqp_append(pArg, iId, iPid, zText);
    sqlite3_free(zText);
  }

  eqp_render(pArg, nTotal);
}
#endif


/*
** Parameter azArray points to a zero-terminated array of strings. zStr
** points to a single nul-terminated string. Return non-zero if zStr
** is equal, according to strcmp(), to any of the strings in the array.
** Otherwise, return zero.
*/
static int str_in_array(const char *zStr, const char **azArray){
  int i;
  for(i=0; azArray[i]; i++){
    if( 0==cli_strcmp(zStr, azArray[i]) ) return 1;
  }
  return 0;
}

/*
** If compiled statement pSql appears to be an EXPLAIN statement, allocate
** and populate the ShellState.aiIndent[] array with the number of
** spaces each opcode should be indented before it is output.
**
** The indenting rules are:
**
**     * For each "Next", "Prev", "VNext" or "VPrev" instruction, indent
**       all opcodes that occur between the p2 jump destination and the opcode
**       itself by 2 spaces.
**
**     * Do the previous for "Return" instructions for when P2 is positive.
**       See tag-20220407a in wherecode.c and vdbe.c.
**
**     * For each "Goto", if the jump destination is earlier in the program
**       and ends on one of:
**          Yield  SeekGt  SeekLt  RowSetRead  Rewind
**       or if the P1 parameter is one instead of zero,
**       then indent all opcodes between the earlier instruction
**       and "Goto" by 2 spaces.
*/
static void explain_data_prepare(ShellState *p, sqlite3_stmt *pSql){
  int *abYield = 0;               /* True if op is an OP_Yield */
  int nAlloc = 0;                 /* Allocated size of p->aiIndent[], abYield */
  int iOp;                        /* Index of operation in p->aiIndent[] */

  const char *azNext[] = { "Next", "Prev", "VPrev", "VNext", "SorterNext",
                           "Return", 0 };
  const char *azYield[] = { "Yield", "SeekLT", "SeekGT", "RowSetRead",
                            "Rewind", 0 };
  const char *azGoto[] = { "Goto", 0 };

  /* The caller guarantees that the leftmost 4 columns of the statement
  ** passed to this function are equivalent to the leftmost 4 columns
  ** of EXPLAIN statement output. In practice the statement may be
  ** an EXPLAIN, or it may be a query on the bytecode() virtual table.  */
  assert( sqlite3_column_count(pSql)>=4 );
  assert( 0==sqlite3_stricmp( sqlite3_column_name(pSql, 0), "addr" ) );
  assert( 0==sqlite3_stricmp( sqlite3_column_name(pSql, 1), "opcode" ) );
  assert( 0==sqlite3_stricmp( sqlite3_column_name(pSql, 2), "p1" ) );
  assert( 0==sqlite3_stricmp( sqlite3_column_name(pSql, 3), "p2" ) );

  for(iOp=0; SQLITE_ROW==sqlite3_step(pSql); iOp++){
    int i;
    int iAddr = sqlite3_column_int(pSql, 0);
    const char *zOp = (const char*)sqlite3_column_text(pSql, 1);
    int p1 = sqlite3_column_int(pSql, 2);
    int p2 = sqlite3_column_int(pSql, 3);

    /* Assuming that p2 is an instruction address, set variable p2op to the
    ** index of that instruction in the aiIndent[] array. p2 and p2op may be
    ** different if the current instruction is part of a sub-program generated
    ** by an SQL trigger or foreign key.  */
    int p2op = (p2 + (iOp-iAddr));

    /* Grow the p->aiIndent array as required */
    if( iOp>=nAlloc ){
      nAlloc += 100;
      p->aiIndent = (int*)sqlite3_realloc64(p->aiIndent, nAlloc*sizeof(int));
      shell_check_oom(p->aiIndent);
      abYield = (int*)sqlite3_realloc64(abYield, nAlloc*sizeof(int));
      shell_check_oom(abYield);
    }

    abYield[iOp] = str_in_array(zOp, azYield);
    p->aiIndent[iOp] = 0;
    p->nIndent = iOp+1;
    if( str_in_array(zOp, azNext) && p2op>0 ){
      for(i=p2op; i<iOp; i++) p->aiIndent[i] += 2;
    }
    if( str_in_array(zOp, azGoto) && p2op<iOp && (abYield[p2op] || p1) ){
      for(i=p2op; i<iOp; i++) p->aiIndent[i] += 2;
    }
  }

  p->iIndent = 0;
  sqlite3_free(abYield);
  sqlite3_reset(pSql);
}

/*
** Free the array allocated by explain_data_prepare().
*/
static void explain_data_delete(ShellState *p){
  sqlite3_free(p->aiIndent);
  p->aiIndent = 0;
  p->nIndent = 0;
  p->iIndent = 0;
}

static void exec_prepared_stmt(ShellState*, sqlite3_stmt*);

/*
** Display scan stats.
*/
static void display_scanstats(
  sqlite3 *db,                    /* Database to query */
  ShellState *pArg                /* Pointer to ShellState */
){
#ifndef SQLITE_ENABLE_STMT_SCANSTATUS
  UNUSED_PARAMETER(db);
  UNUSED_PARAMETER(pArg);
#else
  if( pArg->scanstatsOn==3 ){
    const char *zSql = 
      "  SELECT addr, opcode, p1, p2, p3, p4, p5, comment, nexec,"
      "   round(ncycle*100.0 / (sum(ncycle) OVER ()), 2)||'%' AS cycles"
      "   FROM bytecode(?)";

    int rc = SQLITE_OK;
    sqlite3_stmt *pStmt = 0;
    rc = sqlite3_prepare_v2(db, zSql, -1, &pStmt, 0);
    if( rc==SQLITE_OK ){
      sqlite3_stmt *pSave = pArg->pStmt;
      pArg->pStmt = pStmt;
      sqlite3_bind_pointer(pStmt, 1, pSave, "stmt-pointer", 0);

      pArg->cnt = 0;
      pArg->cMode = MODE_ScanExp;
      explain_data_prepare(pArg, pStmt);
      exec_prepared_stmt(pArg, pStmt);
      explain_data_delete(pArg);

      sqlite3_finalize(pStmt);
      pArg->pStmt = pSave;
    }
  }else{
    display_explain_scanstats(db, pArg);
  }
#endif
}

/*
** Disable and restore .wheretrace and .treetrace/.selecttrace settings.
*/
static unsigned int savedSelectTrace;
static unsigned int savedWhereTrace;
static void disable_debug_trace_modes(void){
  unsigned int zero = 0;
  sqlite3_test_control(SQLITE_TESTCTRL_TRACEFLAGS, 0, &savedSelectTrace);
  sqlite3_test_control(SQLITE_TESTCTRL_TRACEFLAGS, 1, &zero);
  sqlite3_test_control(SQLITE_TESTCTRL_TRACEFLAGS, 2, &savedWhereTrace);
  sqlite3_test_control(SQLITE_TESTCTRL_TRACEFLAGS, 3, &zero);
}
static void restore_debug_trace_modes(void){
  sqlite3_test_control(SQLITE_TESTCTRL_TRACEFLAGS, 1, &savedSelectTrace);
  sqlite3_test_control(SQLITE_TESTCTRL_TRACEFLAGS, 3, &savedWhereTrace);
}

/* Create the TEMP table used to store parameter bindings */
static void bind_table_init(ShellState *p){
  int wrSchema = 0;
  int defensiveMode = 0;
  sqlite3_db_config(p->db, SQLITE_DBCONFIG_DEFENSIVE, -1, &defensiveMode);
  sqlite3_db_config(p->db, SQLITE_DBCONFIG_DEFENSIVE, 0, 0);
  sqlite3_db_config(p->db, SQLITE_DBCONFIG_WRITABLE_SCHEMA, -1, &wrSchema);
  sqlite3_db_config(p->db, SQLITE_DBCONFIG_WRITABLE_SCHEMA, 1, 0);
  sqlite3_exec(p->db,
    "CREATE TABLE IF NOT EXISTS temp.sqlite_parameters(\n"
    "  key TEXT PRIMARY KEY,\n"
    "  value\n"
    ") WITHOUT ROWID;",
    0, 0, 0);
  sqlite3_db_config(p->db, SQLITE_DBCONFIG_WRITABLE_SCHEMA, wrSchema, 0);
  sqlite3_db_config(p->db, SQLITE_DBCONFIG_DEFENSIVE, defensiveMode, 0);
}

/*
** Bind parameters on a prepared statement.
**
** Parameter bindings are taken from a TEMP table of the form:
**
**    CREATE TEMP TABLE sqlite_parameters(key TEXT PRIMARY KEY, value)
**    WITHOUT ROWID;
**
** No bindings occur if this table does not exist.  The name of the table
** begins with "sqlite_" so that it will not collide with ordinary application
** tables.  The table must be in the TEMP schema.
*/
static void bind_prepared_stmt(ShellState *pArg, sqlite3_stmt *pStmt){
  int nVar;
  int i;
  int rc;
  sqlite3_stmt *pQ = 0;

  nVar = sqlite3_bind_parameter_count(pStmt);
  if( nVar==0 ) return;  /* Nothing to do */
  if( sqlite3_table_column_metadata(pArg->db, "TEMP", "sqlite_parameters",
                                    "key", 0, 0, 0, 0, 0)!=SQLITE_OK ){
    rc = SQLITE_NOTFOUND;
    pQ = 0;
  }else{
    rc = sqlite3_prepare_v2(pArg->db,
            "SELECT value FROM temp.sqlite_parameters"
            " WHERE key=?1", -1, &pQ, 0);
  }
  for(i=1; i<=nVar; i++){
    char zNum[30];
    const char *zVar = sqlite3_bind_parameter_name(pStmt, i);
    if( zVar==0 ){
      sqlite3_snprintf(sizeof(zNum),zNum,"?%d",i);
      zVar = zNum;
    }
    sqlite3_bind_text(pQ, 1, zVar, -1, SQLITE_STATIC);
    if( rc==SQLITE_OK && pQ && sqlite3_step(pQ)==SQLITE_ROW ){
      sqlite3_bind_value(pStmt, i, sqlite3_column_value(pQ, 0));
#ifdef NAN
    }else if( sqlite3_strlike("_NAN", zVar, 0)==0 ){
      sqlite3_bind_double(pStmt, i, NAN);
#endif
#ifdef INFINITY
    }else if( sqlite3_strlike("_INF", zVar, 0)==0 ){
      sqlite3_bind_double(pStmt, i, INFINITY);
#endif
    }else{
      sqlite3_bind_null(pStmt, i);
    }
    sqlite3_reset(pQ);
  }
  sqlite3_finalize(pQ);
}

/*
** UTF8 box-drawing characters.  Imagine box lines like this:
**
**           1
**           |
**       4 --+-- 2
**           |
**           3
**
** Each box characters has between 2 and 4 of the lines leading from
** the center.  The characters are here identified by the numbers of
** their corresponding lines.
*/
#define BOX_24   "\342\224\200"  /* U+2500 --- */
#define BOX_13   "\342\224\202"  /* U+2502  |  */
#define BOX_23   "\342\224\214"  /* U+250c  ,- */
#define BOX_34   "\342\224\220"  /* U+2510 -,  */
#define BOX_12   "\342\224\224"  /* U+2514  '- */
#define BOX_14   "\342\224\230"  /* U+2518 -'  */
#define BOX_123  "\342\224\234"  /* U+251c  |- */
#define BOX_134  "\342\224\244"  /* U+2524 -|  */
#define BOX_234  "\342\224\254"  /* U+252c -,- */
#define BOX_124  "\342\224\264"  /* U+2534 -'- */
#define BOX_1234 "\342\224\274"  /* U+253c -|- */

/* Draw horizontal line N characters long using unicode box
** characters
*/
static void print_box_line(FILE *out, int N){
  const char zDash[] =
      BOX_24 BOX_24 BOX_24 BOX_24 BOX_24 BOX_24 BOX_24 BOX_24 BOX_24 BOX_24
      BOX_24 BOX_24 BOX_24 BOX_24 BOX_24 BOX_24 BOX_24 BOX_24 BOX_24 BOX_24;
  const int nDash = sizeof(zDash) - 1;
  N *= 3;
  while( N>nDash ){
    utf8_printf(out, zDash);
    N -= nDash;
  }
  utf8_printf(out, "%.*s", N, zDash);
}

/*
** Draw a horizontal separator for a MODE_Box table.
*/
static void print_box_row_separator(
  ShellState *p,
  int nArg,
  const char *zSep1,
  const char *zSep2,
  const char *zSep3
){
  int i;
  if( nArg>0 ){
    utf8_printf(p->out, "%s", zSep1);
    print_box_line(p->out, p->actualWidth[0]+2);
    for(i=1; i<nArg; i++){
      utf8_printf(p->out, "%s", zSep2);
      print_box_line(p->out, p->actualWidth[i]+2);
    }
    utf8_printf(p->out, "%s", zSep3);
  }
  fputs("\n", p->out);
}

/*
** z[] is a line of text that is to be displayed the .mode box or table or
** similar tabular formats.  z[] might contain control characters such
** as \n, \t, \f, or \r.
**
** Compute characters to display on the first line of z[].  Stop at the
** first \r, \n, or \f.  Expand \t into spaces.  Return a copy (obtained
** from malloc()) of that first line, which caller should free sometime.
** Write anything to display on the next line into *pzTail.  If this is
** the last line, write a NULL into *pzTail. (*pzTail is not allocated.)
*/
static char *translateForDisplayAndDup(
  const unsigned char *z,            /* Input text to be transformed */
  const unsigned char **pzTail,      /* OUT: Tail of the input for next line */
  int mxWidth,                       /* Max width.  0 means no limit */
  u8 bWordWrap                       /* If true, avoid breaking mid-word */
){
  int i;                 /* Input bytes consumed */
  int j;                 /* Output bytes generated */
  int k;                 /* Input bytes to be displayed */
  int n;                 /* Output column number */
  unsigned char *zOut;   /* Output text */

  if( z==0 ){
    *pzTail = 0;
    return 0;
  }
  if( mxWidth<0 ) mxWidth = -mxWidth;
  if( mxWidth==0 ) mxWidth = 1000000;
  i = j = n = 0;
  while( n<mxWidth ){
    if( z[i]>=' ' ){
      n++;
      do{ i++; j++; }while( (z[i]&0xc0)==0x80 );
      continue;
    }
    if( z[i]=='\t' ){
      do{
        n++;
        j++;
      }while( (n&7)!=0 && n<mxWidth );
      i++;
      continue;
    }
    break;
  }
  if( n>=mxWidth && bWordWrap  ){
    /* Perhaps try to back up to a better place to break the line */
    for(k=i; k>i/2; k--){
      if( isspace(z[k-1]) ) break;
    }
    if( k<=i/2 ){
      for(k=i; k>i/2; k--){
        if( isalnum(z[k-1])!=isalnum(z[k]) && (z[k]&0xc0)!=0x80 ) break;
      }
    }
    if( k<=i/2 ){
      k = i;
    }else{
      i = k;
      while( z[i]==' ' ) i++;
    }
  }else{
    k = i;
  }
  if( n>=mxWidth && z[i]>=' ' ){
   *pzTail = &z[i];
  }else if( z[i]=='\r' && z[i+1]=='\n' ){
    *pzTail = z[i+2] ? &z[i+2] : 0;
  }else if( z[i]==0 || z[i+1]==0 ){
    *pzTail = 0;
  }else{
    *pzTail = &z[i+1];
  }
  zOut = malloc( j+1 );
  shell_check_oom(zOut);
  i = j = n = 0;
  while( i<k ){
    if( z[i]>=' ' ){
      n++;
      do{ zOut[j++] = z[i++]; }while( (z[i]&0xc0)==0x80 );
      continue;
    }
    if( z[i]=='\t' ){
      do{
        n++;
        zOut[j++] = ' ';
      }while( (n&7)!=0 && n<mxWidth );
      i++;
      continue;
    }
    break;
  }
  zOut[j] = 0;
  return (char*)zOut;
}

/* Extract the value of the i-th current column for pStmt as an SQL literal
** value.  Memory is obtained from sqlite3_malloc64() and must be freed by
** the caller.
*/
static char *quoted_column(sqlite3_stmt *pStmt, int i){
  switch( sqlite3_column_type(pStmt, i) ){
    case SQLITE_NULL: {
      return sqlite3_mprintf("NULL");
    }
    case SQLITE_INTEGER:
    case SQLITE_FLOAT: {
      return sqlite3_mprintf("%s",sqlite3_column_text(pStmt,i));
    }
    case SQLITE_TEXT: {
      return sqlite3_mprintf("%Q",sqlite3_column_text(pStmt,i));
    }
    case SQLITE_BLOB: {
      int j;
      sqlite3_str *pStr = sqlite3_str_new(0);
      const unsigned char *a = sqlite3_column_blob(pStmt,i);
      int n = sqlite3_column_bytes(pStmt,i);
      sqlite3_str_append(pStr, "x'", 2);
      for(j=0; j<n; j++){
        sqlite3_str_appendf(pStr, "%02x", a[j]);
      }
      sqlite3_str_append(pStr, "'", 1);
      return sqlite3_str_finish(pStr);
    }
  }
  return 0; /* Not reached */
}

/*
** Run a prepared statement and output the result in one of the
** table-oriented formats: MODE_Column, MODE_Markdown, MODE_Table,
** or MODE_Box.
**
** This is different from ordinary exec_prepared_stmt() in that
** it has to run the entire query and gather the results into memory
** first, in order to determine column widths, before providing
** any output.
*/
static void exec_prepared_stmt_columnar(
  ShellState *p,                        /* Pointer to ShellState */
  sqlite3_stmt *pStmt                   /* Statement to run */
){
  sqlite3_int64 nRow = 0;
  int nColumn = 0;
  char **azData = 0;
  sqlite3_int64 nAlloc = 0;
  char *abRowDiv = 0;
  const unsigned char *uz;
  const char *z;
  char **azQuoted = 0;
  int rc;
  sqlite3_int64 i, nData;
  int j, nTotal, w, n;
  const char *colSep = 0;
  const char *rowSep = 0;
  const unsigned char **azNextLine = 0;
  int bNextLine = 0;
  int bMultiLineRowExists = 0;
  int bw = p->cmOpts.bWordWrap;
  const char *zEmpty = "";
  const char *zShowNull = p->nullValue;

  rc = sqlite3_step(pStmt);
  if( rc!=SQLITE_ROW ) return;
  nColumn = sqlite3_column_count(pStmt);
  nAlloc = nColumn*4;
  if( nAlloc<=0 ) nAlloc = 1;
  azData = sqlite3_malloc64( nAlloc*sizeof(char*) );
  shell_check_oom(azData);
  azNextLine = sqlite3_malloc64( nColumn*sizeof(char*) );
  shell_check_oom(azNextLine);
  memset((void*)azNextLine, 0, nColumn*sizeof(char*) );
  if( p->cmOpts.bQuote ){
    azQuoted = sqlite3_malloc64( nColumn*sizeof(char*) );
    shell_check_oom(azQuoted);
    memset(azQuoted, 0, nColumn*sizeof(char*) );
  }
  abRowDiv = sqlite3_malloc64( nAlloc/nColumn );
  shell_check_oom(abRowDiv);
  if( nColumn>p->nWidth ){
    p->colWidth = realloc(p->colWidth, (nColumn+1)*2*sizeof(int));
    shell_check_oom(p->colWidth);
    for(i=p->nWidth; i<nColumn; i++) p->colWidth[i] = 0;
    p->nWidth = nColumn;
    p->actualWidth = &p->colWidth[nColumn];
  }
  memset(p->actualWidth, 0, nColumn*sizeof(int));
  for(i=0; i<nColumn; i++){
    w = p->colWidth[i];
    if( w<0 ) w = -w;
    p->actualWidth[i] = w;
  }
  for(i=0; i<nColumn; i++){
    const unsigned char *zNotUsed;
    int wx = p->colWidth[i];
    if( wx==0 ){
      wx = p->cmOpts.iWrap;
    }
    if( wx<0 ) wx = -wx;
    uz = (const unsigned char*)sqlite3_column_name(pStmt,i);
    if( uz==0 ) uz = (u8*)"";
    azData[i] = translateForDisplayAndDup(uz, &zNotUsed, wx, bw);
  }
  do{
    int useNextLine = bNextLine;
    bNextLine = 0;
    if( (nRow+2)*nColumn >= nAlloc ){
      nAlloc *= 2;
      azData = sqlite3_realloc64(azData, nAlloc*sizeof(char*));
      shell_check_oom(azData);
      abRowDiv = sqlite3_realloc64(abRowDiv, nAlloc/nColumn);
      shell_check_oom(abRowDiv);
    }
    abRowDiv[nRow] = 1;
    nRow++;
    for(i=0; i<nColumn; i++){
      int wx = p->colWidth[i];
      if( wx==0 ){
        wx = p->cmOpts.iWrap;
      }
      if( wx<0 ) wx = -wx;
      if( useNextLine ){
        uz = azNextLine[i];
        if( uz==0 ) uz = (u8*)zEmpty;
      }else if( p->cmOpts.bQuote ){
        sqlite3_free(azQuoted[i]);
        azQuoted[i] = quoted_column(pStmt,i);
        uz = (const unsigned char*)azQuoted[i];
      }else{
        uz = (const unsigned char*)sqlite3_column_text(pStmt,i);
        if( uz==0 ) uz = (u8*)zShowNull;
      }
      azData[nRow*nColumn + i]
        = translateForDisplayAndDup(uz, &azNextLine[i], wx, bw);
      if( azNextLine[i] ){
        bNextLine = 1;
        abRowDiv[nRow-1] = 0;
        bMultiLineRowExists = 1;
      }
    }
  }while( bNextLine || sqlite3_step(pStmt)==SQLITE_ROW );
  nTotal = nColumn*(nRow+1);
  for(i=0; i<nTotal; i++){
    z = azData[i];
    if( z==0 ) z = (char*)zEmpty;
    n = strlenChar(z);
    j = i%nColumn;
    if( n>p->actualWidth[j] ) p->actualWidth[j] = n;
  }
  if( seenInterrupt ) goto columnar_end;
  if( nColumn==0 ) goto columnar_end;
  switch( p->cMode ){
    case MODE_Column: {
      colSep = "  ";
      rowSep = "\n";
      if( p->showHeader ){
        for(i=0; i<nColumn; i++){
          w = p->actualWidth[i];
          if( p->colWidth[i]<0 ) w = -w;
          utf8_width_print(p->out, w, azData[i]);
          fputs(i==nColumn-1?"\n":"  ", p->out);
        }
        for(i=0; i<nColumn; i++){
          print_dashes(p->out, p->actualWidth[i]);
          fputs(i==nColumn-1?"\n":"  ", p->out);
        }
      }
      break;
    }
    case MODE_Table: {
      colSep = " | ";
      rowSep = " |\n";
      print_row_separator(p, nColumn, "+");
      fputs("| ", p->out);
      for(i=0; i<nColumn; i++){
        w = p->actualWidth[i];
        n = strlenChar(azData[i]);
        utf8_printf(p->out, "%*s%s%*s", (w-n)/2, "", azData[i], (w-n+1)/2, "");
        fputs(i==nColumn-1?" |\n":" | ", p->out);
      }
      print_row_separator(p, nColumn, "+");
      break;
    }
    case MODE_Markdown: {
      colSep = " | ";
      rowSep = " |\n";
      fputs("| ", p->out);
      for(i=0; i<nColumn; i++){
        w = p->actualWidth[i];
        n = strlenChar(azData[i]);
        utf8_printf(p->out, "%*s%s%*s", (w-n)/2, "", azData[i], (w-n+1)/2, "");
        fputs(i==nColumn-1?" |\n":" | ", p->out);
      }
      print_row_separator(p, nColumn, "|");
      break;
    }
    case MODE_Box: {
      colSep = " " BOX_13 " ";
      rowSep = " " BOX_13 "\n";
      print_box_row_separator(p, nColumn, BOX_23, BOX_234, BOX_34);
      utf8_printf(p->out, BOX_13 " ");
      for(i=0; i<nColumn; i++){
        w = p->actualWidth[i];
        n = strlenChar(azData[i]);
        utf8_printf(p->out, "%*s%s%*s%s",
            (w-n)/2, "", azData[i], (w-n+1)/2, "",
            i==nColumn-1?" "BOX_13"\n":" "BOX_13" ");
      }
      print_box_row_separator(p, nColumn, BOX_123, BOX_1234, BOX_134);
      break;
    }
  }
  for(i=nColumn, j=0; i<nTotal; i++, j++){
    if( j==0 && p->cMode!=MODE_Column ){
      utf8_printf(p->out, "%s", p->cMode==MODE_Box?BOX_13" ":"| ");
    }
    z = azData[i];
    if( z==0 ) z = p->nullValue;
    w = p->actualWidth[j];
    if( p->colWidth[j]<0 ) w = -w;
    utf8_width_print(p->out, w, z);
    if( j==nColumn-1 ){
      utf8_printf(p->out, "%s", rowSep);
      if( bMultiLineRowExists && abRowDiv[i/nColumn-1] && i+1<nTotal ){
        if( p->cMode==MODE_Table ){
          print_row_separator(p, nColumn, "+");
        }else if( p->cMode==MODE_Box ){
          print_box_row_separator(p, nColumn, BOX_123, BOX_1234, BOX_134);
        }else if( p->cMode==MODE_Column ){
          raw_printf(p->out, "\n");
        }
      }
      j = -1;
      if( seenInterrupt ) goto columnar_end;
    }else{
      utf8_printf(p->out, "%s", colSep);
    }
  }
  if( p->cMode==MODE_Table ){
    print_row_separator(p, nColumn, "+");
  }else if( p->cMode==MODE_Box ){
    print_box_row_separator(p, nColumn, BOX_12, BOX_124, BOX_14);
  }
columnar_end:
  if( seenInterrupt ){
    utf8_printf(p->out, "Interrupt\n");
  }
  nData = (nRow+1)*nColumn;
  for(i=0; i<nData; i++){
    z = azData[i];
    if( z!=zEmpty && z!=zShowNull ) free(azData[i]);
  }
  sqlite3_free(azData);
  sqlite3_free((void*)azNextLine);
  sqlite3_free(abRowDiv);
  if( azQuoted ){
    for(i=0; i<nColumn; i++) sqlite3_free(azQuoted[i]);
    sqlite3_free(azQuoted);
  }
}

/*
** Run a prepared statement
*/
static void exec_prepared_stmt(
  ShellState *pArg,                                /* Pointer to ShellState */
  sqlite3_stmt *pStmt                              /* Statement to run */
){
  int rc;
  sqlite3_uint64 nRow = 0;

  if( pArg->cMode==MODE_Column
   || pArg->cMode==MODE_Table
   || pArg->cMode==MODE_Box
   || pArg->cMode==MODE_Markdown
  ){
    exec_prepared_stmt_columnar(pArg, pStmt);
    return;
  }

  /* perform the first step.  this will tell us if we
  ** have a result set or not and how wide it is.
  */
  rc = sqlite3_step(pStmt);
  /* if we have a result set... */
  if( SQLITE_ROW == rc ){
    /* allocate space for col name ptr, value ptr, and type */
    int nCol = sqlite3_column_count(pStmt);
    void *pData = sqlite3_malloc64(3*nCol*sizeof(const char*) + 1);
    if( !pData ){
      shell_out_of_memory();
    }else{
      char **azCols = (char **)pData;      /* Names of result columns */
      char **azVals = &azCols[nCol];       /* Results */
      int *aiTypes = (int *)&azVals[nCol]; /* Result types */
      int i, x;
      assert(sizeof(int) <= sizeof(char *));
      /* save off ptrs to column names */
      for(i=0; i<nCol; i++){
        azCols[i] = (char *)sqlite3_column_name(pStmt, i);
      }
      do{
        nRow++;
        /* extract the data and data types */
        for(i=0; i<nCol; i++){
          aiTypes[i] = x = sqlite3_column_type(pStmt, i);
          if( x==SQLITE_BLOB
           && pArg
           && (pArg->cMode==MODE_Insert || pArg->cMode==MODE_Quote)
          ){
            azVals[i] = "";
          }else{
            azVals[i] = (char*)sqlite3_column_text(pStmt, i);
          }
          if( !azVals[i] && (aiTypes[i]!=SQLITE_NULL) ){
            rc = SQLITE_NOMEM;
            break; /* from for */
          }
        } /* end for */

        /* if data and types extracted successfully... */
        if( SQLITE_ROW == rc ){
          /* call the supplied callback with the result row data */
          if( shell_callback(pArg, nCol, azVals, azCols, aiTypes) ){
            rc = SQLITE_ABORT;
          }else{
            rc = sqlite3_step(pStmt);
          }
        }
      } while( SQLITE_ROW == rc );
      sqlite3_free(pData);
      if( pArg->cMode==MODE_Json ){
        fputs("]\n", pArg->out);
      }else if( pArg->cMode==MODE_Count ){
        char zBuf[200];
        sqlite3_snprintf(sizeof(zBuf), zBuf, "%llu row%s\n",
                         nRow, nRow!=1 ? "s" : "");
        printf("%s", zBuf);
      }
    }
  }
}

#ifndef SQLITE_OMIT_VIRTUALTABLE
/*
** This function is called to process SQL if the previous shell command
** was ".expert". It passes the SQL in the second argument directly to
** the sqlite3expert object.
**
** If successful, SQLITE_OK is returned. Otherwise, an SQLite error
** code. In this case, (*pzErr) may be set to point to a buffer containing
** an English language error message. It is the responsibility of the
** caller to eventually free this buffer using sqlite3_free().
*/
static int expertHandleSQL(
  ShellState *pState,
  const char *zSql,
  char **pzErr
){
  assert( pState->expert.pExpert );
  assert( pzErr==0 || *pzErr==0 );
  return sqlite3_expert_sql(pState->expert.pExpert, zSql, pzErr);
}

/*
** This function is called either to silently clean up the object
** created by the ".expert" command (if bCancel==1), or to generate a
** report from it and then clean it up (if bCancel==0).
**
** If successful, SQLITE_OK is returned. Otherwise, an SQLite error
** code. In this case, (*pzErr) may be set to point to a buffer containing
** an English language error message. It is the responsibility of the
** caller to eventually free this buffer using sqlite3_free().
*/
static int expertFinish(
  ShellState *pState,
  int bCancel,
  char **pzErr
){
  int rc = SQLITE_OK;
  sqlite3expert *p = pState->expert.pExpert;
  assert( p );
  assert( bCancel || pzErr==0 || *pzErr==0 );
  if( bCancel==0 ){
    FILE *out = pState->out;
    int bVerbose = pState->expert.bVerbose;

    rc = sqlite3_expert_analyze(p, pzErr);
    if( rc==SQLITE_OK ){
      int nQuery = sqlite3_expert_count(p);
      int i;

      if( bVerbose ){
        const char *zCand = sqlite3_expert_report(p,0,EXPERT_REPORT_CANDIDATES);
        raw_printf(out, "-- Candidates -----------------------------\n");
        raw_printf(out, "%s\n", zCand);
      }
      for(i=0; i<nQuery; i++){
        const char *zSql = sqlite3_expert_report(p, i, EXPERT_REPORT_SQL);
        const char *zIdx = sqlite3_expert_report(p, i, EXPERT_REPORT_INDEXES);
        const char *zEQP = sqlite3_expert_report(p, i, EXPERT_REPORT_PLAN);
        if( zIdx==0 ) zIdx = "(no new indexes)\n";
        if( bVerbose ){
          raw_printf(out, "-- Query %d --------------------------------\n",i+1);
          raw_printf(out, "%s\n\n", zSql);
        }
        raw_printf(out, "%s\n", zIdx);
        raw_printf(out, "%s\n", zEQP);
      }
    }
  }
  sqlite3_expert_destroy(p);
  pState->expert.pExpert = 0;
  return rc;
}

/*
** Implementation of ".expert" dot command.
*/
static int expertDotCommand(
  ShellState *pState,             /* Current shell tool state */
  char **azArg,                   /* Array of arguments passed to dot command */
  int nArg                        /* Number of entries in azArg[] */
){
  int rc = SQLITE_OK;
  char *zErr = 0;
  int i;
  int iSample = 0;

  assert( pState->expert.pExpert==0 );
  memset(&pState->expert, 0, sizeof(ExpertInfo));

  for(i=1; rc==SQLITE_OK && i<nArg; i++){
    char *z = azArg[i];
    int n;
    if( z[0]=='-' && z[1]=='-' ) z++;
    n = strlen30(z);
    if( n>=2 && 0==cli_strncmp(z, "-verbose", n) ){
      pState->expert.bVerbose = 1;
    }
    else if( n>=2 && 0==cli_strncmp(z, "-sample", n) ){
      if( i==(nArg-1) ){
        raw_printf(stderr, "option requires an argument: %s\n", z);
        rc = SQLITE_ERROR;
      }else{
        iSample = (int)integerValue(azArg[++i]);
        if( iSample<0 || iSample>100 ){
          raw_printf(stderr, "value out of range: %s\n", azArg[i]);
          rc = SQLITE_ERROR;
        }
      }
    }
    else{
      raw_printf(stderr, "unknown option: %s\n", z);
      rc = SQLITE_ERROR;
    }
  }

  if( rc==SQLITE_OK ){
    pState->expert.pExpert = sqlite3_expert_new(pState->db, &zErr);
    if( pState->expert.pExpert==0 ){
      raw_printf(stderr, "sqlite3_expert_new: %s\n",
                 zErr ? zErr : "out of memory");
      rc = SQLITE_ERROR;
    }else{
      sqlite3_expert_config(
          pState->expert.pExpert, EXPERT_CONFIG_SAMPLE, iSample
      );
    }
  }
  sqlite3_free(zErr);

  return rc;
}
#endif /* ifndef SQLITE_OMIT_VIRTUALTABLE */

/*
** Execute a statement or set of statements.  Print
** any result rows/columns depending on the current mode
** set via the supplied callback.
**
** This is very similar to SQLite's built-in sqlite3_exec()
** function except it takes a slightly different callback
** and callback data argument.
*/
static int shell_exec(
  ShellState *pArg,                         /* Pointer to ShellState */
  const char *zSql,                         /* SQL to be evaluated */
  char **pzErrMsg                           /* Error msg written here */
){
  sqlite3_stmt *pStmt = NULL;     /* Statement to execute. */
  int rc = SQLITE_OK;             /* Return Code */
  int rc2;
  const char *zLeftover;          /* Tail of unprocessed SQL */
  sqlite3 *db = pArg->db;

  if( pzErrMsg ){
    *pzErrMsg = NULL;
  }

#ifndef SQLITE_OMIT_VIRTUALTABLE
  if( pArg->expert.pExpert ){
    rc = expertHandleSQL(pArg, zSql, pzErrMsg);
    return expertFinish(pArg, (rc!=SQLITE_OK), pzErrMsg);
  }
#endif

  while( zSql[0] && (SQLITE_OK == rc) ){
    static const char *zStmtSql;
    rc = sqlite3_prepare_v2(db, zSql, -1, &pStmt, &zLeftover);
    if( SQLITE_OK != rc ){
      if( pzErrMsg ){
        *pzErrMsg = save_err_msg(db, "in prepare", rc, zSql);
      }
    }else{
      if( !pStmt ){
        /* this happens for a comment or white-space */
        zSql = zLeftover;
        while( IsSpace(zSql[0]) ) zSql++;
        continue;
      }
      zStmtSql = sqlite3_sql(pStmt);
      if( zStmtSql==0 ) zStmtSql = "";
      while( IsSpace(zStmtSql[0]) ) zStmtSql++;

      /* save off the prepared statement handle and reset row count */
      if( pArg ){
        pArg->pStmt = pStmt;
        pArg->cnt = 0;
      }

      /* Show the EXPLAIN QUERY PLAN if .eqp is on */
      if( pArg && pArg->autoEQP && sqlite3_stmt_isexplain(pStmt)==0 ){
        sqlite3_stmt *pExplain;
        int triggerEQP = 0;
        disable_debug_trace_modes();
        sqlite3_db_config(db, SQLITE_DBCONFIG_TRIGGER_EQP, -1, &triggerEQP);
        if( pArg->autoEQP>=AUTOEQP_trigger ){
          sqlite3_db_config(db, SQLITE_DBCONFIG_TRIGGER_EQP, 1, 0);
        }
        pExplain = pStmt;
        sqlite3_reset(pExplain);
        rc = sqlite3_stmt_explain(pExplain, 2);
        if( rc==SQLITE_OK ){
          while( sqlite3_step(pExplain)==SQLITE_ROW ){
            const char *zEQPLine = (const char*)sqlite3_column_text(pExplain,3);
            int iEqpId = sqlite3_column_int(pExplain, 0);
            int iParentId = sqlite3_column_int(pExplain, 1);
            if( zEQPLine==0 ) zEQPLine = "";
            if( zEQPLine[0]=='-' ) eqp_render(pArg, 0);
            eqp_append(pArg, iEqpId, iParentId, zEQPLine);
          }
          eqp_render(pArg, 0);
        }
        if( pArg->autoEQP>=AUTOEQP_full ){
          /* Also do an EXPLAIN for ".eqp full" mode */
          sqlite3_reset(pExplain);
          rc = sqlite3_stmt_explain(pExplain, 1);
          if( rc==SQLITE_OK ){
            pArg->cMode = MODE_Explain;
            assert( sqlite3_stmt_isexplain(pExplain)==1 );
            explain_data_prepare(pArg, pExplain);
            exec_prepared_stmt(pArg, pExplain);
            explain_data_delete(pArg);
          }
        }
        if( pArg->autoEQP>=AUTOEQP_trigger && triggerEQP==0 ){
          sqlite3_db_config(db, SQLITE_DBCONFIG_TRIGGER_EQP, 0, 0);
        }
        sqlite3_reset(pStmt);
        sqlite3_stmt_explain(pStmt, 0);
        restore_debug_trace_modes();
      }

      if( pArg ){
        int bIsExplain = (sqlite3_stmt_isexplain(pStmt)==1);
        pArg->cMode = pArg->mode;
        if( pArg->autoExplain ){
          if( bIsExplain ){
            pArg->cMode = MODE_Explain;
          }
          if( sqlite3_stmt_isexplain(pStmt)==2 ){
            pArg->cMode = MODE_EQP;
          }
        }

        /* If the shell is currently in ".explain" mode, gather the extra
        ** data required to add indents to the output.*/
        if( pArg->cMode==MODE_Explain && bIsExplain ){
          explain_data_prepare(pArg, pStmt);
        }
      }

      bind_prepared_stmt(pArg, pStmt);
      exec_prepared_stmt(pArg, pStmt);
      explain_data_delete(pArg);
      eqp_render(pArg, 0);

      /* print usage stats if stats on */
      if( pArg && pArg->statsOn ){
        display_stats(db, pArg, 0);
      }

      /* print loop-counters if required */
      if( pArg && pArg->scanstatsOn ){
        display_scanstats(db, pArg);
      }

      /* Finalize the statement just executed. If this fails, save a
      ** copy of the error message. Otherwise, set zSql to point to the
      ** next statement to execute. */
      rc2 = sqlite3_finalize(pStmt);
      if( rc!=SQLITE_NOMEM ) rc = rc2;
      if( rc==SQLITE_OK ){
        zSql = zLeftover;
        while( IsSpace(zSql[0]) ) zSql++;
      }else if( pzErrMsg ){
        *pzErrMsg = save_err_msg(db, "stepping", rc, 0);
      }

      /* clear saved stmt handle */
      if( pArg ){
        pArg->pStmt = NULL;
      }
    }
  } /* end while */

  return rc;
}

/*
** Release memory previously allocated by tableColumnList().
*/
static void freeColumnList(char **azCol){
  int i;
  for(i=1; azCol[i]; i++){
    sqlite3_free(azCol[i]);
  }
  /* azCol[0] is a static string */
  sqlite3_free(azCol);
}

/*
** Return a list of pointers to strings which are the names of all
** columns in table zTab.   The memory to hold the names is dynamically
** allocated and must be released by the caller using a subsequent call
** to freeColumnList().
**
** The azCol[0] entry is usually NULL.  However, if zTab contains a rowid
** value that needs to be preserved, then azCol[0] is filled in with the
** name of the rowid column.
**
** The first regular column in the table is azCol[1].  The list is terminated
** by an entry with azCol[i]==0.
*/
static char **tableColumnList(ShellState *p, const char *zTab){
  char **azCol = 0;
  sqlite3_stmt *pStmt;
  char *zSql;
  int nCol = 0;
  int nAlloc = 0;
  int nPK = 0;       /* Number of PRIMARY KEY columns seen */
  int isIPK = 0;     /* True if one PRIMARY KEY column of type INTEGER */
  int preserveRowid = ShellHasFlag(p, SHFLG_PreserveRowid);
  int rc;

  zSql = sqlite3_mprintf("PRAGMA table_info=%Q", zTab);
  shell_check_oom(zSql);
  rc = sqlite3_prepare_v2(p->db, zSql, -1, &pStmt, 0);
  sqlite3_free(zSql);
  if( rc ) return 0;
  while( sqlite3_step(pStmt)==SQLITE_ROW ){
    if( nCol>=nAlloc-2 ){
      nAlloc = nAlloc*2 + nCol + 10;
      azCol = sqlite3_realloc(azCol, nAlloc*sizeof(azCol[0]));
      shell_check_oom(azCol);
    }
    azCol[++nCol] = sqlite3_mprintf("%s", sqlite3_column_text(pStmt, 1));
    shell_check_oom(azCol[nCol]);
    if( sqlite3_column_int(pStmt, 5) ){
      nPK++;
      if( nPK==1
       && sqlite3_stricmp((const char*)sqlite3_column_text(pStmt,2),
                          "INTEGER")==0
      ){
        isIPK = 1;
      }else{
        isIPK = 0;
      }
    }
  }
  sqlite3_finalize(pStmt);
  if( azCol==0 ) return 0;
  azCol[0] = 0;
  azCol[nCol+1] = 0;

  /* The decision of whether or not a rowid really needs to be preserved
  ** is tricky.  We never need to preserve a rowid for a WITHOUT ROWID table
  ** or a table with an INTEGER PRIMARY KEY.  We are unable to preserve
  ** rowids on tables where the rowid is inaccessible because there are other
  ** columns in the table named "rowid", "_rowid_", and "oid".
  */
  if( preserveRowid && isIPK ){
    /* If a single PRIMARY KEY column with type INTEGER was seen, then it
    ** might be an alias for the ROWID.  But it might also be a WITHOUT ROWID
    ** table or a INTEGER PRIMARY KEY DESC column, neither of which are
    ** ROWID aliases.  To distinguish these cases, check to see if
    ** there is a "pk" entry in "PRAGMA index_list".  There will be
    ** no "pk" index if the PRIMARY KEY really is an alias for the ROWID.
    */
    zSql = sqlite3_mprintf("SELECT 1 FROM pragma_index_list(%Q)"
                           " WHERE origin='pk'", zTab);
    shell_check_oom(zSql);
    rc = sqlite3_prepare_v2(p->db, zSql, -1, &pStmt, 0);
    sqlite3_free(zSql);
    if( rc ){
      freeColumnList(azCol);
      return 0;
    }
    rc = sqlite3_step(pStmt);
    sqlite3_finalize(pStmt);
    preserveRowid = rc==SQLITE_ROW;
  }
  if( preserveRowid ){
    /* Only preserve the rowid if we can find a name to use for the
    ** rowid */
    static char *azRowid[] = { "rowid", "_rowid_", "oid" };
    int i, j;
    for(j=0; j<3; j++){
      for(i=1; i<=nCol; i++){
        if( sqlite3_stricmp(azRowid[j],azCol[i])==0 ) break;
      }
      if( i>nCol ){
        /* At this point, we know that azRowid[j] is not the name of any
        ** ordinary column in the table.  Verify that azRowid[j] is a valid
        ** name for the rowid before adding it to azCol[0].  WITHOUT ROWID
        ** tables will fail this last check */
        rc = sqlite3_table_column_metadata(p->db,0,zTab,azRowid[j],0,0,0,0,0);
        if( rc==SQLITE_OK ) azCol[0] = azRowid[j];
        break;
      }
    }
  }
  return azCol;
}

/*
** Toggle the reverse_unordered_selects setting.
*/
static void toggleSelectOrder(sqlite3 *db){
  sqlite3_stmt *pStmt = 0;
  int iSetting = 0;
  char zStmt[100];
  sqlite3_prepare_v2(db, "PRAGMA reverse_unordered_selects", -1, &pStmt, 0);
  if( sqlite3_step(pStmt)==SQLITE_ROW ){
    iSetting = sqlite3_column_int(pStmt, 0);
  }
  sqlite3_finalize(pStmt);
  sqlite3_snprintf(sizeof(zStmt), zStmt,
       "PRAGMA reverse_unordered_selects(%d)", !iSetting);
  sqlite3_exec(db, zStmt, 0, 0, 0);
}

/*
** This is a different callback routine used for dumping the database.
** Each row received by this callback consists of a table name,
** the table type ("index" or "table") and SQL to create the table.
** This routine should print text sufficient to recreate the table.
*/
static int dump_callback(void *pArg, int nArg, char **azArg, char **azNotUsed){
  int rc;
  const char *zTable;
  const char *zType;
  const char *zSql;
  ShellState *p = (ShellState *)pArg;
  int dataOnly;
  int noSys;

  UNUSED_PARAMETER(azNotUsed);
  if( nArg!=3 || azArg==0 ) return 0;
  zTable = azArg[0];
  zType = azArg[1];
  zSql = azArg[2];
  if( zTable==0 ) return 0;
  if( zType==0 ) return 0;
  dataOnly = (p->shellFlgs & SHFLG_DumpDataOnly)!=0;
  noSys    = (p->shellFlgs & SHFLG_DumpNoSys)!=0;

  if( cli_strcmp(zTable, "sqlite_sequence")==0 && !noSys ){
    if( !dataOnly ) raw_printf(p->out, "DELETE FROM sqlite_sequence;\n");
  }else if( sqlite3_strglob("sqlite_stat?", zTable)==0 && !noSys ){
    if( !dataOnly ) raw_printf(p->out, "ANALYZE sqlite_schema;\n");
  }else if( cli_strncmp(zTable, "sqlite_", 7)==0 ){
    return 0;
  }else if( dataOnly ){
    /* no-op */
  }else if( cli_strncmp(zSql, "CREATE VIRTUAL TABLE", 20)==0 ){
    char *zIns;
    if( !p->writableSchema ){
      raw_printf(p->out, "PRAGMA writable_schema=ON;\n");
      p->writableSchema = 1;
    }
    zIns = sqlite3_mprintf(
       "INSERT INTO sqlite_schema(type,name,tbl_name,rootpage,sql)"
       "VALUES('table','%q','%q',0,'%q');",
       zTable, zTable, zSql);
    shell_check_oom(zIns);
    utf8_printf(p->out, "%s\n", zIns);
    sqlite3_free(zIns);
    return 0;
  }else{
    printSchemaLine(p->out, zSql, ";\n");
  }

  if( cli_strcmp(zType, "table")==0 ){
    ShellText sSelect;
    ShellText sTable;
    char **azCol;
    int i;
    char *savedDestTable;
    int savedMode;

    azCol = tableColumnList(p, zTable);
    if( azCol==0 ){
      p->nErr++;
      return 0;
    }

    /* Always quote the table name, even if it appears to be pure ascii,
    ** in case it is a keyword. Ex:  INSERT INTO "table" ... */
    initText(&sTable);
    appendText(&sTable, zTable, quoteChar(zTable));
    /* If preserving the rowid, add a column list after the table name.
    ** In other words:  "INSERT INTO tab(rowid,a,b,c,...) VALUES(...)"
    ** instead of the usual "INSERT INTO tab VALUES(...)".
    */
    if( azCol[0] ){
      appendText(&sTable, "(", 0);
      appendText(&sTable, azCol[0], 0);
      for(i=1; azCol[i]; i++){
        appendText(&sTable, ",", 0);
        appendText(&sTable, azCol[i], quoteChar(azCol[i]));
      }
      appendText(&sTable, ")", 0);
    }

    /* Build an appropriate SELECT statement */
    initText(&sSelect);
    appendText(&sSelect, "SELECT ", 0);
    if( azCol[0] ){
      appendText(&sSelect, azCol[0], 0);
      appendText(&sSelect, ",", 0);
    }
    for(i=1; azCol[i]; i++){
      appendText(&sSelect, azCol[i], quoteChar(azCol[i]));
      if( azCol[i+1] ){
        appendText(&sSelect, ",", 0);
      }
    }
    freeColumnList(azCol);
    appendText(&sSelect, " FROM ", 0);
    appendText(&sSelect, zTable, quoteChar(zTable));

    savedDestTable = p->zDestTable;
    savedMode = p->mode;
    p->zDestTable = sTable.z;
    p->mode = p->cMode = MODE_Insert;
    rc = shell_exec(p, sSelect.z, 0);
    if( (rc&0xff)==SQLITE_CORRUPT ){
      raw_printf(p->out, "/****** CORRUPTION ERROR *******/\n");
      toggleSelectOrder(p->db);
      shell_exec(p, sSelect.z, 0);
      toggleSelectOrder(p->db);
    }
    p->zDestTable = savedDestTable;
    p->mode = savedMode;
    freeText(&sTable);
    freeText(&sSelect);
    if( rc ) p->nErr++;
  }
  return 0;
}

/*
** Run zQuery.  Use dump_callback() as the callback routine so that
** the contents of the query are output as SQL statements.
**
** If we get a SQLITE_CORRUPT error, rerun the query after appending
** "ORDER BY rowid DESC" to the end.
*/
static int run_schema_dump_query(
  ShellState *p,
  const char *zQuery
){
  int rc;
  char *zErr = 0;
  rc = sqlite3_exec(p->db, zQuery, dump_callback, p, &zErr);
  if( rc==SQLITE_CORRUPT ){
    char *zQ2;
    int len = strlen30(zQuery);
    raw_printf(p->out, "/****** CORRUPTION ERROR *******/\n");
    if( zErr ){
      utf8_printf(p->out, "/****** %s ******/\n", zErr);
      sqlite3_free(zErr);
      zErr = 0;
    }
    zQ2 = malloc( len+100 );
    if( zQ2==0 ) return rc;
    sqlite3_snprintf(len+100, zQ2, "%s ORDER BY rowid DESC", zQuery);
    rc = sqlite3_exec(p->db, zQ2, dump_callback, p, &zErr);
    if( rc ){
      utf8_printf(p->out, "/****** ERROR: %s ******/\n", zErr);
    }else{
      rc = SQLITE_CORRUPT;
    }
    sqlite3_free(zErr);
    free(zQ2);
  }
  return rc;
}

/*
** Text of help messages.
**
** The help text for each individual command begins with a line that starts
** with ".".  Subsequent lines are supplemental information.
**
** There must be two or more spaces between the end of the command and the
** start of the description of what that command does.
*/
static const char *(azHelp[]) = {
#if defined(SQLITE_HAVE_ZLIB) && !defined(SQLITE_OMIT_VIRTUALTABLE) \
  && !defined(SQLITE_SHELL_FIDDLE)
  ".archive ...             Manage SQL archives",
  "   Each command must have exactly one of the following options:",
  "     -c, --create               Create a new archive",
  "     -u, --update               Add or update files with changed mtime",
  "     -i, --insert               Like -u but always add even if unchanged",
  "     -r, --remove               Remove files from archive",
  "     -t, --list                 List contents of archive",
  "     -x, --extract              Extract files from archive",
  "   Optional arguments:",
  "     -v, --verbose              Print each filename as it is processed",
  "     -f FILE, --file FILE       Use archive FILE (default is current db)",
  "     -a FILE, --append FILE     Open FILE using the apndvfs VFS",
  "     -C DIR, --directory DIR    Read/extract files from directory DIR",
  "     -g, --glob                 Use glob matching for names in archive",
  "     -n, --dryrun               Show the SQL that would have occurred",
  "   Examples:",
  "     .ar -cf ARCHIVE foo bar  # Create ARCHIVE from files foo and bar",
  "     .ar -tf ARCHIVE          # List members of ARCHIVE",
  "     .ar -xvf ARCHIVE         # Verbosely extract files from ARCHIVE",
  "   See also:",
  "      http://sqlite.org/cli.html#sqlite_archive_support",
#endif
#ifndef SQLITE_OMIT_AUTHORIZATION
  ".auth ON|OFF             Show authorizer callbacks",
#endif
#ifndef SQLITE_SHELL_FIDDLE
  ".backup ?DB? FILE        Backup DB (default \"main\") to FILE",
  "   Options:",
  "       --append            Use the appendvfs",
  "       --async             Write to FILE without journal and fsync()",
#endif
  ".bail on|off             Stop after hitting an error.  Default OFF",
#ifndef SQLITE_SHELL_FIDDLE
  ".cd DIRECTORY            Change the working directory to DIRECTORY",
#endif
  ".changes on|off          Show number of rows changed by SQL",
#ifndef SQLITE_SHELL_FIDDLE
  ".check GLOB              Fail if output since .testcase does not match",
  ".clone NEWDB             Clone data into NEWDB from the existing database",
#endif
  ".connection [close] [#]  Open or close an auxiliary database connection",
#if defined(_WIN32) || defined(WIN32)
  ".crnl on|off             Translate \\n to \\r\\n.  Default ON",
#endif
  ".databases               List names and files of attached databases",
  ".dbconfig ?op? ?val?     List or change sqlite3_db_config() options",
#if SQLITE_SHELL_HAVE_RECOVER
  ".dbinfo ?DB?             Show status information about the database",
#endif
  ".dump ?OBJECTS?          Render database content as SQL",
  "   Options:",
  "     --data-only            Output only INSERT statements",
  "     --newlines             Allow unescaped newline characters in output",
  "     --nosys                Omit system tables (ex: \"sqlite_stat1\")",
  "     --preserve-rowids      Include ROWID values in the output",
  "   OBJECTS is a LIKE pattern for tables, indexes, triggers or views to dump",
  "   Additional LIKE patterns can be given in subsequent arguments",
  ".echo on|off             Turn command echo on or off",
  ".eqp on|off|full|...     Enable or disable automatic EXPLAIN QUERY PLAN",
  "   Other Modes:",
#ifdef SQLITE_DEBUG
  "      test                  Show raw EXPLAIN QUERY PLAN output",
  "      trace                 Like \"full\" but enable \"PRAGMA vdbe_trace\"",
#endif
  "      trigger               Like \"full\" but also show trigger bytecode",
#ifndef SQLITE_SHELL_FIDDLE
  ".excel                   Display the output of next command in spreadsheet",
  "   --bom                   Put a UTF8 byte-order mark on intermediate file",
#endif
#ifndef SQLITE_SHELL_FIDDLE
  ".exit ?CODE?             Exit this program with return-code CODE",
#endif
  ".expert                  EXPERIMENTAL. Suggest indexes for queries",
  ".explain ?on|off|auto?   Change the EXPLAIN formatting mode.  Default: auto",
  ".filectrl CMD ...        Run various sqlite3_file_control() operations",
  "   --schema SCHEMA         Use SCHEMA instead of \"main\"",
  "   --help                  Show CMD details",
  ".fullschema ?--indent?   Show schema and the content of sqlite_stat tables",
  ".headers on|off          Turn display of headers on or off",
  ".help ?-all? ?PATTERN?   Show help text for PATTERN",
#ifndef SQLITE_SHELL_FIDDLE
  ".import FILE TABLE       Import data from FILE into TABLE",
  "   Options:",
  "     --ascii               Use \\037 and \\036 as column and row separators",
  "     --csv                 Use , and \\n as column and row separators",
  "     --skip N              Skip the first N rows of input",
  "     --schema S            Target table to be S.TABLE",
  "     -v                    \"Verbose\" - increase auxiliary output",
  "   Notes:",
  "     *  If TABLE does not exist, it is created.  The first row of input",
  "        determines the column names.",
  "     *  If neither --csv or --ascii are used, the input mode is derived",
  "        from the \".mode\" output mode",
  "     *  If FILE begins with \"|\" then it is a command that generates the",
  "        input text.",
#endif
#ifndef SQLITE_OMIT_TEST_CONTROL
  ",imposter INDEX TABLE    Create imposter table TABLE on index INDEX",
#endif
  ".indexes ?TABLE?         Show names of indexes",
  "                           If TABLE is specified, only show indexes for",
  "                           tables matching TABLE using the LIKE operator.",
#ifdef SQLITE_ENABLE_IOTRACE
  ",iotrace FILE            Enable I/O diagnostic logging to FILE",
#endif
  ".limit ?LIMIT? ?VAL?     Display or change the value of an SQLITE_LIMIT",
  ".lint OPTIONS            Report potential schema issues.",
  "     Options:",
  "        fkey-indexes     Find missing foreign key indexes",
#if !defined(SQLITE_OMIT_LOAD_EXTENSION) && !defined(SQLITE_SHELL_FIDDLE)
  ".load FILE ?ENTRY?       Load an extension library",
#endif
#if !defined(SQLITE_SHELL_FIDDLE)
  ".log FILE|on|off         Turn logging on or off.  FILE can be stderr/stdout",
#else
  ".log on|off              Turn logging on or off.",
#endif
  ".mode MODE ?OPTIONS?     Set output mode",
  "   MODE is one of:",
  "     ascii       Columns/rows delimited by 0x1F and 0x1E",
  "     box         Tables using unicode box-drawing characters",
  "     csv         Comma-separated values",
  "     column      Output in columns.  (See .width)",
  "     html        HTML <table> code",
  "     insert      SQL insert statements for TABLE",
  "     json        Results in a JSON array",
  "     line        One value per line",
  "     list        Values delimited by \"|\"",
  "     markdown    Markdown table format",
  "     qbox        Shorthand for \"box --wrap 60 --quote\"",
  "     quote       Escape answers as for SQL",
  "     table       ASCII-art table",
  "     tabs        Tab-separated values",
  "     tcl         TCL list elements",
  "   OPTIONS: (for columnar modes or insert mode):",
  "     --wrap N       Wrap output lines to no longer than N characters",
  "     --wordwrap B   Wrap or not at word boundaries per B (on/off)",
  "     --ww           Shorthand for \"--wordwrap 1\"",
  "     --quote        Quote output text as SQL literals",
  "     --noquote      Do not quote output text",
  "     TABLE          The name of SQL table used for \"insert\" mode",
#ifndef SQLITE_SHELL_FIDDLE
  ".nonce STRING            Suspend safe mode for one command if nonce matches",
#endif
  ".nullvalue STRING        Use STRING in place of NULL values",
#ifndef SQLITE_SHELL_FIDDLE
  ".once ?OPTIONS? ?FILE?   Output for the next SQL command only to FILE",
  "     If FILE begins with '|' then open as a pipe",
  "       --bom  Put a UTF8 byte-order mark at the beginning",
  "       -e     Send output to the system text editor",
  "       -x     Send output as CSV to a spreadsheet (same as \".excel\")",
  /* Note that .open is (partially) available in WASM builds but is
  ** currently only intended to be used by the fiddle tool, not
  ** end users, so is "undocumented." */
  ".open ?OPTIONS? ?FILE?   Close existing database and reopen FILE",
  "     Options:",
  "        --append        Use appendvfs to append database to the end of FILE",
#endif
#ifndef SQLITE_OMIT_DESERIALIZE
  "        --deserialize   Load into memory using sqlite3_deserialize()",
  "        --hexdb         Load the output of \"dbtotxt\" as an in-memory db",
  "        --maxsize N     Maximum size for --hexdb or --deserialized database",
#endif
  "        --new           Initialize FILE to an empty database",
  "        --nofollow      Do not follow symbolic links",
  "        --readonly      Open FILE readonly",
  "        --zip           FILE is a ZIP archive",
#ifndef SQLITE_SHELL_FIDDLE
  ".output ?FILE?           Send output to FILE or stdout if FILE is omitted",
  "   If FILE begins with '|' then open it as a pipe.",
  "   Options:",
  "     --bom                 Prefix output with a UTF8 byte-order mark",
  "     -e                    Send output to the system text editor",
  "     -x                    Send output as CSV to a spreadsheet",
#endif
  ".parameter CMD ...       Manage SQL parameter bindings",
  "   clear                   Erase all bindings",
  "   init                    Initialize the TEMP table that holds bindings",
  "   list                    List the current parameter bindings",
  "   set PARAMETER VALUE     Given SQL parameter PARAMETER a value of VALUE",
  "                           PARAMETER should start with one of: $ : @ ?",
  "   unset PARAMETER         Remove PARAMETER from the binding table",
  ".print STRING...         Print literal STRING",
#ifndef SQLITE_OMIT_PROGRESS_CALLBACK
  ".progress N              Invoke progress handler after every N opcodes",
  "   --limit N                 Interrupt after N progress callbacks",
  "   --once                    Do no more than one progress interrupt",
  "   --quiet|-q                No output except at interrupts",
  "   --reset                   Reset the count for each input and interrupt",
#endif
  ".prompt MAIN CONTINUE    Replace the standard prompts",
#ifndef SQLITE_SHELL_FIDDLE
  ".quit                    Stop interpreting input stream, exit if primary.",
  ".read FILE               Read input from FILE or command output",
  "    If FILE begins with \"|\", it is a command that generates the input.",
#endif
#if SQLITE_SHELL_HAVE_RECOVER
  ".recover                 Recover as much data as possible from corrupt db.",
  "   --ignore-freelist        Ignore pages that appear to be on db freelist",
  "   --lost-and-found TABLE   Alternative name for the lost-and-found table",
  "   --no-rowids              Do not attempt to recover rowid values",
  "                            that are not also INTEGER PRIMARY KEYs",
#endif
#ifndef SQLITE_SHELL_FIDDLE
  ".restore ?DB? FILE       Restore content of DB (default \"main\") from FILE",
  ".save ?OPTIONS? FILE     Write database to FILE (an alias for .backup ...)",
#endif
  ".scanstats on|off|est    Turn sqlite3_stmt_scanstatus() metrics on or off",
  ".schema ?PATTERN?        Show the CREATE statements matching PATTERN",
  "   Options:",
  "      --indent             Try to pretty-print the schema",
  "      --nosys              Omit objects whose names start with \"sqlite_\"",
  ",selftest ?OPTIONS?      Run tests defined in the SELFTEST table",
  "    Options:",
  "       --init               Create a new SELFTEST table",
  "       -v                   Verbose output",
  ".separator COL ?ROW?     Change the column and row separators",
#if defined(SQLITE_ENABLE_SESSION)
  ".session ?NAME? CMD ...  Create or control sessions",
  "   Subcommands:",
  "     attach TABLE             Attach TABLE",
  "     changeset FILE           Write a changeset into FILE",
  "     close                    Close one session",
  "     enable ?BOOLEAN?         Set or query the enable bit",
  "     filter GLOB...           Reject tables matching GLOBs",
  "     indirect ?BOOLEAN?       Mark or query the indirect status",
  "     isempty                  Query whether the session is empty",
  "     list                     List currently open session names",
  "     open DB NAME             Open a new session on DB",
  "     patchset FILE            Write a patchset into FILE",
  "   If ?NAME? is omitted, the first defined session is used.",
#endif
  ".sha3sum ...             Compute a SHA3 hash of database content",
  "    Options:",
  "      --schema              Also hash the sqlite_schema table",
  "      --sha3-224            Use the sha3-224 algorithm",
  "      --sha3-256            Use the sha3-256 algorithm (default)",
  "      --sha3-384            Use the sha3-384 algorithm",
  "      --sha3-512            Use the sha3-512 algorithm",
  "    Any other argument is a LIKE pattern for tables to hash",
#if !defined(SQLITE_NOHAVE_SYSTEM) && !defined(SQLITE_SHELL_FIDDLE)
  ".shell CMD ARGS...       Run CMD ARGS... in a system shell",
#endif
  ".show                    Show the current values for various settings",
  ".stats ?ARG?             Show stats or turn stats on or off",
  "   off                      Turn off automatic stat display",
  "   on                       Turn on automatic stat display",
  "   stmt                     Show statement stats",
  "   vmstep                   Show the virtual machine step count only",
#if !defined(SQLITE_NOHAVE_SYSTEM) && !defined(SQLITE_SHELL_FIDDLE)
  ".system CMD ARGS...      Run CMD ARGS... in a system shell",
#endif
  ".tables ?TABLE?          List names of tables matching LIKE pattern TABLE",
#ifndef SQLITE_SHELL_FIDDLE
  ",testcase NAME           Begin redirecting output to 'testcase-out.txt'",
#endif
  ",testctrl CMD ...        Run various sqlite3_test_control() operations",
  "                           Run \".testctrl\" with no arguments for details",
  ".timeout MS              Try opening locked tables for MS milliseconds",
  ".timer on|off            Turn SQL timer on or off",
#ifndef SQLITE_OMIT_TRACE
  ".trace ?OPTIONS?         Output each SQL statement as it is run",
  "    FILE                    Send output to FILE",
  "    stdout                  Send output to stdout",
  "    stderr                  Send output to stderr",
  "    off                     Disable tracing",
  "    --expanded              Expand query parameters",
#ifdef SQLITE_ENABLE_NORMALIZE
  "    --normalized            Normal the SQL statements",
#endif
  "    --plain                 Show SQL as it is input",
  "    --stmt                  Trace statement execution (SQLITE_TRACE_STMT)",
  "    --profile               Profile statements (SQLITE_TRACE_PROFILE)",
  "    --row                   Trace each row (SQLITE_TRACE_ROW)",
  "    --close                 Trace connection close (SQLITE_TRACE_CLOSE)",
#endif /* SQLITE_OMIT_TRACE */
#ifdef SQLITE_DEBUG
  ".unmodule NAME ...       Unregister virtual table modules",
  "    --allexcept             Unregister everything except those named",
#endif
  ".version                 Show source, library and compiler versions",
  ".vfsinfo ?AUX?           Information about the top-level VFS",
  ".vfslist                 List all available VFSes",
  ".vfsname ?AUX?           Print the name of the VFS stack",
  ".width NUM1 NUM2 ...     Set minimum column widths for columnar output",
  "     Negative values right-justify",
};

/*
** Output help text.
**
** zPattern describes the set of commands for which help text is provided.
** If zPattern is NULL, then show all commands, but only give a one-line
** description of each.
**
** Return the number of matches.
*/
static int showHelp(FILE *out, const char *zPattern){
  int i = 0;
  int j = 0;
  int n = 0;
  char *zPat;
  if( zPattern==0
   || zPattern[0]=='0'
   || cli_strcmp(zPattern,"-a")==0
   || cli_strcmp(zPattern,"-all")==0
   || cli_strcmp(zPattern,"--all")==0
  ){
    enum HelpWanted { HW_NoCull = 0, HW_SummaryOnly = 1, HW_Undoc = 2 };
    enum HelpHave { HH_Undoc = 2, HH_Summary = 1, HH_More = 0 };
    /* Show all or most commands
    ** *zPattern==0   => summary of documented commands only
    ** *zPattern=='0' => whole help for undocumented commands
    ** Otherwise      => whole help for documented commands
    */
    enum HelpWanted hw = HW_SummaryOnly;
    enum HelpHave hh = HH_More;
    if( zPattern!=0 ){
      hw = (*zPattern=='0')? HW_NoCull|HW_Undoc : HW_NoCull;
    }
    for(i=0; i<ArraySize(azHelp); i++){
      switch( azHelp[i][0] ){
      case ',':
        hh = HH_Summary|HH_Undoc;
        break;
      case '.':
        hh = HH_Summary;
        break;
      default:
        hh &= ~HH_Summary;
        break;
      }
      if( ((hw^hh)&HH_Undoc)==0 ){
        if( (hh&HH_Summary)!=0 ){
          utf8_printf(out, ".%s\n", azHelp[i]+1);
          ++n;
        }else if( (hw&HW_SummaryOnly)==0 ){
          utf8_printf(out, "%s\n", azHelp[i]);
        }
      }
    }
  }else{
    /* Seek documented commands for which zPattern is an exact prefix */
    zPat = sqlite3_mprintf(".%s*", zPattern);
    shell_check_oom(zPat);
    for(i=0; i<ArraySize(azHelp); i++){
      if( sqlite3_strglob(zPat, azHelp[i])==0 ){
        utf8_printf(out, "%s\n", azHelp[i]);
        j = i+1;
        n++;
      }
    }
    sqlite3_free(zPat);
    if( n ){
      if( n==1 ){
        /* when zPattern is a prefix of exactly one command, then include
        ** the details of that command, which should begin at offset j */
        while( j<ArraySize(azHelp)-1 && azHelp[j][0]==' ' ){
          utf8_printf(out, "%s\n", azHelp[j]);
          j++;
        }
      }
      return n;
    }
    /* Look for documented commands that contain zPattern anywhere.
    ** Show complete text of all documented commands that match. */
    zPat = sqlite3_mprintf("%%%s%%", zPattern);
    shell_check_oom(zPat);
    for(i=0; i<ArraySize(azHelp); i++){
      if( azHelp[i][0]==',' ){
        while( i<ArraySize(azHelp)-1 && azHelp[i+1][0]==' ' ) ++i;
        continue;
      }
      if( azHelp[i][0]=='.' ) j = i;
      if( sqlite3_strlike(zPat, azHelp[i], 0)==0 ){
        utf8_printf(out, "%s\n", azHelp[j]);
        while( j<ArraySize(azHelp)-1 && azHelp[j+1][0]==' ' ){
          j++;
          utf8_printf(out, "%s\n", azHelp[j]);
        }
        i = j;
        n++;
      }
    }
    sqlite3_free(zPat);
  }
  return n;
}

/* Forward reference */
static int process_input(ShellState *p);

/*
** Read the content of file zName into memory obtained from sqlite3_malloc64()
** and return a pointer to the buffer. The caller is responsible for freeing
** the memory.
**
** If parameter pnByte is not NULL, (*pnByte) is set to the number of bytes
** read.
**
** For convenience, a nul-terminator byte is always appended to the data read
** from the file before the buffer is returned. This byte is not included in
** the final value of (*pnByte), if applicable.
**
** NULL is returned if any error is encountered. The final value of *pnByte
** is undefined in this case.
*/
static char *readFile(const char *zName, int *pnByte){
  FILE *in = fopen(zName, "rb");
  long nIn;
  size_t nRead;
  char *pBuf;
  int rc;
  if( in==0 ) return 0;
  rc = fseek(in, 0, SEEK_END);
  if( rc!=0 ){
    raw_printf(stderr, "Error: '%s' not seekable\n", zName);
    fclose(in);
    return 0;
  }
  nIn = ftell(in);
  rewind(in);
  pBuf = sqlite3_malloc64( nIn+1 );
  if( pBuf==0 ){
    raw_printf(stderr, "Error: out of memory\n");
    fclose(in);
    return 0;
  }
  nRead = fread(pBuf, nIn, 1, in);
  fclose(in);
  if( nRead!=1 ){
    sqlite3_free(pBuf);
    raw_printf(stderr, "Error: cannot read '%s'\n", zName);
    return 0;
  }
  pBuf[nIn] = 0;
  if( pnByte ) *pnByte = nIn;
  return pBuf;
}

#if defined(SQLITE_ENABLE_SESSION)
/*
** Close a single OpenSession object and release all of its associated
** resources.
*/
static void session_close(OpenSession *pSession){
  int i;
  sqlite3session_delete(pSession->p);
  sqlite3_free(pSession->zName);
  for(i=0; i<pSession->nFilter; i++){
    sqlite3_free(pSession->azFilter[i]);
  }
  sqlite3_free(pSession->azFilter);
  memset(pSession, 0, sizeof(OpenSession));
}
#endif

/*
** Close all OpenSession objects and release all associated resources.
*/
#if defined(SQLITE_ENABLE_SESSION)
static void session_close_all(ShellState *p, int i){
  int j;
  struct AuxDb *pAuxDb = i<0 ? p->pAuxDb : &p->aAuxDb[i];
  for(j=0; j<pAuxDb->nSession; j++){
    session_close(&pAuxDb->aSession[j]);
  }
  pAuxDb->nSession = 0;
}
#else
# define session_close_all(X,Y)
#endif

/*
** Implementation of the xFilter function for an open session.  Omit
** any tables named by ".session filter" but let all other table through.
*/
#if defined(SQLITE_ENABLE_SESSION)
static int session_filter(void *pCtx, const char *zTab){
  OpenSession *pSession = (OpenSession*)pCtx;
  int i;
  for(i=0; i<pSession->nFilter; i++){
    if( sqlite3_strglob(pSession->azFilter[i], zTab)==0 ) return 0;
  }
  return 1;
}
#endif

/*
** Try to deduce the type of file for zName based on its content.  Return
** one of the SHELL_OPEN_* constants.
**
** If the file does not exist or is empty but its name looks like a ZIP
** archive and the dfltZip flag is true, then assume it is a ZIP archive.
** Otherwise, assume an ordinary database regardless of the filename if
** the type cannot be determined from content.
*/
int deduceDatabaseType(const char *zName, int dfltZip){
  FILE *f = fopen(zName, "rb");
  size_t n;
  int rc = SHELL_OPEN_UNSPEC;
  char zBuf[100];
  if( f==0 ){
    if( dfltZip && sqlite3_strlike("%.zip",zName,0)==0 ){
       return SHELL_OPEN_ZIPFILE;
    }else{
       return SHELL_OPEN_NORMAL;
    }
  }
  n = fread(zBuf, 16, 1, f);
  if( n==1 && memcmp(zBuf, "SQLite format 3", 16)==0 ){
    fclose(f);
    return SHELL_OPEN_NORMAL;
  }
  fseek(f, -25, SEEK_END);
  n = fread(zBuf, 25, 1, f);
  if( n==1 && memcmp(zBuf, "Start-Of-SQLite3-", 17)==0 ){
    rc = SHELL_OPEN_APPENDVFS;
  }else{
    fseek(f, -22, SEEK_END);
    n = fread(zBuf, 22, 1, f);
    if( n==1 && zBuf[0]==0x50 && zBuf[1]==0x4b && zBuf[2]==0x05
       && zBuf[3]==0x06 ){
      rc = SHELL_OPEN_ZIPFILE;
    }else if( n==0 && dfltZip && sqlite3_strlike("%.zip",zName,0)==0 ){
      rc = SHELL_OPEN_ZIPFILE;
    }
  }
  fclose(f);
  return rc;
}

#ifndef SQLITE_OMIT_DESERIALIZE
/*
** Reconstruct an in-memory database using the output from the "dbtotxt"
** program.  Read content from the file in p->aAuxDb[].zDbFilename.
** If p->aAuxDb[].zDbFilename is 0, then read from standard input.
*/
static unsigned char *readHexDb(ShellState *p, int *pnData){
  unsigned char *a = 0;
  int nLine;
  int n = 0;
  int pgsz = 0;
  int iOffset = 0;
  int j, k;
  int rc;
  FILE *in;
  const char *zDbFilename = p->pAuxDb->zDbFilename;
  unsigned int x[16];
  char zLine[1000];
  if( zDbFilename ){
    in = fopen(zDbFilename, "r");
    if( in==0 ){
      utf8_printf(stderr, "cannot open \"%s\" for reading\n", zDbFilename);
      return 0;
    }
    nLine = 0;
  }else{
    in = p->in;
    nLine = p->lineno;
    if( in==0 ) in = stdin;
  }
  *pnData = 0;
  nLine++;
  if( fgets(zLine, sizeof(zLine), in)==0 ) goto readHexDb_error;
  rc = sscanf(zLine, "| size %d pagesize %d", &n, &pgsz);
  if( rc!=2 ) goto readHexDb_error;
  if( n<0 ) goto readHexDb_error;
  if( pgsz<512 || pgsz>65536 || (pgsz&(pgsz-1))!=0 ) goto readHexDb_error;
  n = (n+pgsz-1)&~(pgsz-1);  /* Round n up to the next multiple of pgsz */
  a = sqlite3_malloc( n ? n : 1 );
  shell_check_oom(a);
  memset(a, 0, n);
  if( pgsz<512 || pgsz>65536 || (pgsz & (pgsz-1))!=0 ){
    utf8_printf(stderr, "invalid pagesize\n");
    goto readHexDb_error;
  }
  for(nLine++; fgets(zLine, sizeof(zLine), in)!=0; nLine++){
    rc = sscanf(zLine, "| page %d offset %d", &j, &k);
    if( rc==2 ){
      iOffset = k;
      continue;
    }
    if( cli_strncmp(zLine, "| end ", 6)==0 ){
      break;
    }
    rc = sscanf(zLine,"| %d: %x %x %x %x %x %x %x %x %x %x %x %x %x %x %x %x",
                &j, &x[0], &x[1], &x[2], &x[3], &x[4], &x[5], &x[6], &x[7],
                &x[8], &x[9], &x[10], &x[11], &x[12], &x[13], &x[14], &x[15]);
    if( rc==17 ){
      k = iOffset+j;
      if( k+16<=n && k>=0 ){
        int ii;
        for(ii=0; ii<16; ii++) a[k+ii] = x[ii]&0xff;
      }
    }
  }
  *pnData = n;
  if( in!=p->in ){
    fclose(in);
  }else{
    p->lineno = nLine;
  }
  return a;

readHexDb_error:
  if( in!=p->in ){
    fclose(in);
  }else{
    while( fgets(zLine, sizeof(zLine), p->in)!=0 ){
      nLine++;
      if(cli_strncmp(zLine, "| end ", 6)==0 ) break;
    }
    p->lineno = nLine;
  }
  sqlite3_free(a);
  utf8_printf(stderr,"Error on line %d of --hexdb input\n", nLine);
  return 0;
}
#endif /* SQLITE_OMIT_DESERIALIZE */

/*
** Scalar function "usleep(X)" invokes sqlite3_sleep(X) and returns X.
*/
static void shellUSleepFunc(
  sqlite3_context *context,
  int argcUnused,
  sqlite3_value **argv
){
  int sleep = sqlite3_value_int(argv[0]);
  (void)argcUnused;
  sqlite3_sleep(sleep/1000);
  sqlite3_result_int(context, sleep);
}

/* Flags for open_db().
**
** The default behavior of open_db() is to exit(1) if the database fails to
** open.  The OPEN_DB_KEEPALIVE flag changes that so that it prints an error
** but still returns without calling exit.
**
** The OPEN_DB_ZIPFILE flag causes open_db() to prefer to open files as a
** ZIP archive if the file does not exist or is empty and its name matches
** the *.zip pattern.
*/
#define OPEN_DB_KEEPALIVE   0x001   /* Return after error if true */
#define OPEN_DB_ZIPFILE     0x002   /* Open as ZIP if name matches *.zip */

/*
** Make sure the database is open.  If it is not, then open it.  If
** the database fails to open, print an error message and exit.
*/
static void open_db(ShellState *p, int openFlags){
  if( p->db==0 ){
    const char *zDbFilename = p->pAuxDb->zDbFilename;
    if( p->openMode==SHELL_OPEN_UNSPEC ){
      if( zDbFilename==0 || zDbFilename[0]==0 ){
        p->openMode = SHELL_OPEN_NORMAL;
      }else{
        p->openMode = (u8)deduceDatabaseType(zDbFilename,
                             (openFlags & OPEN_DB_ZIPFILE)!=0);
      }
    }
    switch( p->openMode ){
      case SHELL_OPEN_APPENDVFS: {
        sqlite3_open_v2(zDbFilename, &p->db,
           SQLITE_OPEN_READWRITE|SQLITE_OPEN_CREATE|p->openFlags, "apndvfs");
        break;
      }
      case SHELL_OPEN_HEXDB:
      case SHELL_OPEN_DESERIALIZE: {
        sqlite3_open(0, &p->db);
        break;
      }
      case SHELL_OPEN_ZIPFILE: {
        sqlite3_open(":memory:", &p->db);
        break;
      }
      case SHELL_OPEN_READONLY: {
        sqlite3_open_v2(zDbFilename, &p->db,
            SQLITE_OPEN_READONLY|p->openFlags, 0);
        break;
      }
      case SHELL_OPEN_UNSPEC:
      case SHELL_OPEN_NORMAL: {
        sqlite3_open_v2(zDbFilename, &p->db,
           SQLITE_OPEN_READWRITE|SQLITE_OPEN_CREATE|p->openFlags, 0);
        break;
      }
    }
    globalDb = p->db;
    if( p->db==0 || SQLITE_OK!=sqlite3_errcode(p->db) ){
      utf8_printf(stderr,"Error: unable to open database \"%s\": %s\n",
          zDbFilename, sqlite3_errmsg(p->db));
      if( (openFlags & OPEN_DB_KEEPALIVE)==0 ){
        exit(1);
      }
      sqlite3_close(p->db);
      sqlite3_open(":memory:", &p->db);
      if( p->db==0 || SQLITE_OK!=sqlite3_errcode(p->db) ){
        utf8_printf(stderr,
          "Also: unable to open substitute in-memory database.\n"
        );
        exit(1);
      }else{
        utf8_printf(stderr,
          "Notice: using substitute in-memory database instead of \"%s\"\n",
          zDbFilename);
      }
    }
    sqlite3_db_config(p->db, SQLITE_DBCONFIG_STMT_SCANSTATUS, (int)0, (int*)0);

    /* Reflect the use or absence of --unsafe-testing invocation. */
    {
      int testmode_on = ShellHasFlag(p,SHFLG_TestingMode);
      sqlite3_db_config(p->db, SQLITE_DBCONFIG_TRUSTED_SCHEMA, testmode_on,0);
      sqlite3_db_config(p->db, SQLITE_DBCONFIG_DEFENSIVE, !testmode_on,0);
    }

#ifndef SQLITE_OMIT_LOAD_EXTENSION
    sqlite3_enable_load_extension(p->db, 1);
#endif
    sqlite3_shathree_init(p->db, 0, 0);
    sqlite3_uint_init(p->db, 0, 0);
    sqlite3_decimal_init(p->db, 0, 0);
    sqlite3_base64_init(p->db, 0, 0);
    sqlite3_base85_init(p->db, 0, 0);
    sqlite3_regexp_init(p->db, 0, 0);
    sqlite3_ieee_init(p->db, 0, 0);
    sqlite3_series_init(p->db, 0, 0);
#ifndef SQLITE_SHELL_FIDDLE
    sqlite3_fileio_init(p->db, 0, 0);
    sqlite3_completion_init(p->db, 0, 0);
#endif
#ifdef SQLITE_HAVE_ZLIB
    if( !p->bSafeModePersist ){
      sqlite3_zipfile_init(p->db, 0, 0);
      sqlite3_sqlar_init(p->db, 0, 0);
    }
#endif
#ifdef SQLITE_SHELL_EXTFUNCS
    /* Create a preprocessing mechanism for extensions to make
     * their own provisions for being built into the shell.
     * This is a short-span macro. See further below for usage.
     */
#define SHELL_SUB_MACRO(base, variant) base ## _ ## variant
#define SHELL_SUBMACRO(base, variant) SHELL_SUB_MACRO(base, variant)
    /* Let custom-included extensions get their ..._init() called.
     * The WHATEVER_INIT( db, pzErrorMsg, pApi ) macro should cause
     * the extension's sqlite3_*_init( db, pzErrorMsg, pApi )
     * initialization routine to be called.
     */
    {
      int irc = SHELL_SUBMACRO(SQLITE_SHELL_EXTFUNCS, INIT)(p->db);
    /* Let custom-included extensions expose their functionality.
     * The WHATEVER_EXPOSE( db, pzErrorMsg ) macro should cause
     * the SQL functions, virtual tables, collating sequences or
     * VFS's implemented by the extension to be registered.
     */
      if( irc==SQLITE_OK
          || irc==SQLITE_OK_LOAD_PERMANENTLY ){
        SHELL_SUBMACRO(SQLITE_SHELL_EXTFUNCS, EXPOSE)(p->db, 0);
      }
#undef SHELL_SUB_MACRO
#undef SHELL_SUBMACRO
    }
#endif

    sqlite3_create_function(p->db, "strtod", 1, SQLITE_UTF8, 0,
                            shellStrtod, 0, 0);
    sqlite3_create_function(p->db, "dtostr", 1, SQLITE_UTF8, 0,
                            shellDtostr, 0, 0);
    sqlite3_create_function(p->db, "dtostr", 2, SQLITE_UTF8, 0,
                            shellDtostr, 0, 0);
    sqlite3_create_function(p->db, "shell_add_schema", 3, SQLITE_UTF8, 0,
                            shellAddSchemaName, 0, 0);
    sqlite3_create_function(p->db, "shell_module_schema", 1, SQLITE_UTF8, 0,
                            shellModuleSchema, 0, 0);
    sqlite3_create_function(p->db, "shell_putsnl", 1, SQLITE_UTF8, p,
                            shellPutsFunc, 0, 0);
    sqlite3_create_function(p->db, "usleep",1,SQLITE_UTF8,0,
                            shellUSleepFunc, 0, 0);
#ifndef SQLITE_NOHAVE_SYSTEM
    sqlite3_create_function(p->db, "edit", 1, SQLITE_UTF8, 0,
                            editFunc, 0, 0);
    sqlite3_create_function(p->db, "edit", 2, SQLITE_UTF8, 0,
                            editFunc, 0, 0);
#endif

    if( p->openMode==SHELL_OPEN_ZIPFILE ){
      char *zSql = sqlite3_mprintf(
         "CREATE VIRTUAL TABLE zip USING zipfile(%Q);", zDbFilename);
      shell_check_oom(zSql);
      sqlite3_exec(p->db, zSql, 0, 0, 0);
      sqlite3_free(zSql);
    }
#ifndef SQLITE_OMIT_DESERIALIZE
    else
    if( p->openMode==SHELL_OPEN_DESERIALIZE || p->openMode==SHELL_OPEN_HEXDB ){
      int rc;
      int nData = 0;
      unsigned char *aData;
      if( p->openMode==SHELL_OPEN_DESERIALIZE ){
        aData = (unsigned char*)readFile(zDbFilename, &nData);
      }else{
        aData = readHexDb(p, &nData);
      }
      if( aData==0 ){
        return;
      }
      rc = sqlite3_deserialize(p->db, "main", aData, nData, nData,
                   SQLITE_DESERIALIZE_RESIZEABLE |
                   SQLITE_DESERIALIZE_FREEONCLOSE);
      if( rc ){
        utf8_printf(stderr, "Error: sqlite3_deserialize() returns %d\n", rc);
      }
      if( p->szMax>0 ){
        sqlite3_file_control(p->db, "main", SQLITE_FCNTL_SIZE_LIMIT, &p->szMax);
      }
    }
#endif
  }
  if( p->db!=0 ){
    if( p->bSafeModePersist ){
      sqlite3_set_authorizer(p->db, safeModeAuth, p);
    }
    sqlite3_db_config(
        p->db, SQLITE_DBCONFIG_STMT_SCANSTATUS, p->scanstatsOn, (int*)0
    );
  }
}

/*
** Attempt to close the database connection.  Report errors.
*/
void close_db(sqlite3 *db){
  int rc = sqlite3_close(db);
  if( rc ){
    utf8_printf(stderr, "Error: sqlite3_close() returns %d: %s\n",
        rc, sqlite3_errmsg(db));
  }
}

#if HAVE_READLINE || HAVE_EDITLINE
/*
** Readline completion callbacks
*/
static char *readline_completion_generator(const char *text, int state){
  static sqlite3_stmt *pStmt = 0;
  char *zRet;
  if( state==0 ){
    char *zSql;
    sqlite3_finalize(pStmt);
    zSql = sqlite3_mprintf("SELECT DISTINCT candidate COLLATE nocase"
                           "  FROM completion(%Q) ORDER BY 1", text);
    shell_check_oom(zSql);
    sqlite3_prepare_v2(globalDb, zSql, -1, &pStmt, 0);
    sqlite3_free(zSql);
  }
  if( sqlite3_step(pStmt)==SQLITE_ROW ){
    const char *z = (const char*)sqlite3_column_text(pStmt,0);
    zRet = z ? strdup(z) : 0;
  }else{
    sqlite3_finalize(pStmt);
    pStmt = 0;
    zRet = 0;
  }
  return zRet;
}
static char **readline_completion(const char *zText, int iStart, int iEnd){
  (void)iStart;
  (void)iEnd;
  rl_attempted_completion_over = 1;
  return rl_completion_matches(zText, readline_completion_generator);
}

#elif HAVE_LINENOISE
/*
** Linenoise completion callback
*/
static void linenoise_completion(const char *zLine, linenoiseCompletions *lc){
  i64 nLine = strlen(zLine);
  i64 i, iStart;
  sqlite3_stmt *pStmt = 0;
  char *zSql;
  char zBuf[1000];

  if( nLine>(i64)sizeof(zBuf)-30 ) return;
  if( zLine[0]=='.' || zLine[0]=='#') return;
  for(i=nLine-1; i>=0 && (isalnum(zLine[i]) || zLine[i]=='_'); i--){}
  if( i==nLine-1 ) return;
  iStart = i+1;
  memcpy(zBuf, zLine, iStart);
  zSql = sqlite3_mprintf("SELECT DISTINCT candidate COLLATE nocase"
                         "  FROM completion(%Q,%Q) ORDER BY 1",
                         &zLine[iStart], zLine);
  shell_check_oom(zSql);
  sqlite3_prepare_v2(globalDb, zSql, -1, &pStmt, 0);
  sqlite3_free(zSql);
  sqlite3_exec(globalDb, "PRAGMA page_count", 0, 0, 0); /* Load the schema */
  while( sqlite3_step(pStmt)==SQLITE_ROW ){
    const char *zCompletion = (const char*)sqlite3_column_text(pStmt, 0);
    int nCompletion = sqlite3_column_bytes(pStmt, 0);
    if( iStart+nCompletion < (i64)sizeof(zBuf)-1 && zCompletion ){
      memcpy(zBuf+iStart, zCompletion, nCompletion+1);
      linenoiseAddCompletion(lc, zBuf);
    }
  }
  sqlite3_finalize(pStmt);
}
#endif

/*
** Do C-language style dequoting.
**
**    \a    -> alarm
**    \b    -> backspace
**    \t    -> tab
**    \n    -> newline
**    \v    -> vertical tab
**    \f    -> form feed
**    \r    -> carriage return
**    \s    -> space
**    \"    -> "
**    \'    -> '
**    \\    -> backslash
**    \NNN  -> ascii character NNN in octal
**    \xHH  -> ascii character HH in hexadecimal
*/
static void resolve_backslashes(char *z){
  int i, j;
  char c;
  while( *z && *z!='\\' ) z++;
  for(i=j=0; (c = z[i])!=0; i++, j++){
    if( c=='\\' && z[i+1]!=0 ){
      c = z[++i];
      if( c=='a' ){
        c = '\a';
      }else if( c=='b' ){
        c = '\b';
      }else if( c=='t' ){
        c = '\t';
      }else if( c=='n' ){
        c = '\n';
      }else if( c=='v' ){
        c = '\v';
      }else if( c=='f' ){
        c = '\f';
      }else if( c=='r' ){
        c = '\r';
      }else if( c=='"' ){
        c = '"';
      }else if( c=='\'' ){
        c = '\'';
      }else if( c=='\\' ){
        c = '\\';
      }else if( c=='x' ){
        int nhd = 0, hdv;
        u8 hv = 0;
        while( nhd<2 && (c=z[i+1+nhd])!=0 && (hdv=hexDigitValue(c))>=0 ){
          hv = (u8)((hv<<4)|hdv);
          ++nhd;
        }
        i += nhd;
        c = (u8)hv;
      }else if( c>='0' && c<='7' ){
        c -= '0';
        if( z[i+1]>='0' && z[i+1]<='7' ){
          i++;
          c = (c<<3) + z[i] - '0';
          if( z[i+1]>='0' && z[i+1]<='7' ){
            i++;
            c = (c<<3) + z[i] - '0';
          }
        }
      }
    }
    z[j] = c;
  }
  if( j<i ) z[j] = 0;
}

/*
** Interpret zArg as either an integer or a boolean value.  Return 1 or 0
** for TRUE and FALSE.  Return the integer value if appropriate.
*/
static int booleanValue(const char *zArg){
  int i;
  if( zArg[0]=='0' && zArg[1]=='x' ){
    for(i=2; hexDigitValue(zArg[i])>=0; i++){}
  }else{
    for(i=0; zArg[i]>='0' && zArg[i]<='9'; i++){}
  }
  if( i>0 && zArg[i]==0 ) return (int)(integerValue(zArg) & 0xffffffff);
  if( sqlite3_stricmp(zArg, "on")==0 || sqlite3_stricmp(zArg,"yes")==0 ){
    return 1;
  }
  if( sqlite3_stricmp(zArg, "off")==0 || sqlite3_stricmp(zArg,"no")==0 ){
    return 0;
  }
  utf8_printf(stderr, "ERROR: Not a boolean value: \"%s\". Assuming \"no\".\n",
          zArg);
  return 0;
}

/*
** Set or clear a shell flag according to a boolean value.
*/
static void setOrClearFlag(ShellState *p, unsigned mFlag, const char *zArg){
  if( booleanValue(zArg) ){
    ShellSetFlag(p, mFlag);
  }else{
    ShellClearFlag(p, mFlag);
  }
}

/*
** Close an output file, assuming it is not stderr or stdout
*/
static void output_file_close(FILE *f){
  if( f && f!=stdout && f!=stderr ) fclose(f);
}

/*
** Try to open an output file.   The names "stdout" and "stderr" are
** recognized and do the right thing.  NULL is returned if the output
** filename is "off".
*/
static FILE *output_file_open(const char *zFile, int bTextMode){
  FILE *f;
  if( cli_strcmp(zFile,"stdout")==0 ){
    f = stdout;
  }else if( cli_strcmp(zFile, "stderr")==0 ){
    f = stderr;
  }else if( cli_strcmp(zFile, "off")==0 ){
    f = 0;
  }else{
    f = fopen(zFile, bTextMode ? "w" : "wb");
    if( f==0 ){
      utf8_printf(stderr, "Error: cannot open \"%s\"\n", zFile);
    }
  }
  return f;
}

#ifndef SQLITE_OMIT_TRACE
/*
** A routine for handling output from sqlite3_trace().
*/
static int sql_trace_callback(
  unsigned mType,         /* The trace type */
  void *pArg,             /* The ShellState pointer */
  void *pP,               /* Usually a pointer to sqlite_stmt */
  void *pX                /* Auxiliary output */
){
  ShellState *p = (ShellState*)pArg;
  sqlite3_stmt *pStmt;
  const char *zSql;
  i64 nSql;
  if( p->traceOut==0 ) return 0;
  if( mType==SQLITE_TRACE_CLOSE ){
    utf8_printf(p->traceOut, "-- closing database connection\n");
    return 0;
  }
  if( mType!=SQLITE_TRACE_ROW && pX!=0 && ((const char*)pX)[0]=='-' ){
    zSql = (const char*)pX;
  }else{
    pStmt = (sqlite3_stmt*)pP;
    switch( p->eTraceType ){
      case SHELL_TRACE_EXPANDED: {
        zSql = sqlite3_expanded_sql(pStmt);
        break;
      }
#ifdef SQLITE_ENABLE_NORMALIZE
      case SHELL_TRACE_NORMALIZED: {
        zSql = sqlite3_normalized_sql(pStmt);
        break;
      }
#endif
      default: {
        zSql = sqlite3_sql(pStmt);
        break;
      }
    }
  }
  if( zSql==0 ) return 0;
  nSql = strlen(zSql);
  if( nSql>1000000000 ) nSql = 1000000000;
  while( nSql>0 && zSql[nSql-1]==';' ){ nSql--; }
  switch( mType ){
    case SQLITE_TRACE_ROW:
    case SQLITE_TRACE_STMT: {
      utf8_printf(p->traceOut, "%.*s;\n", (int)nSql, zSql);
      break;
    }
    case SQLITE_TRACE_PROFILE: {
      sqlite3_int64 nNanosec = pX ? *(sqlite3_int64*)pX : 0;
      utf8_printf(p->traceOut, "%.*s; -- %lld ns\n", (int)nSql, zSql, nNanosec);
      break;
    }
  }
  return 0;
}
#endif

/*
** A no-op routine that runs with the ".breakpoint" doc-command.  This is
** a useful spot to set a debugger breakpoint.
**
** This routine does not do anything practical.  The code are there simply
** to prevent the compiler from optimizing this routine out.
*/
static void test_breakpoint(void){
  static unsigned int nCall = 0;
  if( (nCall++)==0xffffffff ) printf("Many .breakpoints have run\n");
}

/*
** An object used to read a CSV and other files for import.
*/
typedef struct ImportCtx ImportCtx;
struct ImportCtx {
  const char *zFile;  /* Name of the input file */
  FILE *in;           /* Read the CSV text from this input stream */
  int (SQLITE_CDECL *xCloser)(FILE*);      /* Func to close in */
  char *z;            /* Accumulated text for a field */
  int n;              /* Number of bytes in z */
  int nAlloc;         /* Space allocated for z[] */
  int nLine;          /* Current line number */
  int nRow;           /* Number of rows imported */
  int nErr;           /* Number of errors encountered */
  int bNotFirst;      /* True if one or more bytes already read */
  int cTerm;          /* Character that terminated the most recent field */
  int cColSep;        /* The column separator character.  (Usually ",") */
  int cRowSep;        /* The row separator character.  (Usually "\n") */
};

/* Clean up resourced used by an ImportCtx */
static void import_cleanup(ImportCtx *p){
  if( p->in!=0 && p->xCloser!=0 ){
    p->xCloser(p->in);
    p->in = 0;
  }
  sqlite3_free(p->z);
  p->z = 0;
}

/* Append a single byte to z[] */
static void import_append_char(ImportCtx *p, int c){
  if( p->n+1>=p->nAlloc ){
    p->nAlloc += p->nAlloc + 100;
    p->z = sqlite3_realloc64(p->z, p->nAlloc);
    shell_check_oom(p->z);
  }
  p->z[p->n++] = (char)c;
}

/* Read a single field of CSV text.  Compatible with rfc4180 and extended
** with the option of having a separator other than ",".
**
**   +  Input comes from p->in.
**   +  Store results in p->z of length p->n.  Space to hold p->z comes
**      from sqlite3_malloc64().
**   +  Use p->cSep as the column separator.  The default is ",".
**   +  Use p->rSep as the row separator.  The default is "\n".
**   +  Keep track of the line number in p->nLine.
**   +  Store the character that terminates the field in p->cTerm.  Store
**      EOF on end-of-file.
**   +  Report syntax errors on stderr
*/
static char *SQLITE_CDECL csv_read_one_field(ImportCtx *p){
  int c;
  int cSep = (u8)p->cColSep;
  int rSep = (u8)p->cRowSep;
  p->n = 0;
  c = fgetc(p->in);
  if( c==EOF || seenInterrupt ){
    p->cTerm = EOF;
    return 0;
  }
  if( c=='"' ){
    int pc, ppc;
    int startLine = p->nLine;
    int cQuote = c;
    pc = ppc = 0;
    while( 1 ){
      c = fgetc(p->in);
      if( c==rSep ) p->nLine++;
      if( c==cQuote ){
        if( pc==cQuote ){
          pc = 0;
          continue;
        }
      }
      if( (c==cSep && pc==cQuote)
       || (c==rSep && pc==cQuote)
       || (c==rSep && pc=='\r' && ppc==cQuote)
       || (c==EOF && pc==cQuote)
      ){
        do{ p->n--; }while( p->z[p->n]!=cQuote );
        p->cTerm = c;
        break;
      }
      if( pc==cQuote && c!='\r' ){
        utf8_printf(stderr, "%s:%d: unescaped %c character\n",
                p->zFile, p->nLine, cQuote);
      }
      if( c==EOF ){
        utf8_printf(stderr, "%s:%d: unterminated %c-quoted field\n",
                p->zFile, startLine, cQuote);
        p->cTerm = c;
        break;
      }
      import_append_char(p, c);
      ppc = pc;
      pc = c;
    }
  }else{
    /* If this is the first field being parsed and it begins with the
    ** UTF-8 BOM  (0xEF BB BF) then skip the BOM */
    if( (c&0xff)==0xef && p->bNotFirst==0 ){
      import_append_char(p, c);
      c = fgetc(p->in);
      if( (c&0xff)==0xbb ){
        import_append_char(p, c);
        c = fgetc(p->in);
        if( (c&0xff)==0xbf ){
          p->bNotFirst = 1;
          p->n = 0;
          return csv_read_one_field(p);
        }
      }
    }
    while( c!=EOF && c!=cSep && c!=rSep ){
      import_append_char(p, c);
      c = fgetc(p->in);
    }
    if( c==rSep ){
      p->nLine++;
      if( p->n>0 && p->z[p->n-1]=='\r' ) p->n--;
    }
    p->cTerm = c;
  }
  if( p->z ) p->z[p->n] = 0;
  p->bNotFirst = 1;
  return p->z;
}

/* Read a single field of ASCII delimited text.
**
**   +  Input comes from p->in.
**   +  Store results in p->z of length p->n.  Space to hold p->z comes
**      from sqlite3_malloc64().
**   +  Use p->cSep as the column separator.  The default is "\x1F".
**   +  Use p->rSep as the row separator.  The default is "\x1E".
**   +  Keep track of the row number in p->nLine.
**   +  Store the character that terminates the field in p->cTerm.  Store
**      EOF on end-of-file.
**   +  Report syntax errors on stderr
*/
static char *SQLITE_CDECL ascii_read_one_field(ImportCtx *p){
  int c;
  int cSep = (u8)p->cColSep;
  int rSep = (u8)p->cRowSep;
  p->n = 0;
  c = fgetc(p->in);
  if( c==EOF || seenInterrupt ){
    p->cTerm = EOF;
    return 0;
  }
  while( c!=EOF && c!=cSep && c!=rSep ){
    import_append_char(p, c);
    c = fgetc(p->in);
  }
  if( c==rSep ){
    p->nLine++;
  }
  p->cTerm = c;
  if( p->z ) p->z[p->n] = 0;
  return p->z;
}

/*
** Try to transfer data for table zTable.  If an error is seen while
** moving forward, try to go backwards.  The backwards movement won't
** work for WITHOUT ROWID tables.
*/
static void tryToCloneData(
  ShellState *p,
  sqlite3 *newDb,
  const char *zTable
){
  sqlite3_stmt *pQuery = 0;
  sqlite3_stmt *pInsert = 0;
  char *zQuery = 0;
  char *zInsert = 0;
  int rc;
  int i, j, n;
  int nTable = strlen30(zTable);
  int k = 0;
  int cnt = 0;
  const int spinRate = 10000;

  zQuery = sqlite3_mprintf("SELECT * FROM \"%w\"", zTable);
  shell_check_oom(zQuery);
  rc = sqlite3_prepare_v2(p->db, zQuery, -1, &pQuery, 0);
  if( rc ){
    utf8_printf(stderr, "Error %d: %s on [%s]\n",
            sqlite3_extended_errcode(p->db), sqlite3_errmsg(p->db),
            zQuery);
    goto end_data_xfer;
  }
  n = sqlite3_column_count(pQuery);
  zInsert = sqlite3_malloc64(200 + nTable + n*3);
  shell_check_oom(zInsert);
  sqlite3_snprintf(200+nTable,zInsert,
                   "INSERT OR IGNORE INTO \"%s\" VALUES(?", zTable);
  i = strlen30(zInsert);
  for(j=1; j<n; j++){
    memcpy(zInsert+i, ",?", 2);
    i += 2;
  }
  memcpy(zInsert+i, ");", 3);
  rc = sqlite3_prepare_v2(newDb, zInsert, -1, &pInsert, 0);
  if( rc ){
    utf8_printf(stderr, "Error %d: %s on [%s]\n",
            sqlite3_extended_errcode(newDb), sqlite3_errmsg(newDb),
            zInsert);
    goto end_data_xfer;
  }
  for(k=0; k<2; k++){
    while( (rc = sqlite3_step(pQuery))==SQLITE_ROW ){
      for(i=0; i<n; i++){
        switch( sqlite3_column_type(pQuery, i) ){
          case SQLITE_NULL: {
            sqlite3_bind_null(pInsert, i+1);
            break;
          }
          case SQLITE_INTEGER: {
            sqlite3_bind_int64(pInsert, i+1, sqlite3_column_int64(pQuery,i));
            break;
          }
          case SQLITE_FLOAT: {
            sqlite3_bind_double(pInsert, i+1, sqlite3_column_double(pQuery,i));
            break;
          }
          case SQLITE_TEXT: {
            sqlite3_bind_text(pInsert, i+1,
                             (const char*)sqlite3_column_text(pQuery,i),
                             -1, SQLITE_STATIC);
            break;
          }
          case SQLITE_BLOB: {
            sqlite3_bind_blob(pInsert, i+1, sqlite3_column_blob(pQuery,i),
                                            sqlite3_column_bytes(pQuery,i),
                                            SQLITE_STATIC);
            break;
          }
        }
      } /* End for */
      rc = sqlite3_step(pInsert);
      if( rc!=SQLITE_OK && rc!=SQLITE_ROW && rc!=SQLITE_DONE ){
        utf8_printf(stderr, "Error %d: %s\n", sqlite3_extended_errcode(newDb),
                        sqlite3_errmsg(newDb));
      }
      sqlite3_reset(pInsert);
      cnt++;
      if( (cnt%spinRate)==0 ){
        printf("%c\b", "|/-\\"[(cnt/spinRate)%4]);
        fflush(stdout);
      }
    } /* End while */
    if( rc==SQLITE_DONE ) break;
    sqlite3_finalize(pQuery);
    sqlite3_free(zQuery);
    zQuery = sqlite3_mprintf("SELECT * FROM \"%w\" ORDER BY rowid DESC;",
                             zTable);
    shell_check_oom(zQuery);
    rc = sqlite3_prepare_v2(p->db, zQuery, -1, &pQuery, 0);
    if( rc ){
      utf8_printf(stderr, "Warning: cannot step \"%s\" backwards", zTable);
      break;
    }
  } /* End for(k=0...) */

end_data_xfer:
  sqlite3_finalize(pQuery);
  sqlite3_finalize(pInsert);
  sqlite3_free(zQuery);
  sqlite3_free(zInsert);
}


/*
** Try to transfer all rows of the schema that match zWhere.  For
** each row, invoke xForEach() on the object defined by that row.
** If an error is encountered while moving forward through the
** sqlite_schema table, try again moving backwards.
*/
static void tryToCloneSchema(
  ShellState *p,
  sqlite3 *newDb,
  const char *zWhere,
  void (*xForEach)(ShellState*,sqlite3*,const char*)
){
  sqlite3_stmt *pQuery = 0;
  char *zQuery = 0;
  int rc;
  const unsigned char *zName;
  const unsigned char *zSql;
  char *zErrMsg = 0;

  zQuery = sqlite3_mprintf("SELECT name, sql FROM sqlite_schema"
                           " WHERE %s ORDER BY rowid ASC", zWhere);
  shell_check_oom(zQuery);
  rc = sqlite3_prepare_v2(p->db, zQuery, -1, &pQuery, 0);
  if( rc ){
    utf8_printf(stderr, "Error: (%d) %s on [%s]\n",
                    sqlite3_extended_errcode(p->db), sqlite3_errmsg(p->db),
                    zQuery);
    goto end_schema_xfer;
  }
  while( (rc = sqlite3_step(pQuery))==SQLITE_ROW ){
    zName = sqlite3_column_text(pQuery, 0);
    zSql = sqlite3_column_text(pQuery, 1);
    if( zName==0 || zSql==0 ) continue;
    if( sqlite3_stricmp((char*)zName, "sqlite_sequence")!=0 ){
      printf("%s... ", zName); fflush(stdout);
      sqlite3_exec(newDb, (const char*)zSql, 0, 0, &zErrMsg);
      if( zErrMsg ){
        utf8_printf(stderr, "Error: %s\nSQL: [%s]\n", zErrMsg, zSql);
        sqlite3_free(zErrMsg);
        zErrMsg = 0;
      }
    }
    if( xForEach ){
      xForEach(p, newDb, (const char*)zName);
    }
    printf("done\n");
  }
  if( rc!=SQLITE_DONE ){
    sqlite3_finalize(pQuery);
    sqlite3_free(zQuery);
    zQuery = sqlite3_mprintf("SELECT name, sql FROM sqlite_schema"
                             " WHERE %s ORDER BY rowid DESC", zWhere);
    shell_check_oom(zQuery);
    rc = sqlite3_prepare_v2(p->db, zQuery, -1, &pQuery, 0);
    if( rc ){
      utf8_printf(stderr, "Error: (%d) %s on [%s]\n",
                      sqlite3_extended_errcode(p->db), sqlite3_errmsg(p->db),
                      zQuery);
      goto end_schema_xfer;
    }
    while( sqlite3_step(pQuery)==SQLITE_ROW ){
      zName = sqlite3_column_text(pQuery, 0);
      zSql = sqlite3_column_text(pQuery, 1);
      if( zName==0 || zSql==0 ) continue;
      if( sqlite3_stricmp((char*)zName, "sqlite_sequence")==0 ) continue;
      printf("%s... ", zName); fflush(stdout);
      sqlite3_exec(newDb, (const char*)zSql, 0, 0, &zErrMsg);
      if( zErrMsg ){
        utf8_printf(stderr, "Error: %s\nSQL: [%s]\n", zErrMsg, zSql);
        sqlite3_free(zErrMsg);
        zErrMsg = 0;
      }
      if( xForEach ){
        xForEach(p, newDb, (const char*)zName);
      }
      printf("done\n");
    }
  }
end_schema_xfer:
  sqlite3_finalize(pQuery);
  sqlite3_free(zQuery);
}

/*
** Open a new database file named "zNewDb".  Try to recover as much information
** as possible out of the main database (which might be corrupt) and write it
** into zNewDb.
*/
static void tryToClone(ShellState *p, const char *zNewDb){
  int rc;
  sqlite3 *newDb = 0;
  if( access(zNewDb,0)==0 ){
    utf8_printf(stderr, "File \"%s\" already exists.\n", zNewDb);
    return;
  }
  rc = sqlite3_open(zNewDb, &newDb);
  if( rc ){
    utf8_printf(stderr, "Cannot create output database: %s\n",
            sqlite3_errmsg(newDb));
  }else{
    sqlite3_exec(p->db, "PRAGMA writable_schema=ON;", 0, 0, 0);
    sqlite3_exec(newDb, "BEGIN EXCLUSIVE;", 0, 0, 0);
    tryToCloneSchema(p, newDb, "type='table'", tryToCloneData);
    tryToCloneSchema(p, newDb, "type!='table'", 0);
    sqlite3_exec(newDb, "COMMIT;", 0, 0, 0);
    sqlite3_exec(p->db, "PRAGMA writable_schema=OFF;", 0, 0, 0);
  }
  close_db(newDb);
}

/*
** Change the output file back to stdout.
**
** If the p->doXdgOpen flag is set, that means the output was being
** redirected to a temporary file named by p->zTempFile.  In that case,
** launch start/open/xdg-open on that temporary file.
*/
static void output_reset(ShellState *p){
  if( p->outfile[0]=='|' ){
#ifndef SQLITE_OMIT_POPEN
    pclose(p->out);
#endif
  }else{
    output_file_close(p->out);
#ifndef SQLITE_NOHAVE_SYSTEM
    if( p->doXdgOpen ){
      const char *zXdgOpenCmd =
#if defined(_WIN32)
      "start";
#elif defined(__APPLE__)
      "open";
#else
      "xdg-open";
#endif
      char *zCmd;
      zCmd = sqlite3_mprintf("%s %s", zXdgOpenCmd, p->zTempFile);
      if( system(zCmd) ){
        utf8_printf(stderr, "Failed: [%s]\n", zCmd);
      }else{
        /* Give the start/open/xdg-open command some time to get
        ** going before we continue, and potential delete the
        ** p->zTempFile data file out from under it */
        sqlite3_sleep(2000);
      }
      sqlite3_free(zCmd);
      outputModePop(p);
      p->doXdgOpen = 0;
    }
#endif /* !defined(SQLITE_NOHAVE_SYSTEM) */
  }
  p->outfile[0] = 0;
  p->out = stdout;
}

/*
** Run an SQL command and return the single integer result.
*/
static int db_int(sqlite3 *db, const char *zSql){
  sqlite3_stmt *pStmt;
  int res = 0;
  sqlite3_prepare_v2(db, zSql, -1, &pStmt, 0);
  if( pStmt && sqlite3_step(pStmt)==SQLITE_ROW ){
    res = sqlite3_column_int(pStmt,0);
  }
  sqlite3_finalize(pStmt);
  return res;
}

#if SQLITE_SHELL_HAVE_RECOVER
/*
** Convert a 2-byte or 4-byte big-endian integer into a native integer
*/
static unsigned int get2byteInt(unsigned char *a){
  return (a[0]<<8) + a[1];
}
static unsigned int get4byteInt(unsigned char *a){
  return (a[0]<<24) + (a[1]<<16) + (a[2]<<8) + a[3];
}

/*
** Implementation of the ".dbinfo" command.
**
** Return 1 on error, 2 to exit, and 0 otherwise.
*/
static int shell_dbinfo_command(ShellState *p, int nArg, char **azArg){
  static const struct { const char *zName; int ofst; } aField[] = {
     { "file change counter:",  24  },
     { "database page count:",  28  },
     { "freelist page count:",  36  },
     { "schema cookie:",        40  },
     { "schema format:",        44  },
     { "default cache size:",   48  },
     { "autovacuum top root:",  52  },
     { "incremental vacuum:",   64  },
     { "text encoding:",        56  },
     { "user version:",         60  },
     { "application id:",       68  },
     { "software version:",     96  },
  };
  static const struct { const char *zName; const char *zSql; } aQuery[] = {
     { "number of tables:",
       "SELECT count(*) FROM %s WHERE type='table'" },
     { "number of indexes:",
       "SELECT count(*) FROM %s WHERE type='index'" },
     { "number of triggers:",
       "SELECT count(*) FROM %s WHERE type='trigger'" },
     { "number of views:",
       "SELECT count(*) FROM %s WHERE type='view'" },
     { "schema size:",
       "SELECT total(length(sql)) FROM %s" },
  };
  int i, rc;
  unsigned iDataVersion;
  char *zSchemaTab;
  char *zDb = nArg>=2 ? azArg[1] : "main";
  sqlite3_stmt *pStmt = 0;
  unsigned char aHdr[100];
  open_db(p, 0);
  if( p->db==0 ) return 1;
  rc = sqlite3_prepare_v2(p->db,
             "SELECT data FROM sqlite_dbpage(?1) WHERE pgno=1",
             -1, &pStmt, 0);
  if( rc ){
    utf8_printf(stderr, "error: %s\n", sqlite3_errmsg(p->db));
    sqlite3_finalize(pStmt);
    return 1;
  }
  sqlite3_bind_text(pStmt, 1, zDb, -1, SQLITE_STATIC);
  if( sqlite3_step(pStmt)==SQLITE_ROW
   && sqlite3_column_bytes(pStmt,0)>100
  ){
    const u8 *pb = sqlite3_column_blob(pStmt,0);
    shell_check_oom(pb);
    memcpy(aHdr, pb, 100);
    sqlite3_finalize(pStmt);
  }else{
    raw_printf(stderr, "unable to read database header\n");
    sqlite3_finalize(pStmt);
    return 1;
  }
  i = get2byteInt(aHdr+16);
  if( i==1 ) i = 65536;
  utf8_printf(p->out, "%-20s %d\n", "database page size:", i);
  utf8_printf(p->out, "%-20s %d\n", "write format:", aHdr[18]);
  utf8_printf(p->out, "%-20s %d\n", "read format:", aHdr[19]);
  utf8_printf(p->out, "%-20s %d\n", "reserved bytes:", aHdr[20]);
  for(i=0; i<ArraySize(aField); i++){
    int ofst = aField[i].ofst;
    unsigned int val = get4byteInt(aHdr + ofst);
    utf8_printf(p->out, "%-20s %u", aField[i].zName, val);
    switch( ofst ){
      case 56: {
        if( val==1 ) raw_printf(p->out, " (utf8)");
        if( val==2 ) raw_printf(p->out, " (utf16le)");
        if( val==3 ) raw_printf(p->out, " (utf16be)");
      }
    }
    raw_printf(p->out, "\n");
  }
  if( zDb==0 ){
    zSchemaTab = sqlite3_mprintf("main.sqlite_schema");
  }else if( cli_strcmp(zDb,"temp")==0 ){
    zSchemaTab = sqlite3_mprintf("%s", "sqlite_temp_schema");
  }else{
    zSchemaTab = sqlite3_mprintf("\"%w\".sqlite_schema", zDb);
  }
  for(i=0; i<ArraySize(aQuery); i++){
    char *zSql = sqlite3_mprintf(aQuery[i].zSql, zSchemaTab);
    int val = db_int(p->db, zSql);
    sqlite3_free(zSql);
    utf8_printf(p->out, "%-20s %d\n", aQuery[i].zName, val);
  }
  sqlite3_free(zSchemaTab);
  sqlite3_file_control(p->db, zDb, SQLITE_FCNTL_DATA_VERSION, &iDataVersion);
  utf8_printf(p->out, "%-20s %u\n", "data version", iDataVersion);
  return 0;
}
#endif /* SQLITE_SHELL_HAVE_RECOVER */

/*
** Print the current sqlite3_errmsg() value to stderr and return 1.
*/
static int shellDatabaseError(sqlite3 *db){
  const char *zErr = sqlite3_errmsg(db);
  utf8_printf(stderr, "Error: %s\n", zErr);
  return 1;
}

/*
** Compare the pattern in zGlob[] against the text in z[].  Return TRUE
** if they match and FALSE (0) if they do not match.
**
** Globbing rules:
**
**      '*'       Matches any sequence of zero or more characters.
**
**      '?'       Matches exactly one character.
**
**     [...]      Matches one character from the enclosed list of
**                characters.
**
**     [^...]     Matches one character not in the enclosed list.
**
**      '#'       Matches any sequence of one or more digits with an
**                optional + or - sign in front
**
**      ' '       Any span of whitespace matches any other span of
**                whitespace.
**
** Extra whitespace at the end of z[] is ignored.
*/
static int testcase_glob(const char *zGlob, const char *z){
  int c, c2;
  int invert;
  int seen;

  while( (c = (*(zGlob++)))!=0 ){
    if( IsSpace(c) ){
      if( !IsSpace(*z) ) return 0;
      while( IsSpace(*zGlob) ) zGlob++;
      while( IsSpace(*z) ) z++;
    }else if( c=='*' ){
      while( (c=(*(zGlob++))) == '*' || c=='?' ){
        if( c=='?' && (*(z++))==0 ) return 0;
      }
      if( c==0 ){
        return 1;
      }else if( c=='[' ){
        while( *z && testcase_glob(zGlob-1,z)==0 ){
          z++;
        }
        return (*z)!=0;
      }
      while( (c2 = (*(z++)))!=0 ){
        while( c2!=c ){
          c2 = *(z++);
          if( c2==0 ) return 0;
        }
        if( testcase_glob(zGlob,z) ) return 1;
      }
      return 0;
    }else if( c=='?' ){
      if( (*(z++))==0 ) return 0;
    }else if( c=='[' ){
      int prior_c = 0;
      seen = 0;
      invert = 0;
      c = *(z++);
      if( c==0 ) return 0;
      c2 = *(zGlob++);
      if( c2=='^' ){
        invert = 1;
        c2 = *(zGlob++);
      }
      if( c2==']' ){
        if( c==']' ) seen = 1;
        c2 = *(zGlob++);
      }
      while( c2 && c2!=']' ){
        if( c2=='-' && zGlob[0]!=']' && zGlob[0]!=0 && prior_c>0 ){
          c2 = *(zGlob++);
          if( c>=prior_c && c<=c2 ) seen = 1;
          prior_c = 0;
        }else{
          if( c==c2 ){
            seen = 1;
          }
          prior_c = c2;
        }
        c2 = *(zGlob++);
      }
      if( c2==0 || (seen ^ invert)==0 ) return 0;
    }else if( c=='#' ){
      if( (z[0]=='-' || z[0]=='+') && IsDigit(z[1]) ) z++;
      if( !IsDigit(z[0]) ) return 0;
      z++;
      while( IsDigit(z[0]) ){ z++; }
    }else{
      if( c!=(*(z++)) ) return 0;
    }
  }
  while( IsSpace(*z) ){ z++; }
  return *z==0;
}


/*
** Compare the string as a command-line option with either one or two
** initial "-" characters.
*/
static int optionMatch(const char *zStr, const char *zOpt){
  if( zStr[0]!='-' ) return 0;
  zStr++;
  if( zStr[0]=='-' ) zStr++;
  return cli_strcmp(zStr, zOpt)==0;
}

/*
** Delete a file.
*/
int shellDeleteFile(const char *zFilename){
  int rc;
#ifdef _WIN32
  wchar_t *z = sqlite3_win32_utf8_to_unicode(zFilename);
  rc = _wunlink(z);
  sqlite3_free(z);
#else
  rc = unlink(zFilename);
#endif
  return rc;
}

/*
** Try to delete the temporary file (if there is one) and free the
** memory used to hold the name of the temp file.
*/
static void clearTempFile(ShellState *p){
  if( p->zTempFile==0 ) return;
  if( p->doXdgOpen ) return;
  if( shellDeleteFile(p->zTempFile) ) return;
  sqlite3_free(p->zTempFile);
  p->zTempFile = 0;
}

/*
** Create a new temp file name with the given suffix.
*/
static void newTempFile(ShellState *p, const char *zSuffix){
  clearTempFile(p);
  sqlite3_free(p->zTempFile);
  p->zTempFile = 0;
  if( p->db ){
    sqlite3_file_control(p->db, 0, SQLITE_FCNTL_TEMPFILENAME, &p->zTempFile);
  }
  if( p->zTempFile==0 ){
    /* If p->db is an in-memory database then the TEMPFILENAME file-control
    ** will not work and we will need to fallback to guessing */
    char *zTemp;
    sqlite3_uint64 r;
    sqlite3_randomness(sizeof(r), &r);
    zTemp = getenv("TEMP");
    if( zTemp==0 ) zTemp = getenv("TMP");
    if( zTemp==0 ){
#ifdef _WIN32
      zTemp = "\\tmp";
#else
      zTemp = "/tmp";
#endif
    }
    p->zTempFile = sqlite3_mprintf("%s/temp%llx.%s", zTemp, r, zSuffix);
  }else{
    p->zTempFile = sqlite3_mprintf("%z.%s", p->zTempFile, zSuffix);
  }
  shell_check_oom(p->zTempFile);
}


/*
** The implementation of SQL scalar function fkey_collate_clause(), used
** by the ".lint fkey-indexes" command. This scalar function is always
** called with four arguments - the parent table name, the parent column name,
** the child table name and the child column name.
**
**   fkey_collate_clause('parent-tab', 'parent-col', 'child-tab', 'child-col')
**
** If either of the named tables or columns do not exist, this function
** returns an empty string. An empty string is also returned if both tables
** and columns exist but have the same default collation sequence. Or,
** if both exist but the default collation sequences are different, this
** function returns the string " COLLATE <parent-collation>", where
** <parent-collation> is the default collation sequence of the parent column.
*/
static void shellFkeyCollateClause(
  sqlite3_context *pCtx,
  int nVal,
  sqlite3_value **apVal
){
  sqlite3 *db = sqlite3_context_db_handle(pCtx);
  const char *zParent;
  const char *zParentCol;
  const char *zParentSeq;
  const char *zChild;
  const char *zChildCol;
  const char *zChildSeq = 0;  /* Initialize to avoid false-positive warning */
  int rc;

  assert( nVal==4 );
  zParent = (const char*)sqlite3_value_text(apVal[0]);
  zParentCol = (const char*)sqlite3_value_text(apVal[1]);
  zChild = (const char*)sqlite3_value_text(apVal[2]);
  zChildCol = (const char*)sqlite3_value_text(apVal[3]);

  sqlite3_result_text(pCtx, "", -1, SQLITE_STATIC);
  rc = sqlite3_table_column_metadata(
      db, "main", zParent, zParentCol, 0, &zParentSeq, 0, 0, 0
  );
  if( rc==SQLITE_OK ){
    rc = sqlite3_table_column_metadata(
        db, "main", zChild, zChildCol, 0, &zChildSeq, 0, 0, 0
    );
  }

  if( rc==SQLITE_OK && sqlite3_stricmp(zParentSeq, zChildSeq) ){
    char *z = sqlite3_mprintf(" COLLATE %s", zParentSeq);
    sqlite3_result_text(pCtx, z, -1, SQLITE_TRANSIENT);
    sqlite3_free(z);
  }
}


/*
** The implementation of dot-command ".lint fkey-indexes".
*/
static int lintFkeyIndexes(
  ShellState *pState,             /* Current shell tool state */
  char **azArg,                   /* Array of arguments passed to dot command */
  int nArg                        /* Number of entries in azArg[] */
){
  sqlite3 *db = pState->db;       /* Database handle to query "main" db of */
  FILE *out = pState->out;        /* Stream to write non-error output to */
  int bVerbose = 0;               /* If -verbose is present */
  int bGroupByParent = 0;         /* If -groupbyparent is present */
  int i;                          /* To iterate through azArg[] */
  const char *zIndent = "";       /* How much to indent CREATE INDEX by */
  int rc;                         /* Return code */
  sqlite3_stmt *pSql = 0;         /* Compiled version of SQL statement below */

  /*
  ** This SELECT statement returns one row for each foreign key constraint
  ** in the schema of the main database. The column values are:
  **
  ** 0. The text of an SQL statement similar to:
  **
  **      "EXPLAIN QUERY PLAN SELECT 1 FROM child_table WHERE child_key=?"
  **
  **    This SELECT is similar to the one that the foreign keys implementation
  **    needs to run internally on child tables. If there is an index that can
  **    be used to optimize this query, then it can also be used by the FK
  **    implementation to optimize DELETE or UPDATE statements on the parent
  **    table.
  **
  ** 1. A GLOB pattern suitable for sqlite3_strglob(). If the plan output by
  **    the EXPLAIN QUERY PLAN command matches this pattern, then the schema
  **    contains an index that can be used to optimize the query.
  **
  ** 2. Human readable text that describes the child table and columns. e.g.
  **
  **       "child_table(child_key1, child_key2)"
  **
  ** 3. Human readable text that describes the parent table and columns. e.g.
  **
  **       "parent_table(parent_key1, parent_key2)"
  **
  ** 4. A full CREATE INDEX statement for an index that could be used to
  **    optimize DELETE or UPDATE statements on the parent table. e.g.
  **
  **       "CREATE INDEX child_table_child_key ON child_table(child_key)"
  **
  ** 5. The name of the parent table.
  **
  ** These six values are used by the C logic below to generate the report.
  */
  const char *zSql =
  "SELECT "
    "     'EXPLAIN QUERY PLAN SELECT 1 FROM ' || quote(s.name) || ' WHERE '"
    "  || group_concat(quote(s.name) || '.' || quote(f.[from]) || '=?' "
    "  || fkey_collate_clause("
    "       f.[table], COALESCE(f.[to], p.[name]), s.name, f.[from]),' AND ')"
    ", "
    "     'SEARCH ' || s.name || ' USING COVERING INDEX*('"
    "  || group_concat('*=?', ' AND ') || ')'"
    ", "
    "     s.name  || '(' || group_concat(f.[from],  ', ') || ')'"
    ", "
    "     f.[table] || '(' || group_concat(COALESCE(f.[to], p.[name])) || ')'"
    ", "
    "     'CREATE INDEX ' || quote(s.name ||'_'|| group_concat(f.[from], '_'))"
    "  || ' ON ' || quote(s.name) || '('"
    "  || group_concat(quote(f.[from]) ||"
    "        fkey_collate_clause("
    "          f.[table], COALESCE(f.[to], p.[name]), s.name, f.[from]), ', ')"
    "  || ');'"
    ", "
    "     f.[table] "
    "FROM sqlite_schema AS s, pragma_foreign_key_list(s.name) AS f "
    "LEFT JOIN pragma_table_info AS p ON (pk-1=seq AND p.arg=f.[table]) "
    "GROUP BY s.name, f.id "
    "ORDER BY (CASE WHEN ? THEN f.[table] ELSE s.name END)"
  ;
  const char *zGlobIPK = "SEARCH * USING INTEGER PRIMARY KEY (rowid=?)";

  for(i=2; i<nArg; i++){
    int n = strlen30(azArg[i]);
    if( n>1 && sqlite3_strnicmp("-verbose", azArg[i], n)==0 ){
      bVerbose = 1;
    }
    else if( n>1 && sqlite3_strnicmp("-groupbyparent", azArg[i], n)==0 ){
      bGroupByParent = 1;
      zIndent = "    ";
    }
    else{
      raw_printf(stderr, "Usage: %s %s ?-verbose? ?-groupbyparent?\n",
          azArg[0], azArg[1]
      );
      return SQLITE_ERROR;
    }
  }

  /* Register the fkey_collate_clause() SQL function */
  rc = sqlite3_create_function(db, "fkey_collate_clause", 4, SQLITE_UTF8,
      0, shellFkeyCollateClause, 0, 0
  );


  if( rc==SQLITE_OK ){
    rc = sqlite3_prepare_v2(db, zSql, -1, &pSql, 0);
  }
  if( rc==SQLITE_OK ){
    sqlite3_bind_int(pSql, 1, bGroupByParent);
  }

  if( rc==SQLITE_OK ){
    int rc2;
    char *zPrev = 0;
    while( SQLITE_ROW==sqlite3_step(pSql) ){
      int res = -1;
      sqlite3_stmt *pExplain = 0;
      const char *zEQP = (const char*)sqlite3_column_text(pSql, 0);
      const char *zGlob = (const char*)sqlite3_column_text(pSql, 1);
      const char *zFrom = (const char*)sqlite3_column_text(pSql, 2);
      const char *zTarget = (const char*)sqlite3_column_text(pSql, 3);
      const char *zCI = (const char*)sqlite3_column_text(pSql, 4);
      const char *zParent = (const char*)sqlite3_column_text(pSql, 5);

      if( zEQP==0 ) continue;
      if( zGlob==0 ) continue;
      rc = sqlite3_prepare_v2(db, zEQP, -1, &pExplain, 0);
      if( rc!=SQLITE_OK ) break;
      if( SQLITE_ROW==sqlite3_step(pExplain) ){
        const char *zPlan = (const char*)sqlite3_column_text(pExplain, 3);
        res = zPlan!=0 && (  0==sqlite3_strglob(zGlob, zPlan)
                          || 0==sqlite3_strglob(zGlobIPK, zPlan));
      }
      rc = sqlite3_finalize(pExplain);
      if( rc!=SQLITE_OK ) break;

      if( res<0 ){
        raw_printf(stderr, "Error: internal error");
        break;
      }else{
        if( bGroupByParent
        && (bVerbose || res==0)
        && (zPrev==0 || sqlite3_stricmp(zParent, zPrev))
        ){
          raw_printf(out, "-- Parent table %s\n", zParent);
          sqlite3_free(zPrev);
          zPrev = sqlite3_mprintf("%s", zParent);
        }

        if( res==0 ){
          raw_printf(out, "%s%s --> %s\n", zIndent, zCI, zTarget);
        }else if( bVerbose ){
          raw_printf(out, "%s/* no extra indexes required for %s -> %s */\n",
              zIndent, zFrom, zTarget
          );
        }
      }
    }
    sqlite3_free(zPrev);

    if( rc!=SQLITE_OK ){
      raw_printf(stderr, "%s\n", sqlite3_errmsg(db));
    }

    rc2 = sqlite3_finalize(pSql);
    if( rc==SQLITE_OK && rc2!=SQLITE_OK ){
      rc = rc2;
      raw_printf(stderr, "%s\n", sqlite3_errmsg(db));
    }
  }else{
    raw_printf(stderr, "%s\n", sqlite3_errmsg(db));
  }

  return rc;
}

/*
** Implementation of ".lint" dot command.
*/
static int lintDotCommand(
  ShellState *pState,             /* Current shell tool state */
  char **azArg,                   /* Array of arguments passed to dot command */
  int nArg                        /* Number of entries in azArg[] */
){
  int n;
  n = (nArg>=2 ? strlen30(azArg[1]) : 0);
  if( n<1 || sqlite3_strnicmp(azArg[1], "fkey-indexes", n) ) goto usage;
  return lintFkeyIndexes(pState, azArg, nArg);

 usage:
  raw_printf(stderr, "Usage %s sub-command ?switches...?\n", azArg[0]);
  raw_printf(stderr, "Where sub-commands are:\n");
  raw_printf(stderr, "    fkey-indexes\n");
  return SQLITE_ERROR;
}

#if !defined SQLITE_OMIT_VIRTUALTABLE
static void shellPrepare(
  sqlite3 *db,
  int *pRc,
  const char *zSql,
  sqlite3_stmt **ppStmt
){
  *ppStmt = 0;
  if( *pRc==SQLITE_OK ){
    int rc = sqlite3_prepare_v2(db, zSql, -1, ppStmt, 0);
    if( rc!=SQLITE_OK ){
      raw_printf(stderr, "sql error: %s (%d)\n",
          sqlite3_errmsg(db), sqlite3_errcode(db)
      );
      *pRc = rc;
    }
  }
}

/*
** Create a prepared statement using printf-style arguments for the SQL.
**
** This routine is could be marked "static".  But it is not always used,
** depending on compile-time options.  By omitting the "static", we avoid
** nuisance compiler warnings about "defined but not used".
*/
void shellPreparePrintf(
  sqlite3 *db,
  int *pRc,
  sqlite3_stmt **ppStmt,
  const char *zFmt,
  ...
){
  *ppStmt = 0;
  if( *pRc==SQLITE_OK ){
    va_list ap;
    char *z;
    va_start(ap, zFmt);
    z = sqlite3_vmprintf(zFmt, ap);
    va_end(ap);
    if( z==0 ){
      *pRc = SQLITE_NOMEM;
    }else{
      shellPrepare(db, pRc, z, ppStmt);
      sqlite3_free(z);
    }
  }
}

/* Finalize the prepared statement created using shellPreparePrintf().
**
** This routine is could be marked "static".  But it is not always used,
** depending on compile-time options.  By omitting the "static", we avoid
** nuisance compiler warnings about "defined but not used".
*/
void shellFinalize(
  int *pRc,
  sqlite3_stmt *pStmt
){
  if( pStmt ){
    sqlite3 *db = sqlite3_db_handle(pStmt);
    int rc = sqlite3_finalize(pStmt);
    if( *pRc==SQLITE_OK ){
      if( rc!=SQLITE_OK ){
        raw_printf(stderr, "SQL error: %s\n", sqlite3_errmsg(db));
      }
      *pRc = rc;
    }
  }
}

/* Reset the prepared statement created using shellPreparePrintf().
**
** This routine is could be marked "static".  But it is not always used,
** depending on compile-time options.  By omitting the "static", we avoid
** nuisance compiler warnings about "defined but not used".
*/
void shellReset(
  int *pRc,
  sqlite3_stmt *pStmt
){
  int rc = sqlite3_reset(pStmt);
  if( *pRc==SQLITE_OK ){
    if( rc!=SQLITE_OK ){
      sqlite3 *db = sqlite3_db_handle(pStmt);
      raw_printf(stderr, "SQL error: %s\n", sqlite3_errmsg(db));
    }
    *pRc = rc;
  }
}
#endif /* !defined SQLITE_OMIT_VIRTUALTABLE */

#if !defined(SQLITE_OMIT_VIRTUALTABLE) && defined(SQLITE_HAVE_ZLIB)
/******************************************************************************
** The ".archive" or ".ar" command.
*/
/*
** Structure representing a single ".ar" command.
*/
typedef struct ArCommand ArCommand;
struct ArCommand {
  u8 eCmd;                        /* An AR_CMD_* value */
  u8 bVerbose;                    /* True if --verbose */
  u8 bZip;                        /* True if the archive is a ZIP */
  u8 bDryRun;                     /* True if --dry-run */
  u8 bAppend;                     /* True if --append */
  u8 bGlob;                       /* True if --glob */
  u8 fromCmdLine;                 /* Run from -A instead of .archive */
  int nArg;                       /* Number of command arguments */
  char *zSrcTable;                /* "sqlar", "zipfile($file)" or "zip" */
  const char *zFile;              /* --file argument, or NULL */
  const char *zDir;               /* --directory argument, or NULL */
  char **azArg;                   /* Array of command arguments */
  ShellState *p;                  /* Shell state */
  sqlite3 *db;                    /* Database containing the archive */
};

/*
** Print a usage message for the .ar command to stderr and return SQLITE_ERROR.
*/
static int arUsage(FILE *f){
  showHelp(f,"archive");
  return SQLITE_ERROR;
}

/*
** Print an error message for the .ar command to stderr and return
** SQLITE_ERROR.
*/
static int arErrorMsg(ArCommand *pAr, const char *zFmt, ...){
  va_list ap;
  char *z;
  va_start(ap, zFmt);
  z = sqlite3_vmprintf(zFmt, ap);
  va_end(ap);
  utf8_printf(stderr, "Error: %s\n", z);
  if( pAr->fromCmdLine ){
    utf8_printf(stderr, "Use \"-A\" for more help\n");
  }else{
    utf8_printf(stderr, "Use \".archive --help\" for more help\n");
  }
  sqlite3_free(z);
  return SQLITE_ERROR;
}

/*
** Values for ArCommand.eCmd.
*/
#define AR_CMD_CREATE       1
#define AR_CMD_UPDATE       2
#define AR_CMD_INSERT       3
#define AR_CMD_EXTRACT      4
#define AR_CMD_LIST         5
#define AR_CMD_HELP         6
#define AR_CMD_REMOVE       7

/*
** Other (non-command) switches.
*/
#define AR_SWITCH_VERBOSE     8
#define AR_SWITCH_FILE        9
#define AR_SWITCH_DIRECTORY  10
#define AR_SWITCH_APPEND     11
#define AR_SWITCH_DRYRUN     12
#define AR_SWITCH_GLOB       13

static int arProcessSwitch(ArCommand *pAr, int eSwitch, const char *zArg){
  switch( eSwitch ){
    case AR_CMD_CREATE:
    case AR_CMD_EXTRACT:
    case AR_CMD_LIST:
    case AR_CMD_REMOVE:
    case AR_CMD_UPDATE:
    case AR_CMD_INSERT:
    case AR_CMD_HELP:
      if( pAr->eCmd ){
        return arErrorMsg(pAr, "multiple command options");
      }
      pAr->eCmd = eSwitch;
      break;

    case AR_SWITCH_DRYRUN:
      pAr->bDryRun = 1;
      break;
    case AR_SWITCH_GLOB:
      pAr->bGlob = 1;
      break;
    case AR_SWITCH_VERBOSE:
      pAr->bVerbose = 1;
      break;
    case AR_SWITCH_APPEND:
      pAr->bAppend = 1;
      deliberate_fall_through;
    case AR_SWITCH_FILE:
      pAr->zFile = zArg;
      break;
    case AR_SWITCH_DIRECTORY:
      pAr->zDir = zArg;
      break;
  }

  return SQLITE_OK;
}

/*
** Parse the command line for an ".ar" command. The results are written into
** structure (*pAr). SQLITE_OK is returned if the command line is parsed
** successfully, otherwise an error message is written to stderr and
** SQLITE_ERROR returned.
*/
static int arParseCommand(
  char **azArg,                   /* Array of arguments passed to dot command */
  int nArg,                       /* Number of entries in azArg[] */
  ArCommand *pAr                  /* Populate this object */
){
  struct ArSwitch {
    const char *zLong;
    char cShort;
    u8 eSwitch;
    u8 bArg;
  } aSwitch[] = {
    { "create",    'c', AR_CMD_CREATE,       0 },
    { "extract",   'x', AR_CMD_EXTRACT,      0 },
    { "insert",    'i', AR_CMD_INSERT,       0 },
    { "list",      't', AR_CMD_LIST,         0 },
    { "remove",    'r', AR_CMD_REMOVE,       0 },
    { "update",    'u', AR_CMD_UPDATE,       0 },
    { "help",      'h', AR_CMD_HELP,         0 },
    { "verbose",   'v', AR_SWITCH_VERBOSE,   0 },
    { "file",      'f', AR_SWITCH_FILE,      1 },
    { "append",    'a', AR_SWITCH_APPEND,    1 },
    { "directory", 'C', AR_SWITCH_DIRECTORY, 1 },
    { "dryrun",    'n', AR_SWITCH_DRYRUN,    0 },
    { "glob",      'g', AR_SWITCH_GLOB,      0 },
  };
  int nSwitch = sizeof(aSwitch) / sizeof(struct ArSwitch);
  struct ArSwitch *pEnd = &aSwitch[nSwitch];

  if( nArg<=1 ){
    utf8_printf(stderr, "Wrong number of arguments.  Usage:\n");
    return arUsage(stderr);
  }else{
    char *z = azArg[1];
    if( z[0]!='-' ){
      /* Traditional style [tar] invocation */
      int i;
      int iArg = 2;
      for(i=0; z[i]; i++){
        const char *zArg = 0;
        struct ArSwitch *pOpt;
        for(pOpt=&aSwitch[0]; pOpt<pEnd; pOpt++){
          if( z[i]==pOpt->cShort ) break;
        }
        if( pOpt==pEnd ){
          return arErrorMsg(pAr, "unrecognized option: %c", z[i]);
        }
        if( pOpt->bArg ){
          if( iArg>=nArg ){
            return arErrorMsg(pAr, "option requires an argument: %c",z[i]);
          }
          zArg = azArg[iArg++];
        }
        if( arProcessSwitch(pAr, pOpt->eSwitch, zArg) ) return SQLITE_ERROR;
      }
      pAr->nArg = nArg-iArg;
      if( pAr->nArg>0 ){
        pAr->azArg = &azArg[iArg];
      }
    }else{
      /* Non-traditional invocation */
      int iArg;
      for(iArg=1; iArg<nArg; iArg++){
        int n;
        z = azArg[iArg];
        if( z[0]!='-' ){
          /* All remaining command line words are command arguments. */
          pAr->azArg = &azArg[iArg];
          pAr->nArg = nArg-iArg;
          break;
        }
        n = strlen30(z);

        if( z[1]!='-' ){
          int i;
          /* One or more short options */
          for(i=1; i<n; i++){
            const char *zArg = 0;
            struct ArSwitch *pOpt;
            for(pOpt=&aSwitch[0]; pOpt<pEnd; pOpt++){
              if( z[i]==pOpt->cShort ) break;
            }
            if( pOpt==pEnd ){
              return arErrorMsg(pAr, "unrecognized option: %c", z[i]);
            }
            if( pOpt->bArg ){
              if( i<(n-1) ){
                zArg = &z[i+1];
                i = n;
              }else{
                if( iArg>=(nArg-1) ){
                  return arErrorMsg(pAr, "option requires an argument: %c",
                                    z[i]);
                }
                zArg = azArg[++iArg];
              }
            }
            if( arProcessSwitch(pAr, pOpt->eSwitch, zArg) ) return SQLITE_ERROR;
          }
        }else if( z[2]=='\0' ){
          /* A -- option, indicating that all remaining command line words
          ** are command arguments.  */
          pAr->azArg = &azArg[iArg+1];
          pAr->nArg = nArg-iArg-1;
          break;
        }else{
          /* A long option */
          const char *zArg = 0;             /* Argument for option, if any */
          struct ArSwitch *pMatch = 0;      /* Matching option */
          struct ArSwitch *pOpt;            /* Iterator */
          for(pOpt=&aSwitch[0]; pOpt<pEnd; pOpt++){
            const char *zLong = pOpt->zLong;
            if( (n-2)<=strlen30(zLong) && 0==memcmp(&z[2], zLong, n-2) ){
              if( pMatch ){
                return arErrorMsg(pAr, "ambiguous option: %s",z);
              }else{
                pMatch = pOpt;
              }
            }
          }

          if( pMatch==0 ){
            return arErrorMsg(pAr, "unrecognized option: %s", z);
          }
          if( pMatch->bArg ){
            if( iArg>=(nArg-1) ){
              return arErrorMsg(pAr, "option requires an argument: %s", z);
            }
            zArg = azArg[++iArg];
          }
          if( arProcessSwitch(pAr, pMatch->eSwitch, zArg) ) return SQLITE_ERROR;
        }
      }
    }
  }
  if( pAr->eCmd==0 ){
    utf8_printf(stderr, "Required argument missing.  Usage:\n");
    return arUsage(stderr);
  }
  return SQLITE_OK;
}

/*
** This function assumes that all arguments within the ArCommand.azArg[]
** array refer to archive members, as for the --extract, --list or --remove
** commands. It checks that each of them are "present". If any specified
** file is not present in the archive, an error is printed to stderr and an
** error code returned. Otherwise, if all specified arguments are present
** in the archive, SQLITE_OK is returned. Here, "present" means either an
** exact equality when pAr->bGlob is false or a "name GLOB pattern" match
** when pAr->bGlob is true.
**
** This function strips any trailing '/' characters from each argument.
** This is consistent with the way the [tar] command seems to work on
** Linux.
*/
static int arCheckEntries(ArCommand *pAr){
  int rc = SQLITE_OK;
  if( pAr->nArg ){
    int i, j;
    sqlite3_stmt *pTest = 0;
    const char *zSel = (pAr->bGlob)
      ? "SELECT name FROM %s WHERE glob($name,name)"
      : "SELECT name FROM %s WHERE name=$name";

    shellPreparePrintf(pAr->db, &rc, &pTest, zSel, pAr->zSrcTable);
    j = sqlite3_bind_parameter_index(pTest, "$name");
    for(i=0; i<pAr->nArg && rc==SQLITE_OK; i++){
      char *z = pAr->azArg[i];
      int n = strlen30(z);
      int bOk = 0;
      while( n>0 && z[n-1]=='/' ) n--;
      z[n] = '\0';
      sqlite3_bind_text(pTest, j, z, -1, SQLITE_STATIC);
      if( SQLITE_ROW==sqlite3_step(pTest) ){
        bOk = 1;
      }
      shellReset(&rc, pTest);
      if( rc==SQLITE_OK && bOk==0 ){
        utf8_printf(stderr, "not found in archive: %s\n", z);
        rc = SQLITE_ERROR;
      }
    }
    shellFinalize(&rc, pTest);
  }
  return rc;
}

/*
** Format a WHERE clause that can be used against the "sqlar" table to
** identify all archive members that match the command arguments held
** in (*pAr). Leave this WHERE clause in (*pzWhere) before returning.
** The caller is responsible for eventually calling sqlite3_free() on
** any non-NULL (*pzWhere) value. Here, "match" means strict equality
** when pAr->bGlob is false and GLOB match when pAr->bGlob is true.
*/
static void arWhereClause(
  int *pRc,
  ArCommand *pAr,
  char **pzWhere                  /* OUT: New WHERE clause */
){
  char *zWhere = 0;
  const char *zSameOp = (pAr->bGlob)? "GLOB" : "=";
  if( *pRc==SQLITE_OK ){
    if( pAr->nArg==0 ){
      zWhere = sqlite3_mprintf("1");
    }else{
      int i;
      const char *zSep = "";
      for(i=0; i<pAr->nArg; i++){
        const char *z = pAr->azArg[i];
        zWhere = sqlite3_mprintf(
          "%z%s name %s '%q' OR substr(name,1,%d) %s '%q/'",
          zWhere, zSep, zSameOp, z, strlen30(z)+1, zSameOp, z
        );
        if( zWhere==0 ){
          *pRc = SQLITE_NOMEM;
          break;
        }
        zSep = " OR ";
      }
    }
  }
  *pzWhere = zWhere;
}

/*
** Implementation of .ar "lisT" command.
*/
static int arListCommand(ArCommand *pAr){
  const char *zSql = "SELECT %s FROM %s WHERE %s";
  const char *azCols[] = {
    "name",
    "lsmode(mode), sz, datetime(mtime, 'unixepoch'), name"
  };

  char *zWhere = 0;
  sqlite3_stmt *pSql = 0;
  int rc;

  rc = arCheckEntries(pAr);
  arWhereClause(&rc, pAr, &zWhere);

  shellPreparePrintf(pAr->db, &rc, &pSql, zSql, azCols[pAr->bVerbose],
                     pAr->zSrcTable, zWhere);
  if( pAr->bDryRun ){
    utf8_printf(pAr->p->out, "%s\n", sqlite3_sql(pSql));
  }else{
    while( rc==SQLITE_OK && SQLITE_ROW==sqlite3_step(pSql) ){
      if( pAr->bVerbose ){
        utf8_printf(pAr->p->out, "%s % 10d  %s  %s\n",
            sqlite3_column_text(pSql, 0),
            sqlite3_column_int(pSql, 1),
            sqlite3_column_text(pSql, 2),
            sqlite3_column_text(pSql, 3)
        );
      }else{
        utf8_printf(pAr->p->out, "%s\n", sqlite3_column_text(pSql, 0));
      }
    }
  }
  shellFinalize(&rc, pSql);
  sqlite3_free(zWhere);
  return rc;
}


/*
** Implementation of .ar "Remove" command.
*/
static int arRemoveCommand(ArCommand *pAr){
  int rc = 0;
  char *zSql = 0;
  char *zWhere = 0;

  if( pAr->nArg ){
    /* Verify that args actually exist within the archive before proceeding.
    ** And formulate a WHERE clause to match them.  */
    rc = arCheckEntries(pAr);
    arWhereClause(&rc, pAr, &zWhere);
  }
  if( rc==SQLITE_OK ){
    zSql = sqlite3_mprintf("DELETE FROM %s WHERE %s;",
                           pAr->zSrcTable, zWhere);
    if( pAr->bDryRun ){
      utf8_printf(pAr->p->out, "%s\n", zSql);
    }else{
      char *zErr = 0;
      rc = sqlite3_exec(pAr->db, "SAVEPOINT ar;", 0, 0, 0);
      if( rc==SQLITE_OK ){
        rc = sqlite3_exec(pAr->db, zSql, 0, 0, &zErr);
        if( rc!=SQLITE_OK ){
          sqlite3_exec(pAr->db, "ROLLBACK TO ar; RELEASE ar;", 0, 0, 0);
        }else{
          rc = sqlite3_exec(pAr->db, "RELEASE ar;", 0, 0, 0);
        }
      }
      if( zErr ){
        utf8_printf(stdout, "ERROR: %s\n", zErr);
        sqlite3_free(zErr);
      }
    }
  }
  sqlite3_free(zWhere);
  sqlite3_free(zSql);
  return rc;
}

/*
** Implementation of .ar "eXtract" command.
*/
static int arExtractCommand(ArCommand *pAr){
  const char *zSql1 =
    "SELECT "
    " ($dir || name),"
    " writefile(($dir || name), %s, mode, mtime) "
    "FROM %s WHERE (%s) AND (data IS NULL OR $dirOnly = 0)"
    " AND name NOT GLOB '*..[/\\]*'";

  const char *azExtraArg[] = {
    "sqlar_uncompress(data, sz)",
    "data"
  };

  sqlite3_stmt *pSql = 0;
  int rc = SQLITE_OK;
  char *zDir = 0;
  char *zWhere = 0;
  int i, j;

  /* If arguments are specified, check that they actually exist within
  ** the archive before proceeding. And formulate a WHERE clause to
  ** match them.  */
  rc = arCheckEntries(pAr);
  arWhereClause(&rc, pAr, &zWhere);

  if( rc==SQLITE_OK ){
    if( pAr->zDir ){
      zDir = sqlite3_mprintf("%s/", pAr->zDir);
    }else{
      zDir = sqlite3_mprintf("");
    }
    if( zDir==0 ) rc = SQLITE_NOMEM;
  }

  shellPreparePrintf(pAr->db, &rc, &pSql, zSql1,
      azExtraArg[pAr->bZip], pAr->zSrcTable, zWhere
  );

  if( rc==SQLITE_OK ){
    j = sqlite3_bind_parameter_index(pSql, "$dir");
    sqlite3_bind_text(pSql, j, zDir, -1, SQLITE_STATIC);

    /* Run the SELECT statement twice. The first time, writefile() is called
    ** for all archive members that should be extracted. The second time,
    ** only for the directories. This is because the timestamps for
    ** extracted directories must be reset after they are populated (as
    ** populating them changes the timestamp).  */
    for(i=0; i<2; i++){
      j = sqlite3_bind_parameter_index(pSql, "$dirOnly");
      sqlite3_bind_int(pSql, j, i);
      if( pAr->bDryRun ){
        utf8_printf(pAr->p->out, "%s\n", sqlite3_sql(pSql));
      }else{
        while( rc==SQLITE_OK && SQLITE_ROW==sqlite3_step(pSql) ){
          if( i==0 && pAr->bVerbose ){
            utf8_printf(pAr->p->out, "%s\n", sqlite3_column_text(pSql, 0));
          }
        }
      }
      shellReset(&rc, pSql);
    }
    shellFinalize(&rc, pSql);
  }

  sqlite3_free(zDir);
  sqlite3_free(zWhere);
  return rc;
}

/*
** Run the SQL statement in zSql.  Or if doing a --dryrun, merely print it out.
*/
static int arExecSql(ArCommand *pAr, const char *zSql){
  int rc;
  if( pAr->bDryRun ){
    utf8_printf(pAr->p->out, "%s\n", zSql);
    rc = SQLITE_OK;
  }else{
    char *zErr = 0;
    rc = sqlite3_exec(pAr->db, zSql, 0, 0, &zErr);
    if( zErr ){
      utf8_printf(stdout, "ERROR: %s\n", zErr);
      sqlite3_free(zErr);
    }
  }
  return rc;
}


/*
** Implementation of .ar "create", "insert", and "update" commands.
**
**     create    ->     Create a new SQL archive
**     insert    ->     Insert or reinsert all files listed
**     update    ->     Insert files that have changed or that were not
**                      previously in the archive
**
** Create the "sqlar" table in the database if it does not already exist.
** Then add each file in the azFile[] array to the archive. Directories
** are added recursively. If argument bVerbose is non-zero, a message is
** printed on stdout for each file archived.
**
** The create command is the same as update, except that it drops
** any existing "sqlar" table before beginning.  The "insert" command
** always overwrites every file named on the command-line, where as
** "update" only overwrites if the size or mtime or mode has changed.
*/
static int arCreateOrUpdateCommand(
  ArCommand *pAr,                 /* Command arguments and options */
  int bUpdate,                    /* true for a --create. */
  int bOnlyIfChanged              /* Only update if file has changed */
){
  const char *zCreate =
      "CREATE TABLE IF NOT EXISTS sqlar(\n"
      "  name TEXT PRIMARY KEY,  -- name of the file\n"
      "  mode INT,               -- access permissions\n"
      "  mtime INT,              -- last modification time\n"
      "  sz INT,                 -- original file size\n"
      "  data BLOB               -- compressed content\n"
      ")";
  const char *zDrop = "DROP TABLE IF EXISTS sqlar";
  const char *zInsertFmt[2] = {
     "REPLACE INTO %s(name,mode,mtime,sz,data)\n"
     "  SELECT\n"
     "    %s,\n"
     "    mode,\n"
     "    mtime,\n"
     "    CASE substr(lsmode(mode),1,1)\n"
     "      WHEN '-' THEN length(data)\n"
     "      WHEN 'd' THEN 0\n"
     "      ELSE -1 END,\n"
     "    sqlar_compress(data)\n"
     "  FROM fsdir(%Q,%Q) AS disk\n"
     "  WHERE lsmode(mode) NOT LIKE '?%%'%s;"
     ,
     "REPLACE INTO %s(name,mode,mtime,data)\n"
     "  SELECT\n"
     "    %s,\n"
     "    mode,\n"
     "    mtime,\n"
     "    data\n"
     "  FROM fsdir(%Q,%Q) AS disk\n"
     "  WHERE lsmode(mode) NOT LIKE '?%%'%s;"
  };
  int i;                          /* For iterating through azFile[] */
  int rc;                         /* Return code */
  const char *zTab = 0;           /* SQL table into which to insert */
  char *zSql;
  char zTemp[50];
  char *zExists = 0;

  arExecSql(pAr, "PRAGMA page_size=512");
  rc = arExecSql(pAr, "SAVEPOINT ar;");
  if( rc!=SQLITE_OK ) return rc;
  zTemp[0] = 0;
  if( pAr->bZip ){
    /* Initialize the zipfile virtual table, if necessary */
    if( pAr->zFile ){
      sqlite3_uint64 r;
      sqlite3_randomness(sizeof(r),&r);
      sqlite3_snprintf(sizeof(zTemp),zTemp,"zip%016llx",r);
      zTab = zTemp;
      zSql = sqlite3_mprintf(
         "CREATE VIRTUAL TABLE temp.%s USING zipfile(%Q)",
         zTab, pAr->zFile
      );
      rc = arExecSql(pAr, zSql);
      sqlite3_free(zSql);
    }else{
      zTab = "zip";
    }
  }else{
    /* Initialize the table for an SQLAR */
    zTab = "sqlar";
    if( bUpdate==0 ){
      rc = arExecSql(pAr, zDrop);
      if( rc!=SQLITE_OK ) goto end_ar_transaction;
    }
    rc = arExecSql(pAr, zCreate);
  }
  if( bOnlyIfChanged ){
    zExists = sqlite3_mprintf(
      " AND NOT EXISTS("
          "SELECT 1 FROM %s AS mem"
          " WHERE mem.name=disk.name"
          " AND mem.mtime=disk.mtime"
          " AND mem.mode=disk.mode)", zTab);
  }else{
    zExists = sqlite3_mprintf("");
  }
  if( zExists==0 ) rc = SQLITE_NOMEM;
  for(i=0; i<pAr->nArg && rc==SQLITE_OK; i++){
    char *zSql2 = sqlite3_mprintf(zInsertFmt[pAr->bZip], zTab,
        pAr->bVerbose ? "shell_putsnl(name)" : "name",
        pAr->azArg[i], pAr->zDir, zExists);
    rc = arExecSql(pAr, zSql2);
    sqlite3_free(zSql2);
  }
end_ar_transaction:
  if( rc!=SQLITE_OK ){
    sqlite3_exec(pAr->db, "ROLLBACK TO ar; RELEASE ar;", 0, 0, 0);
  }else{
    rc = arExecSql(pAr, "RELEASE ar;");
    if( pAr->bZip && pAr->zFile ){
      zSql = sqlite3_mprintf("DROP TABLE %s", zTemp);
      arExecSql(pAr, zSql);
      sqlite3_free(zSql);
    }
  }
  sqlite3_free(zExists);
  return rc;
}

/*
** Implementation of ".ar" dot command.
*/
static int arDotCommand(
  ShellState *pState,          /* Current shell tool state */
  int fromCmdLine,             /* True if -A command-line option, not .ar cmd */
  char **azArg,                /* Array of arguments passed to dot command */
  int nArg                     /* Number of entries in azArg[] */
){
  ArCommand cmd;
  int rc;
  memset(&cmd, 0, sizeof(cmd));
  cmd.fromCmdLine = fromCmdLine;
  rc = arParseCommand(azArg, nArg, &cmd);
  if( rc==SQLITE_OK ){
    int eDbType = SHELL_OPEN_UNSPEC;
    cmd.p = pState;
    cmd.db = pState->db;
    if( cmd.zFile ){
      eDbType = deduceDatabaseType(cmd.zFile, 1);
    }else{
      eDbType = pState->openMode;
    }
    if( eDbType==SHELL_OPEN_ZIPFILE ){
      if( cmd.eCmd==AR_CMD_EXTRACT || cmd.eCmd==AR_CMD_LIST ){
        if( cmd.zFile==0 ){
          cmd.zSrcTable = sqlite3_mprintf("zip");
        }else{
          cmd.zSrcTable = sqlite3_mprintf("zipfile(%Q)", cmd.zFile);
        }
      }
      cmd.bZip = 1;
    }else if( cmd.zFile ){
      int flags;
      if( cmd.bAppend ) eDbType = SHELL_OPEN_APPENDVFS;
      if( cmd.eCmd==AR_CMD_CREATE || cmd.eCmd==AR_CMD_INSERT
           || cmd.eCmd==AR_CMD_REMOVE || cmd.eCmd==AR_CMD_UPDATE ){
        flags = SQLITE_OPEN_READWRITE|SQLITE_OPEN_CREATE;
      }else{
        flags = SQLITE_OPEN_READONLY;
      }
      cmd.db = 0;
      if( cmd.bDryRun ){
        utf8_printf(pState->out, "-- open database '%s'%s\n", cmd.zFile,
             eDbType==SHELL_OPEN_APPENDVFS ? " using 'apndvfs'" : "");
      }
      rc = sqlite3_open_v2(cmd.zFile, &cmd.db, flags,
             eDbType==SHELL_OPEN_APPENDVFS ? "apndvfs" : 0);
      if( rc!=SQLITE_OK ){
        utf8_printf(stderr, "cannot open file: %s (%s)\n",
            cmd.zFile, sqlite3_errmsg(cmd.db)
        );
        goto end_ar_command;
      }
      sqlite3_fileio_init(cmd.db, 0, 0);
      sqlite3_sqlar_init(cmd.db, 0, 0);
      sqlite3_create_function(cmd.db, "shell_putsnl", 1, SQLITE_UTF8, cmd.p,
                              shellPutsFunc, 0, 0);

    }
    if( cmd.zSrcTable==0 && cmd.bZip==0 && cmd.eCmd!=AR_CMD_HELP ){
      if( cmd.eCmd!=AR_CMD_CREATE
       && sqlite3_table_column_metadata(cmd.db,0,"sqlar","name",0,0,0,0,0)
      ){
        utf8_printf(stderr, "database does not contain an 'sqlar' table\n");
        rc = SQLITE_ERROR;
        goto end_ar_command;
      }
      cmd.zSrcTable = sqlite3_mprintf("sqlar");
    }

    switch( cmd.eCmd ){
      case AR_CMD_CREATE:
        rc = arCreateOrUpdateCommand(&cmd, 0, 0);
        break;

      case AR_CMD_EXTRACT:
        rc = arExtractCommand(&cmd);
        break;

      case AR_CMD_LIST:
        rc = arListCommand(&cmd);
        break;

      case AR_CMD_HELP:
        arUsage(pState->out);
        break;

      case AR_CMD_INSERT:
        rc = arCreateOrUpdateCommand(&cmd, 1, 0);
        break;

      case AR_CMD_REMOVE:
        rc = arRemoveCommand(&cmd);
        break;

      default:
        assert( cmd.eCmd==AR_CMD_UPDATE );
        rc = arCreateOrUpdateCommand(&cmd, 1, 1);
        break;
    }
  }
end_ar_command:
  if( cmd.db!=pState->db ){
    close_db(cmd.db);
  }
  sqlite3_free(cmd.zSrcTable);

  return rc;
}
/* End of the ".archive" or ".ar" command logic
*******************************************************************************/
#endif /* !defined(SQLITE_OMIT_VIRTUALTABLE) && defined(SQLITE_HAVE_ZLIB) */

#if SQLITE_SHELL_HAVE_RECOVER

/*
** This function is used as a callback by the recover extension. Simply
** print the supplied SQL statement to stdout.
*/
static int recoverSqlCb(void *pCtx, const char *zSql){
  ShellState *pState = (ShellState*)pCtx;
  utf8_printf(pState->out, "%s;\n", zSql);
  return SQLITE_OK;
}

/*
** This function is called to recover data from the database. A script
** to construct a new database containing all recovered data is output
** on stream pState->out.
*/
static int recoverDatabaseCmd(ShellState *pState, int nArg, char **azArg){
  int rc = SQLITE_OK;
  const char *zRecoveryDb = "";   /* Name of "recovery" database.  Debug only */
  const char *zLAF = "lost_and_found";
  int bFreelist = 1;              /* 0 if --ignore-freelist is specified */
  int bRowids = 1;                /* 0 if --no-rowids */
  sqlite3_recover *p = 0;
  int i = 0;

  for(i=1; i<nArg; i++){
    char *z = azArg[i];
    int n;
    if( z[0]=='-' && z[1]=='-' ) z++;
    n = strlen30(z);
    if( n<=17 && memcmp("-ignore-freelist", z, n)==0 ){
      bFreelist = 0;
    }else
    if( n<=12 && memcmp("-recovery-db", z, n)==0 && i<(nArg-1) ){
      /* This option determines the name of the ATTACH-ed database used
      ** internally by the recovery extension.  The default is "" which
      ** means to use a temporary database that is automatically deleted
      ** when closed.  This option is undocumented and might disappear at
      ** any moment. */
      i++;
      zRecoveryDb = azArg[i];
    }else
    if( n<=15 && memcmp("-lost-and-found", z, n)==0 && i<(nArg-1) ){
      i++;
      zLAF = azArg[i];
    }else
    if( n<=10 && memcmp("-no-rowids", z, n)==0 ){
      bRowids = 0;
    }
    else{
      utf8_printf(stderr, "unexpected option: %s\n", azArg[i]);
      showHelp(pState->out, azArg[0]);
      return 1;
    }
  }

  p = sqlite3_recover_init_sql(
      pState->db, "main", recoverSqlCb, (void*)pState
  );

  sqlite3_recover_config(p, 789, (void*)zRecoveryDb);  /* Debug use only */
  sqlite3_recover_config(p, SQLITE_RECOVER_LOST_AND_FOUND, (void*)zLAF);
  sqlite3_recover_config(p, SQLITE_RECOVER_ROWIDS, (void*)&bRowids);
  sqlite3_recover_config(p, SQLITE_RECOVER_FREELIST_CORRUPT,(void*)&bFreelist);

  sqlite3_recover_run(p);
  if( sqlite3_recover_errcode(p)!=SQLITE_OK ){
    const char *zErr = sqlite3_recover_errmsg(p);
    int errCode = sqlite3_recover_errcode(p);
    raw_printf(stderr, "sql error: %s (%d)\n", zErr, errCode);
  }
  rc = sqlite3_recover_finish(p);
  return rc;
}
#endif /* SQLITE_SHELL_HAVE_RECOVER */


/*
 * zAutoColumn(zCol, &db, ?) => Maybe init db, add column zCol to it.
 * zAutoColumn(0, &db, ?) => (db!=0) Form columns spec for CREATE TABLE,
 *   close db and set it to 0, and return the columns spec, to later
 *   be sqlite3_free()'ed by the caller.
 * The return is 0 when either:
 *   (a) The db was not initialized and zCol==0 (There are no columns.)
 *   (b) zCol!=0  (Column was added, db initialized as needed.)
 * The 3rd argument, pRenamed, references an out parameter. If the
 * pointer is non-zero, its referent will be set to a summary of renames
 * done if renaming was necessary, or set to 0 if none was done. The out
 * string (if any) must be sqlite3_free()'ed by the caller.
 */
#ifdef SHELL_DEBUG
#define rc_err_oom_die(rc) \
  if( rc==SQLITE_NOMEM ) shell_check_oom(0); \
  else if(!(rc==SQLITE_OK||rc==SQLITE_DONE)) \
    fprintf(stderr,"E:%d\n",rc), assert(0)
#else
static void rc_err_oom_die(int rc){
  if( rc==SQLITE_NOMEM ) shell_check_oom(0);
  assert(rc==SQLITE_OK||rc==SQLITE_DONE);
}
#endif

#ifdef SHELL_COLFIX_DB /* If this is set, the DB can be in a file. */
static char zCOL_DB[] = SHELL_STRINGIFY(SHELL_COLFIX_DB);
#else  /* Otherwise, memory is faster/better for the transient DB. */
static const char *zCOL_DB = ":memory:";
#endif

/* Define character (as C string) to separate generated column ordinal
 * from protected part of incoming column names. This defaults to "_"
 * so that incoming column identifiers that did not need not be quoted
 * remain usable without being quoted. It must be one character.
 */
#ifndef SHELL_AUTOCOLUMN_SEP
# define AUTOCOLUMN_SEP "_"
#else
# define AUTOCOLUMN_SEP SHELL_STRINGIFY(SHELL_AUTOCOLUMN_SEP)
#endif

static char *zAutoColumn(const char *zColNew, sqlite3 **pDb, char **pzRenamed){
  /* Queries and D{D,M}L used here */
  static const char * const zTabMake = "\
CREATE TABLE ColNames(\
 cpos INTEGER PRIMARY KEY,\
 name TEXT, nlen INT, chop INT, reps INT, suff TEXT);\
CREATE VIEW RepeatedNames AS \
SELECT DISTINCT t.name FROM ColNames t \
WHERE t.name COLLATE NOCASE IN (\
 SELECT o.name FROM ColNames o WHERE o.cpos<>t.cpos\
);\
";
  static const char * const zTabFill = "\
INSERT INTO ColNames(name,nlen,chop,reps,suff)\
 VALUES(iif(length(?1)>0,?1,'?'),max(length(?1),1),0,0,'')\
";
  static const char * const zHasDupes = "\
SELECT count(DISTINCT (substring(name,1,nlen-chop)||suff) COLLATE NOCASE)\
 <count(name) FROM ColNames\
";
#ifdef SHELL_COLUMN_RENAME_CLEAN
  static const char * const zDedoctor = "\
UPDATE ColNames SET chop=iif(\
  (substring(name,nlen,1) BETWEEN '0' AND '9')\
  AND (rtrim(name,'0123456790') glob '*"AUTOCOLUMN_SEP"'),\
 nlen-length(rtrim(name, '"AUTOCOLUMN_SEP"0123456789')),\
 0\
)\
";
#endif
  static const char * const zSetReps = "\
UPDATE ColNames AS t SET reps=\
(SELECT count(*) FROM ColNames d \
 WHERE substring(t.name,1,t.nlen-t.chop)=substring(d.name,1,d.nlen-d.chop)\
 COLLATE NOCASE\
)\
";
#ifdef SQLITE_ENABLE_MATH_FUNCTIONS
  static const char * const zColDigits = "\
SELECT CAST(ceil(log(count(*)+0.5)) AS INT) FROM ColNames \
";
#else
  /* Counting on SQLITE_MAX_COLUMN < 100,000 here. (32767 is the hard limit.) */
  static const char * const zColDigits = "\
SELECT CASE WHEN (nc < 10) THEN 1 WHEN (nc < 100) THEN 2 \
 WHEN (nc < 1000) THEN 3 WHEN (nc < 10000) THEN 4 \
 ELSE 5 FROM (SELECT count(*) AS nc FROM ColNames) \
";
#endif
  static const char * const zRenameRank =
#ifdef SHELL_COLUMN_RENAME_CLEAN
    "UPDATE ColNames AS t SET suff="
    "iif(reps>1, printf('%c%0*d', '"AUTOCOLUMN_SEP"', $1, cpos), '')"
#else /* ...RENAME_MINIMAL_ONE_PASS */
"WITH Lzn(nlz) AS (" /* Find minimum extraneous leading 0's for uniqueness */
"  SELECT 0 AS nlz"
"  UNION"
"  SELECT nlz+1 AS nlz FROM Lzn"
"  WHERE EXISTS("
"   SELECT 1"
"   FROM ColNames t, ColNames o"
"   WHERE"
"    iif(t.name IN (SELECT * FROM RepeatedNames),"
"     printf('%s"AUTOCOLUMN_SEP"%s',"
"      t.name, substring(printf('%.*c%0.*d',nlz+1,'0',$1,t.cpos),2)),"
"     t.name"
"    )"
"    ="
"    iif(o.name IN (SELECT * FROM RepeatedNames),"
"     printf('%s"AUTOCOLUMN_SEP"%s',"
"      o.name, substring(printf('%.*c%0.*d',nlz+1,'0',$1,o.cpos),2)),"
"     o.name"
"    )"
"    COLLATE NOCASE"
"    AND o.cpos<>t.cpos"
"   GROUP BY t.cpos"
"  )"
") UPDATE Colnames AS t SET"
" chop = 0," /* No chopping, never touch incoming names. */
" suff = iif(name IN (SELECT * FROM RepeatedNames),"
"  printf('"AUTOCOLUMN_SEP"%s', substring("
"   printf('%.*c%0.*d',(SELECT max(nlz) FROM Lzn)+1,'0',1,t.cpos),2)),"
"  ''"
" )"
#endif
    ;
  static const char * const zCollectVar = "\
SELECT\
 '('||x'0a'\
 || group_concat(\
  cname||' TEXT',\
  ','||iif((cpos-1)%4>0, ' ', x'0a'||' '))\
 ||')' AS ColsSpec \
FROM (\
 SELECT cpos, printf('\"%w\"',printf('%!.*s%s', nlen-chop,name,suff)) AS cname \
 FROM ColNames ORDER BY cpos\
)";
  static const char * const zRenamesDone =
    "SELECT group_concat("
    " printf('\"%w\" to \"%w\"',name,printf('%!.*s%s', nlen-chop, name, suff)),"
    " ','||x'0a')"
    "FROM ColNames WHERE suff<>'' OR chop!=0"
    ;
  int rc;
  sqlite3_stmt *pStmt = 0;
  assert(pDb!=0);
  if( zColNew ){
    /* Add initial or additional column. Init db if necessary. */
    if( *pDb==0 ){
      if( SQLITE_OK!=sqlite3_open(zCOL_DB, pDb) ) return 0;
#ifdef SHELL_COLFIX_DB
      if(*zCOL_DB!=':')
        sqlite3_exec(*pDb,"drop table if exists ColNames;"
                     "drop view if exists RepeatedNames;",0,0,0);
#endif
      rc = sqlite3_exec(*pDb, zTabMake, 0, 0, 0);
      rc_err_oom_die(rc);
    }
    assert(*pDb!=0);
    rc = sqlite3_prepare_v2(*pDb, zTabFill, -1, &pStmt, 0);
    rc_err_oom_die(rc);
    rc = sqlite3_bind_text(pStmt, 1, zColNew, -1, 0);
    rc_err_oom_die(rc);
    rc = sqlite3_step(pStmt);
    rc_err_oom_die(rc);
    sqlite3_finalize(pStmt);
    return 0;
  }else if( *pDb==0 ){
    return 0;
  }else{
    /* Formulate the columns spec, close the DB, zero *pDb. */
    char *zColsSpec = 0;
    int hasDupes = db_int(*pDb, zHasDupes);
    int nDigits = (hasDupes)? db_int(*pDb, zColDigits) : 0;
    if( hasDupes ){
#ifdef SHELL_COLUMN_RENAME_CLEAN
      rc = sqlite3_exec(*pDb, zDedoctor, 0, 0, 0);
      rc_err_oom_die(rc);
#endif
      rc = sqlite3_exec(*pDb, zSetReps, 0, 0, 0);
      rc_err_oom_die(rc);
      rc = sqlite3_prepare_v2(*pDb, zRenameRank, -1, &pStmt, 0);
      rc_err_oom_die(rc);
      sqlite3_bind_int(pStmt, 1, nDigits);
      rc = sqlite3_step(pStmt);
      sqlite3_finalize(pStmt);
      if( rc!=SQLITE_DONE ) rc_err_oom_die(SQLITE_NOMEM);
    }
    assert(db_int(*pDb, zHasDupes)==0); /* Consider: remove this */
    rc = sqlite3_prepare_v2(*pDb, zCollectVar, -1, &pStmt, 0);
    rc_err_oom_die(rc);
    rc = sqlite3_step(pStmt);
    if( rc==SQLITE_ROW ){
      zColsSpec = sqlite3_mprintf("%s", sqlite3_column_text(pStmt, 0));
    }else{
      zColsSpec = 0;
    }
    if( pzRenamed!=0 ){
      if( !hasDupes ) *pzRenamed = 0;
      else{
        sqlite3_finalize(pStmt);
        if( SQLITE_OK==sqlite3_prepare_v2(*pDb, zRenamesDone, -1, &pStmt, 0)
            && SQLITE_ROW==sqlite3_step(pStmt) ){
          *pzRenamed = sqlite3_mprintf("%s", sqlite3_column_text(pStmt, 0));
        }else
          *pzRenamed = 0;
      }
    }
    sqlite3_finalize(pStmt);
    sqlite3_close(*pDb);
    *pDb = 0;
    return zColsSpec;
  }
}

/*
** If an input line begins with "." then invoke this routine to
** process that line.
**
** Return 1 on error, 2 to exit, and 0 otherwise.
*/
static int do_meta_command(char *zLine, ShellState *p){
  int h = 1;
  int nArg = 0;
  int n, c;
  int rc = 0;
  char *azArg[52];

#ifndef SQLITE_OMIT_VIRTUALTABLE
  if( p->expert.pExpert ){
    expertFinish(p, 1, 0);
  }
#endif

  /* Parse the input line into tokens.
  */
  while( zLine[h] && nArg<ArraySize(azArg)-1 ){
    while( IsSpace(zLine[h]) ){ h++; }
    if( zLine[h]==0 ) break;
    if( zLine[h]=='\'' || zLine[h]=='"' ){
      int delim = zLine[h++];
      azArg[nArg++] = &zLine[h];
      while( zLine[h] && zLine[h]!=delim ){
        if( zLine[h]=='\\' && delim=='"' && zLine[h+1]!=0 ) h++;
        h++;
      }
      if( zLine[h]==delim ){
        zLine[h++] = 0;
      }
      if( delim=='"' ) resolve_backslashes(azArg[nArg-1]);
    }else{
      azArg[nArg++] = &zLine[h];
      while( zLine[h] && !IsSpace(zLine[h]) ){ h++; }
      if( zLine[h] ) zLine[h++] = 0;
    }
  }
  azArg[nArg] = 0;

  /* Process the input line.
  */
  if( nArg==0 ) return 0; /* no tokens, no error */
  n = strlen30(azArg[0]);
  c = azArg[0][0];
  clearTempFile(p);

#ifndef SQLITE_OMIT_AUTHORIZATION
  if( c=='a' && cli_strncmp(azArg[0], "auth", n)==0 ){
    if( nArg!=2 ){
      raw_printf(stderr, "Usage: .auth ON|OFF\n");
      rc = 1;
      goto meta_command_exit;
    }
    open_db(p, 0);
    if( booleanValue(azArg[1]) ){
      sqlite3_set_authorizer(p->db, shellAuth, p);
    }else if( p->bSafeModePersist ){
      sqlite3_set_authorizer(p->db, safeModeAuth, p);
    }else{
      sqlite3_set_authorizer(p->db, 0, 0);
    }
  }else
#endif

#if !defined(SQLITE_OMIT_VIRTUALTABLE) && defined(SQLITE_HAVE_ZLIB) \
  && !defined(SQLITE_SHELL_FIDDLE)
  if( c=='a' && cli_strncmp(azArg[0], "archive", n)==0 ){
    open_db(p, 0);
    failIfSafeMode(p, "cannot run .archive in safe mode");
    rc = arDotCommand(p, 0, azArg, nArg);
  }else
#endif

#ifndef SQLITE_SHELL_FIDDLE
  if( (c=='b' && n>=3 && cli_strncmp(azArg[0], "backup", n)==0)
   || (c=='s' && n>=3 && cli_strncmp(azArg[0], "save", n)==0)
  ){
    const char *zDestFile = 0;
    const char *zDb = 0;
    sqlite3 *pDest;
    sqlite3_backup *pBackup;
    int j;
    int bAsync = 0;
    const char *zVfs = 0;
    failIfSafeMode(p, "cannot run .%s in safe mode", azArg[0]);
    for(j=1; j<nArg; j++){
      const char *z = azArg[j];
      if( z[0]=='-' ){
        if( z[1]=='-' ) z++;
        if( cli_strcmp(z, "-append")==0 ){
          zVfs = "apndvfs";
        }else
        if( cli_strcmp(z, "-async")==0 ){
          bAsync = 1;
        }else
        {
          utf8_printf(stderr, "unknown option: %s\n", azArg[j]);
          return 1;
        }
      }else if( zDestFile==0 ){
        zDestFile = azArg[j];
      }else if( zDb==0 ){
        zDb = zDestFile;
        zDestFile = azArg[j];
      }else{
        raw_printf(stderr, "Usage: .backup ?DB? ?OPTIONS? FILENAME\n");
        return 1;
      }
    }
    if( zDestFile==0 ){
      raw_printf(stderr, "missing FILENAME argument on .backup\n");
      return 1;
    }
    if( zDb==0 ) zDb = "main";
    rc = sqlite3_open_v2(zDestFile, &pDest,
                  SQLITE_OPEN_READWRITE|SQLITE_OPEN_CREATE, zVfs);
    if( rc!=SQLITE_OK ){
      utf8_printf(stderr, "Error: cannot open \"%s\"\n", zDestFile);
      close_db(pDest);
      return 1;
    }
    if( bAsync ){
      sqlite3_exec(pDest, "PRAGMA synchronous=OFF; PRAGMA journal_mode=OFF;",
                   0, 0, 0);
    }
    open_db(p, 0);
    pBackup = sqlite3_backup_init(pDest, "main", p->db, zDb);
    if( pBackup==0 ){
      utf8_printf(stderr, "Error: %s\n", sqlite3_errmsg(pDest));
      close_db(pDest);
      return 1;
    }
    while(  (rc = sqlite3_backup_step(pBackup,100))==SQLITE_OK ){}
    sqlite3_backup_finish(pBackup);
    if( rc==SQLITE_DONE ){
      rc = 0;
    }else{
      utf8_printf(stderr, "Error: %s\n", sqlite3_errmsg(pDest));
      rc = 1;
    }
    close_db(pDest);
  }else
#endif /* !defined(SQLITE_SHELL_FIDDLE) */

  if( c=='b' && n>=3 && cli_strncmp(azArg[0], "bail", n)==0 ){
    if( nArg==2 ){
      bail_on_error = booleanValue(azArg[1]);
    }else{
      raw_printf(stderr, "Usage: .bail on|off\n");
      rc = 1;
    }
  }else

  /* Undocumented.  Legacy only.  See "crnl" below */
  if( c=='b' && n>=3 && cli_strncmp(azArg[0], "binary", n)==0 ){
    if( nArg==2 ){
      if( booleanValue(azArg[1]) ){
        setBinaryMode(p->out, 1);
      }else{
        setTextMode(p->out, 1);
      }
    }else{
      raw_printf(stderr, "The \".binary\" command is deprecated."
                         " Use \".crnl\" instead.\n");
      raw_printf(stderr, "Usage: .binary on|off\n");
      rc = 1;
    }
  }else

  /* The undocumented ".breakpoint" command causes a call to the no-op
  ** routine named test_breakpoint().
  */
  if( c=='b' && n>=3 && cli_strncmp(azArg[0], "breakpoint", n)==0 ){
    test_breakpoint();
  }else

#ifndef SQLITE_SHELL_FIDDLE
  if( c=='c' && cli_strcmp(azArg[0],"cd")==0 ){
    failIfSafeMode(p, "cannot run .cd in safe mode");
    if( nArg==2 ){
#if defined(_WIN32) || defined(WIN32)
      wchar_t *z = sqlite3_win32_utf8_to_unicode(azArg[1]);
      rc = !SetCurrentDirectoryW(z);
      sqlite3_free(z);
#else
      rc = chdir(azArg[1]);
#endif
      if( rc ){
        utf8_printf(stderr, "Cannot change to directory \"%s\"\n", azArg[1]);
        rc = 1;
      }
    }else{
      raw_printf(stderr, "Usage: .cd DIRECTORY\n");
      rc = 1;
    }
  }else
#endif /* !defined(SQLITE_SHELL_FIDDLE) */

  if( c=='c' && n>=3 && cli_strncmp(azArg[0], "changes", n)==0 ){
    if( nArg==2 ){
      setOrClearFlag(p, SHFLG_CountChanges, azArg[1]);
    }else{
      raw_printf(stderr, "Usage: .changes on|off\n");
      rc = 1;
    }
  }else

#ifndef SQLITE_SHELL_FIDDLE
  /* Cancel output redirection, if it is currently set (by .testcase)
  ** Then read the content of the testcase-out.txt file and compare against
  ** azArg[1].  If there are differences, report an error and exit.
  */
  if( c=='c' && n>=3 && cli_strncmp(azArg[0], "check", n)==0 ){
    char *zRes = 0;
    output_reset(p);
    if( nArg!=2 ){
      raw_printf(stderr, "Usage: .check GLOB-PATTERN\n");
      rc = 2;
    }else if( (zRes = readFile("testcase-out.txt", 0))==0 ){
      rc = 2;
    }else if( testcase_glob(azArg[1],zRes)==0 ){
      utf8_printf(stderr,
                 "testcase-%s FAILED\n Expected: [%s]\n      Got: [%s]\n",
                 p->zTestcase, azArg[1], zRes);
      rc = 1;
    }else{
      utf8_printf(stdout, "testcase-%s ok\n", p->zTestcase);
      p->nCheck++;
    }
    sqlite3_free(zRes);
  }else
#endif /* !defined(SQLITE_SHELL_FIDDLE) */

#ifndef SQLITE_SHELL_FIDDLE
  if( c=='c' && cli_strncmp(azArg[0], "clone", n)==0 ){
    failIfSafeMode(p, "cannot run .clone in safe mode");
    if( nArg==2 ){
      tryToClone(p, azArg[1]);
    }else{
      raw_printf(stderr, "Usage: .clone FILENAME\n");
      rc = 1;
    }
  }else
#endif /* !defined(SQLITE_SHELL_FIDDLE) */

  if( c=='c' && cli_strncmp(azArg[0], "connection", n)==0 ){
    if( nArg==1 ){
      /* List available connections */
      int i;
      for(i=0; i<ArraySize(p->aAuxDb); i++){
        const char *zFile = p->aAuxDb[i].zDbFilename;
        if( p->aAuxDb[i].db==0 && p->pAuxDb!=&p->aAuxDb[i] ){
          zFile = "(not open)";
        }else if( zFile==0 ){
          zFile = "(memory)";
        }else if( zFile[0]==0 ){
          zFile = "(temporary-file)";
        }
        if( p->pAuxDb == &p->aAuxDb[i] ){
          utf8_printf(stdout, "ACTIVE %d: %s\n", i, zFile);
        }else if( p->aAuxDb[i].db!=0 ){
          utf8_printf(stdout, "       %d: %s\n", i, zFile);
        }
      }
    }else if( nArg==2 && IsDigit(azArg[1][0]) && azArg[1][1]==0 ){
      int i = azArg[1][0] - '0';
      if( p->pAuxDb != &p->aAuxDb[i] && i>=0 && i<ArraySize(p->aAuxDb) ){
        p->pAuxDb->db = p->db;
        p->pAuxDb = &p->aAuxDb[i];
        globalDb = p->db = p->pAuxDb->db;
        p->pAuxDb->db = 0;
      }
    }else if( nArg==3 && cli_strcmp(azArg[1], "close")==0
           && IsDigit(azArg[2][0]) && azArg[2][1]==0 ){
      int i = azArg[2][0] - '0';
      if( i<0 || i>=ArraySize(p->aAuxDb) ){
        /* No-op */
      }else if( p->pAuxDb == &p->aAuxDb[i] ){
        raw_printf(stderr, "cannot close the active database connection\n");
        rc = 1;
      }else if( p->aAuxDb[i].db ){
        session_close_all(p, i);
        close_db(p->aAuxDb[i].db);
        p->aAuxDb[i].db = 0;
      }
    }else{
      raw_printf(stderr, "Usage: .connection [close] [CONNECTION-NUMBER]\n");
      rc = 1;
    }
  }else

  if( c=='c' && n==4 && cli_strncmp(azArg[0], "crnl", n)==0 ){
    if( nArg==2 ){
      if( booleanValue(azArg[1]) ){
        setTextMode(p->out, 1);
      }else{
        setBinaryMode(p->out, 1);
      }
    }else{
#if !defined(_WIN32) && !defined(WIN32)
      raw_printf(stderr, "The \".crnl\" is a no-op on non-Windows machines.\n");
#endif
      raw_printf(stderr, "Usage: .crnl on|off\n");
      rc = 1;
    }
  }else

  if( c=='d' && n>1 && cli_strncmp(azArg[0], "databases", n)==0 ){
    char **azName = 0;
    int nName = 0;
    sqlite3_stmt *pStmt;
    int i;
    open_db(p, 0);
    rc = sqlite3_prepare_v2(p->db, "PRAGMA database_list", -1, &pStmt, 0);
    if( rc ){
      utf8_printf(stderr, "Error: %s\n", sqlite3_errmsg(p->db));
      rc = 1;
    }else{
      while( sqlite3_step(pStmt)==SQLITE_ROW ){
        const char *zSchema = (const char *)sqlite3_column_text(pStmt,1);
        const char *zFile = (const char*)sqlite3_column_text(pStmt,2);
        if( zSchema==0 || zFile==0 ) continue;
        azName = sqlite3_realloc(azName, (nName+1)*2*sizeof(char*));
        shell_check_oom(azName);
        azName[nName*2] = strdup(zSchema);
        azName[nName*2+1] = strdup(zFile);
        nName++;
      }
    }
    sqlite3_finalize(pStmt);
    for(i=0; i<nName; i++){
      int eTxn = sqlite3_txn_state(p->db, azName[i*2]);
      int bRdonly = sqlite3_db_readonly(p->db, azName[i*2]);
      const char *z = azName[i*2+1];
      utf8_printf(p->out, "%s: %s %s%s\n",
         azName[i*2],
         z && z[0] ? z : "\"\"",
         bRdonly ? "r/o" : "r/w",
         eTxn==SQLITE_TXN_NONE ? "" :
            eTxn==SQLITE_TXN_READ ? " read-txn" : " write-txn");
      free(azName[i*2]);
      free(azName[i*2+1]);
    }
    sqlite3_free(azName);
  }else

  if( c=='d' && n>=3 && cli_strncmp(azArg[0], "dbconfig", n)==0 ){
    static const struct DbConfigChoices {
      const char *zName;
      int op;
    } aDbConfig[] = {
        { "defensive",          SQLITE_DBCONFIG_DEFENSIVE             },
        { "dqs_ddl",            SQLITE_DBCONFIG_DQS_DDL               },
        { "dqs_dml",            SQLITE_DBCONFIG_DQS_DML               },
        { "enable_fkey",        SQLITE_DBCONFIG_ENABLE_FKEY           },
        { "enable_qpsg",        SQLITE_DBCONFIG_ENABLE_QPSG           },
        { "enable_trigger",     SQLITE_DBCONFIG_ENABLE_TRIGGER        },
        { "enable_view",        SQLITE_DBCONFIG_ENABLE_VIEW           },
        { "fts3_tokenizer",     SQLITE_DBCONFIG_ENABLE_FTS3_TOKENIZER },
        { "legacy_alter_table", SQLITE_DBCONFIG_LEGACY_ALTER_TABLE    },
        { "legacy_file_format", SQLITE_DBCONFIG_LEGACY_FILE_FORMAT    },
        { "load_extension",     SQLITE_DBCONFIG_ENABLE_LOAD_EXTENSION },
        { "no_ckpt_on_close",   SQLITE_DBCONFIG_NO_CKPT_ON_CLOSE      },
        { "reset_database",     SQLITE_DBCONFIG_RESET_DATABASE        },
        { "reverse_scanorder",  SQLITE_DBCONFIG_REVERSE_SCANORDER     },
        { "stmt_scanstatus",    SQLITE_DBCONFIG_STMT_SCANSTATUS       },
        { "trigger_eqp",        SQLITE_DBCONFIG_TRIGGER_EQP           },
        { "trusted_schema",     SQLITE_DBCONFIG_TRUSTED_SCHEMA        },
        { "writable_schema",    SQLITE_DBCONFIG_WRITABLE_SCHEMA       },
    };
    int ii, v;
    open_db(p, 0);
    for(ii=0; ii<ArraySize(aDbConfig); ii++){
      if( nArg>1 && cli_strcmp(azArg[1], aDbConfig[ii].zName)!=0 ) continue;
      if( nArg>=3 ){
        sqlite3_db_config(p->db, aDbConfig[ii].op, booleanValue(azArg[2]), 0);
      }
      sqlite3_db_config(p->db, aDbConfig[ii].op, -1, &v);
      utf8_printf(p->out, "%19s %s\n", aDbConfig[ii].zName, v ? "on" : "off");
      if( nArg>1 ) break;
    }
    if( nArg>1 && ii==ArraySize(aDbConfig) ){
      utf8_printf(stderr, "Error: unknown dbconfig \"%s\"\n", azArg[1]);
      utf8_printf(stderr, "Enter \".dbconfig\" with no arguments for a list\n");
    }
  }else

#if SQLITE_SHELL_HAVE_RECOVER
  if( c=='d' && n>=3 && cli_strncmp(azArg[0], "dbinfo", n)==0 ){
    rc = shell_dbinfo_command(p, nArg, azArg);
  }else

  if( c=='r' && cli_strncmp(azArg[0], "recover", n)==0 ){
    open_db(p, 0);
    rc = recoverDatabaseCmd(p, nArg, azArg);
  }else
#endif /* SQLITE_SHELL_HAVE_RECOVER */

  if( c=='d' && cli_strncmp(azArg[0], "dump", n)==0 ){
    char *zLike = 0;
    char *zSql;
    int i;
    int savedShowHeader = p->showHeader;
    int savedShellFlags = p->shellFlgs;
    ShellClearFlag(p,
       SHFLG_PreserveRowid|SHFLG_Newlines|SHFLG_Echo
       |SHFLG_DumpDataOnly|SHFLG_DumpNoSys);
    for(i=1; i<nArg; i++){
      if( azArg[i][0]=='-' ){
        const char *z = azArg[i]+1;
        if( z[0]=='-' ) z++;
        if( cli_strcmp(z,"preserve-rowids")==0 ){
#ifdef SQLITE_OMIT_VIRTUALTABLE
          raw_printf(stderr, "The --preserve-rowids option is not compatible"
                             " with SQLITE_OMIT_VIRTUALTABLE\n");
          rc = 1;
          sqlite3_free(zLike);
          goto meta_command_exit;
#else
          ShellSetFlag(p, SHFLG_PreserveRowid);
#endif
        }else
        if( cli_strcmp(z,"newlines")==0 ){
          ShellSetFlag(p, SHFLG_Newlines);
        }else
        if( cli_strcmp(z,"data-only")==0 ){
          ShellSetFlag(p, SHFLG_DumpDataOnly);
        }else
        if( cli_strcmp(z,"nosys")==0 ){
          ShellSetFlag(p, SHFLG_DumpNoSys);
        }else
        {
          raw_printf(stderr, "Unknown option \"%s\" on \".dump\"\n", azArg[i]);
          rc = 1;
          sqlite3_free(zLike);
          goto meta_command_exit;
        }
      }else{
        /* azArg[i] contains a LIKE pattern. This ".dump" request should
        ** only dump data for tables for which either the table name matches
        ** the LIKE pattern, or the table appears to be a shadow table of
        ** a virtual table for which the name matches the LIKE pattern.
        */
        char *zExpr = sqlite3_mprintf(
            "name LIKE %Q ESCAPE '\\' OR EXISTS ("
            "  SELECT 1 FROM sqlite_schema WHERE "
            "    name LIKE %Q ESCAPE '\\' AND"
            "    sql LIKE 'CREATE VIRTUAL TABLE%%' AND"
            "    substr(o.name, 1, length(name)+1) == (name||'_')"
            ")", azArg[i], azArg[i]
        );

        if( zLike ){
          zLike = sqlite3_mprintf("%z OR %z", zLike, zExpr);
        }else{
          zLike = zExpr;
        }
      }
    }

    open_db(p, 0);

    if( (p->shellFlgs & SHFLG_DumpDataOnly)==0 ){
      /* When playing back a "dump", the content might appear in an order
      ** which causes immediate foreign key constraints to be violated.
      ** So disable foreign-key constraint enforcement to prevent problems. */
      raw_printf(p->out, "PRAGMA foreign_keys=OFF;\n");
      raw_printf(p->out, "BEGIN TRANSACTION;\n");
    }
    p->writableSchema = 0;
    p->showHeader = 0;
    /* Set writable_schema=ON since doing so forces SQLite to initialize
    ** as much of the schema as it can even if the sqlite_schema table is
    ** corrupt. */
    sqlite3_exec(p->db, "SAVEPOINT dump; PRAGMA writable_schema=ON", 0, 0, 0);
    p->nErr = 0;
    if( zLike==0 ) zLike = sqlite3_mprintf("true");
    zSql = sqlite3_mprintf(
      "SELECT name, type, sql FROM sqlite_schema AS o "
      "WHERE (%s) AND type=='table'"
      "  AND sql NOT NULL"
      " ORDER BY tbl_name='sqlite_sequence', rowid",
      zLike
    );
    run_schema_dump_query(p,zSql);
    sqlite3_free(zSql);
    if( (p->shellFlgs & SHFLG_DumpDataOnly)==0 ){
      zSql = sqlite3_mprintf(
        "SELECT sql FROM sqlite_schema AS o "
        "WHERE (%s) AND sql NOT NULL"
        "  AND type IN ('index','trigger','view')",
        zLike
      );
      run_table_dump_query(p, zSql);
      sqlite3_free(zSql);
    }
    sqlite3_free(zLike);
    if( p->writableSchema ){
      raw_printf(p->out, "PRAGMA writable_schema=OFF;\n");
      p->writableSchema = 0;
    }
    sqlite3_exec(p->db, "PRAGMA writable_schema=OFF;", 0, 0, 0);
    sqlite3_exec(p->db, "RELEASE dump;", 0, 0, 0);
    if( (p->shellFlgs & SHFLG_DumpDataOnly)==0 ){
      raw_printf(p->out, p->nErr?"ROLLBACK; -- due to errors\n":"COMMIT;\n");
    }
    p->showHeader = savedShowHeader;
    p->shellFlgs = savedShellFlags;
  }else

  if( c=='e' && cli_strncmp(azArg[0], "echo", n)==0 ){
    if( nArg==2 ){
      setOrClearFlag(p, SHFLG_Echo, azArg[1]);
    }else{
      raw_printf(stderr, "Usage: .echo on|off\n");
      rc = 1;
    }
  }else

  if( c=='e' && cli_strncmp(azArg[0], "eqp", n)==0 ){
    if( nArg==2 ){
      p->autoEQPtest = 0;
      if( p->autoEQPtrace ){
        if( p->db ) sqlite3_exec(p->db, "PRAGMA vdbe_trace=OFF;", 0, 0, 0);
        p->autoEQPtrace = 0;
      }
      if( cli_strcmp(azArg[1],"full")==0 ){
        p->autoEQP = AUTOEQP_full;
      }else if( cli_strcmp(azArg[1],"trigger")==0 ){
        p->autoEQP = AUTOEQP_trigger;
#ifdef SQLITE_DEBUG
      }else if( cli_strcmp(azArg[1],"test")==0 ){
        p->autoEQP = AUTOEQP_on;
        p->autoEQPtest = 1;
      }else if( cli_strcmp(azArg[1],"trace")==0 ){
        p->autoEQP = AUTOEQP_full;
        p->autoEQPtrace = 1;
        open_db(p, 0);
        sqlite3_exec(p->db, "SELECT name FROM sqlite_schema LIMIT 1", 0, 0, 0);
        sqlite3_exec(p->db, "PRAGMA vdbe_trace=ON;", 0, 0, 0);
#endif
      }else{
        p->autoEQP = (u8)booleanValue(azArg[1]);
      }
    }else{
      raw_printf(stderr, "Usage: .eqp off|on|trace|trigger|full\n");
      rc = 1;
    }
  }else

#ifndef SQLITE_SHELL_FIDDLE
  if( c=='e' && cli_strncmp(azArg[0], "exit", n)==0 ){
    if( nArg>1 && (rc = (int)integerValue(azArg[1]))!=0 ) exit(rc);
    rc = 2;
  }else
#endif

  /* The ".explain" command is automatic now.  It is largely pointless.  It
  ** retained purely for backwards compatibility */
  if( c=='e' && cli_strncmp(azArg[0], "explain", n)==0 ){
    int val = 1;
    if( nArg>=2 ){
      if( cli_strcmp(azArg[1],"auto")==0 ){
        val = 99;
      }else{
        val =  booleanValue(azArg[1]);
      }
    }
    if( val==1 && p->mode!=MODE_Explain ){
      p->normalMode = p->mode;
      p->mode = MODE_Explain;
      p->autoExplain = 0;
    }else if( val==0 ){
      if( p->mode==MODE_Explain ) p->mode = p->normalMode;
      p->autoExplain = 0;
    }else if( val==99 ){
      if( p->mode==MODE_Explain ) p->mode = p->normalMode;
      p->autoExplain = 1;
    }
  }else

#ifndef SQLITE_OMIT_VIRTUALTABLE
  if( c=='e' && cli_strncmp(azArg[0], "expert", n)==0 ){
    if( p->bSafeMode ){
      raw_printf(stderr,
        "Cannot run experimental commands such as \"%s\" in safe mode\n",
        azArg[0]);
      rc = 1;
    }else{
      open_db(p, 0);
      expertDotCommand(p, azArg, nArg);
    }
  }else
#endif

  if( c=='f' && cli_strncmp(azArg[0], "filectrl", n)==0 ){
    static const struct {
       const char *zCtrlName;   /* Name of a test-control option */
       int ctrlCode;            /* Integer code for that option */
       const char *zUsage;      /* Usage notes */
    } aCtrl[] = {
      { "chunk_size",     SQLITE_FCNTL_CHUNK_SIZE,      "SIZE"           },
      { "data_version",   SQLITE_FCNTL_DATA_VERSION,    ""               },
      { "has_moved",      SQLITE_FCNTL_HAS_MOVED,       ""               },
      { "lock_timeout",   SQLITE_FCNTL_LOCK_TIMEOUT,    "MILLISEC"       },
      { "persist_wal",    SQLITE_FCNTL_PERSIST_WAL,     "[BOOLEAN]"      },
   /* { "pragma",         SQLITE_FCNTL_PRAGMA,          "NAME ARG"       },*/
      { "psow",       SQLITE_FCNTL_POWERSAFE_OVERWRITE, "[BOOLEAN]"      },
      { "reserve_bytes",  SQLITE_FCNTL_RESERVE_BYTES,   "[N]"            },
      { "size_limit",     SQLITE_FCNTL_SIZE_LIMIT,      "[LIMIT]"        },
      { "tempfilename",   SQLITE_FCNTL_TEMPFILENAME,    ""               },
   /* { "win32_av_retry", SQLITE_FCNTL_WIN32_AV_RETRY,  "COUNT DELAY"    },*/
    };
    int filectrl = -1;
    int iCtrl = -1;
    sqlite3_int64 iRes = 0;  /* Integer result to display if rc2==1 */
    int isOk = 0;            /* 0: usage  1: %lld  2: no-result */
    int n2, i;
    const char *zCmd = 0;
    const char *zSchema = 0;

    open_db(p, 0);
    zCmd = nArg>=2 ? azArg[1] : "help";

    if( zCmd[0]=='-'
     && (cli_strcmp(zCmd,"--schema")==0 || cli_strcmp(zCmd,"-schema")==0)
     && nArg>=4
    ){
      zSchema = azArg[2];
      for(i=3; i<nArg; i++) azArg[i-2] = azArg[i];
      nArg -= 2;
      zCmd = azArg[1];
    }

    /* The argument can optionally begin with "-" or "--" */
    if( zCmd[0]=='-' && zCmd[1] ){
      zCmd++;
      if( zCmd[0]=='-' && zCmd[1] ) zCmd++;
    }

    /* --help lists all file-controls */
    if( cli_strcmp(zCmd,"help")==0 ){
      utf8_printf(p->out, "Available file-controls:\n");
      for(i=0; i<ArraySize(aCtrl); i++){
        utf8_printf(p->out, "  .filectrl %s %s\n",
                    aCtrl[i].zCtrlName, aCtrl[i].zUsage);
      }
      rc = 1;
      goto meta_command_exit;
    }

    /* convert filectrl text option to value. allow any unique prefix
    ** of the option name, or a numerical value. */
    n2 = strlen30(zCmd);
    for(i=0; i<ArraySize(aCtrl); i++){
      if( cli_strncmp(zCmd, aCtrl[i].zCtrlName, n2)==0 ){
        if( filectrl<0 ){
          filectrl = aCtrl[i].ctrlCode;
          iCtrl = i;
        }else{
          utf8_printf(stderr, "Error: ambiguous file-control: \"%s\"\n"
                              "Use \".filectrl --help\" for help\n", zCmd);
          rc = 1;
          goto meta_command_exit;
        }
      }
    }
    if( filectrl<0 ){
      utf8_printf(stderr,"Error: unknown file-control: %s\n"
                         "Use \".filectrl --help\" for help\n", zCmd);
    }else{
      switch(filectrl){
        case SQLITE_FCNTL_SIZE_LIMIT: {
          if( nArg!=2 && nArg!=3 ) break;
          iRes = nArg==3 ? integerValue(azArg[2]) : -1;
          sqlite3_file_control(p->db, zSchema, SQLITE_FCNTL_SIZE_LIMIT, &iRes);
          isOk = 1;
          break;
        }
        case SQLITE_FCNTL_LOCK_TIMEOUT:
        case SQLITE_FCNTL_CHUNK_SIZE: {
          int x;
          if( nArg!=3 ) break;
          x = (int)integerValue(azArg[2]);
          sqlite3_file_control(p->db, zSchema, filectrl, &x);
          isOk = 2;
          break;
        }
        case SQLITE_FCNTL_PERSIST_WAL:
        case SQLITE_FCNTL_POWERSAFE_OVERWRITE: {
          int x;
          if( nArg!=2 && nArg!=3 ) break;
          x = nArg==3 ? booleanValue(azArg[2]) : -1;
          sqlite3_file_control(p->db, zSchema, filectrl, &x);
          iRes = x;
          isOk = 1;
          break;
        }
        case SQLITE_FCNTL_DATA_VERSION:
        case SQLITE_FCNTL_HAS_MOVED: {
          int x;
          if( nArg!=2 ) break;
          sqlite3_file_control(p->db, zSchema, filectrl, &x);
          iRes = x;
          isOk = 1;
          break;
        }
        case SQLITE_FCNTL_TEMPFILENAME: {
          char *z = 0;
          if( nArg!=2 ) break;
          sqlite3_file_control(p->db, zSchema, filectrl, &z);
          if( z ){
            utf8_printf(p->out, "%s\n", z);
            sqlite3_free(z);
          }
          isOk = 2;
          break;
        }
        case SQLITE_FCNTL_RESERVE_BYTES: {
          int x;
          if( nArg>=3 ){
            x = atoi(azArg[2]);
            sqlite3_file_control(p->db, zSchema, filectrl, &x);
          }
          x = -1;
          sqlite3_file_control(p->db, zSchema, filectrl, &x);
          utf8_printf(p->out,"%d\n", x);
          isOk = 2;
          break;
        }
      }
    }
    if( isOk==0 && iCtrl>=0 ){
      utf8_printf(p->out, "Usage: .filectrl %s %s\n", zCmd,aCtrl[iCtrl].zUsage);
      rc = 1;
    }else if( isOk==1 ){
      char zBuf[100];
      sqlite3_snprintf(sizeof(zBuf), zBuf, "%lld", iRes);
      raw_printf(p->out, "%s\n", zBuf);
    }
  }else

  if( c=='f' && cli_strncmp(azArg[0], "fullschema", n)==0 ){
    ShellState data;
    int doStats = 0;
    memcpy(&data, p, sizeof(data));
    data.showHeader = 0;
    data.cMode = data.mode = MODE_Semi;
    if( nArg==2 && optionMatch(azArg[1], "indent") ){
      data.cMode = data.mode = MODE_Pretty;
      nArg = 1;
    }
    if( nArg!=1 ){
      raw_printf(stderr, "Usage: .fullschema ?--indent?\n");
      rc = 1;
      goto meta_command_exit;
    }
    open_db(p, 0);
    rc = sqlite3_exec(p->db,
       "SELECT sql FROM"
       "  (SELECT sql sql, type type, tbl_name tbl_name, name name, rowid x"
       "     FROM sqlite_schema UNION ALL"
       "   SELECT sql, type, tbl_name, name, rowid FROM sqlite_temp_schema) "
       "WHERE type!='meta' AND sql NOTNULL AND name NOT LIKE 'sqlite_%' "
       "ORDER BY x",
       callback, &data, 0
    );
    if( rc==SQLITE_OK ){
      sqlite3_stmt *pStmt;
      rc = sqlite3_prepare_v2(p->db,
               "SELECT rowid FROM sqlite_schema"
               " WHERE name GLOB 'sqlite_stat[134]'",
               -1, &pStmt, 0);
      if( rc==SQLITE_OK ){
        doStats = sqlite3_step(pStmt)==SQLITE_ROW;
        sqlite3_finalize(pStmt);
      }
    }
    if( doStats==0 ){
      raw_printf(p->out, "/* No STAT tables available */\n");
    }else{
      raw_printf(p->out, "ANALYZE sqlite_schema;\n");
      data.cMode = data.mode = MODE_Insert;
      data.zDestTable = "sqlite_stat1";
      shell_exec(&data, "SELECT * FROM sqlite_stat1", 0);
      data.zDestTable = "sqlite_stat4";
      shell_exec(&data, "SELECT * FROM sqlite_stat4", 0);
      raw_printf(p->out, "ANALYZE sqlite_schema;\n");
    }
  }else

  if( c=='h' && cli_strncmp(azArg[0], "headers", n)==0 ){
    if( nArg==2 ){
      p->showHeader = booleanValue(azArg[1]);
      p->shellFlgs |= SHFLG_HeaderSet;
    }else{
      raw_printf(stderr, "Usage: .headers on|off\n");
      rc = 1;
    }
  }else

  if( c=='h' && cli_strncmp(azArg[0], "help", n)==0 ){
    if( nArg>=2 ){
      n = showHelp(p->out, azArg[1]);
      if( n==0 ){
        utf8_printf(p->out, "Nothing matches '%s'\n", azArg[1]);
      }
    }else{
      showHelp(p->out, 0);
    }
  }else

#ifndef SQLITE_SHELL_FIDDLE
  if( c=='i' && cli_strncmp(azArg[0], "import", n)==0 ){
    char *zTable = 0;           /* Insert data into this table */
    char *zSchema = 0;          /* within this schema (may default to "main") */
    char *zFile = 0;            /* Name of file to extra content from */
    sqlite3_stmt *pStmt = NULL; /* A statement */
    int nCol;                   /* Number of columns in the table */
    int nByte;                  /* Number of bytes in an SQL string */
    int i, j;                   /* Loop counters */
    int needCommit;             /* True to COMMIT or ROLLBACK at end */
    int nSep;                   /* Number of bytes in p->colSeparator[] */
    char *zSql;                 /* An SQL statement */
    char *zFullTabName;         /* Table name with schema if applicable */
    ImportCtx sCtx;             /* Reader context */
    char *(SQLITE_CDECL *xRead)(ImportCtx*); /* Func to read one value */
    int eVerbose = 0;           /* Larger for more console output */
    int nSkip = 0;              /* Initial lines to skip */
    int useOutputMode = 1;      /* Use output mode to determine separators */
    char *zCreate = 0;          /* CREATE TABLE statement text */

    failIfSafeMode(p, "cannot run .import in safe mode");
    memset(&sCtx, 0, sizeof(sCtx));
    if( p->mode==MODE_Ascii ){
      xRead = ascii_read_one_field;
    }else{
      xRead = csv_read_one_field;
    }
    rc = 1;
    for(i=1; i<nArg; i++){
      char *z = azArg[i];
      if( z[0]=='-' && z[1]=='-' ) z++;
      if( z[0]!='-' ){
        if( zFile==0 ){
          zFile = z;
        }else if( zTable==0 ){
          zTable = z;
        }else{
          utf8_printf(p->out, "ERROR: extra argument: \"%s\".  Usage:\n", z);
          showHelp(p->out, "import");
          goto meta_command_exit;
        }
      }else if( cli_strcmp(z,"-v")==0 ){
        eVerbose++;
      }else if( cli_strcmp(z,"-schema")==0 && i<nArg-1 ){
        zSchema = azArg[++i];
      }else if( cli_strcmp(z,"-skip")==0 && i<nArg-1 ){
        nSkip = integerValue(azArg[++i]);
      }else if( cli_strcmp(z,"-ascii")==0 ){
        sCtx.cColSep = SEP_Unit[0];
        sCtx.cRowSep = SEP_Record[0];
        xRead = ascii_read_one_field;
        useOutputMode = 0;
      }else if( cli_strcmp(z,"-csv")==0 ){
        sCtx.cColSep = ',';
        sCtx.cRowSep = '\n';
        xRead = csv_read_one_field;
        useOutputMode = 0;
      }else{
        utf8_printf(p->out, "ERROR: unknown option: \"%s\".  Usage:\n", z);
        showHelp(p->out, "import");
        goto meta_command_exit;
      }
    }
    if( zTable==0 ){
      utf8_printf(p->out, "ERROR: missing %s argument. Usage:\n",
                  zFile==0 ? "FILE" : "TABLE");
      showHelp(p->out, "import");
      goto meta_command_exit;
    }
    seenInterrupt = 0;
    open_db(p, 0);
    if( useOutputMode ){
      /* If neither the --csv or --ascii options are specified, then set
      ** the column and row separator characters from the output mode. */
      nSep = strlen30(p->colSeparator);
      if( nSep==0 ){
        raw_printf(stderr,
                   "Error: non-null column separator required for import\n");
        goto meta_command_exit;
      }
      if( nSep>1 ){
        raw_printf(stderr,
              "Error: multi-character column separators not allowed"
              " for import\n");
        goto meta_command_exit;
      }
      nSep = strlen30(p->rowSeparator);
      if( nSep==0 ){
        raw_printf(stderr,
            "Error: non-null row separator required for import\n");
        goto meta_command_exit;
      }
      if( nSep==2 && p->mode==MODE_Csv
       && cli_strcmp(p->rowSeparator,SEP_CrLf)==0
      ){
        /* When importing CSV (only), if the row separator is set to the
        ** default output row separator, change it to the default input
        ** row separator.  This avoids having to maintain different input
        ** and output row separators. */
        sqlite3_snprintf(sizeof(p->rowSeparator), p->rowSeparator, SEP_Row);
        nSep = strlen30(p->rowSeparator);
      }
      if( nSep>1 ){
        raw_printf(stderr, "Error: multi-character row separators not allowed"
                           " for import\n");
        goto meta_command_exit;
      }
      sCtx.cColSep = (u8)p->colSeparator[0];
      sCtx.cRowSep = (u8)p->rowSeparator[0];
    }
    sCtx.zFile = zFile;
    sCtx.nLine = 1;
    if( sCtx.zFile[0]=='|' ){
#ifdef SQLITE_OMIT_POPEN
      raw_printf(stderr, "Error: pipes are not supported in this OS\n");
      goto meta_command_exit;
#else
      sCtx.in = popen(sCtx.zFile+1, "r");
      sCtx.zFile = "<pipe>";
      sCtx.xCloser = pclose;
#endif
    }else{
      sCtx.in = fopen(sCtx.zFile, "rb");
      sCtx.xCloser = fclose;
    }
    if( sCtx.in==0 ){
      utf8_printf(stderr, "Error: cannot open \"%s\"\n", zFile);
      goto meta_command_exit;
    }
    if( eVerbose>=2 || (eVerbose>=1 && useOutputMode) ){
      char zSep[2];
      zSep[1] = 0;
      zSep[0] = sCtx.cColSep;
      utf8_printf(p->out, "Column separator ");
      output_c_string(p->out, zSep);
      utf8_printf(p->out, ", row separator ");
      zSep[0] = sCtx.cRowSep;
      output_c_string(p->out, zSep);
      utf8_printf(p->out, "\n");
    }
    sCtx.z = sqlite3_malloc64(120);
    if( sCtx.z==0 ){
      import_cleanup(&sCtx);
      shell_out_of_memory();
    }
    /* Below, resources must be freed before exit. */
    while( (nSkip--)>0 ){
      while( xRead(&sCtx) && sCtx.cTerm==sCtx.cColSep ){}
    }
    if( zSchema!=0 ){
      zFullTabName = sqlite3_mprintf("\"%w\".\"%w\"", zSchema, zTable);
    }else{
      zFullTabName = sqlite3_mprintf("\"%w\"", zTable);
    }
    zSql = sqlite3_mprintf("SELECT * FROM %s", zFullTabName);
    if( zSql==0 || zFullTabName==0 ){
      import_cleanup(&sCtx);
      shell_out_of_memory();
    }
    nByte = strlen30(zSql);
    rc = sqlite3_prepare_v2(p->db, zSql, -1, &pStmt, 0);
    import_append_char(&sCtx, 0);    /* To ensure sCtx.z is allocated */
    if( rc && sqlite3_strglob("no such table: *", sqlite3_errmsg(p->db))==0 ){
      sqlite3 *dbCols = 0;
      char *zRenames = 0;
      char *zColDefs;
      zCreate = sqlite3_mprintf("CREATE TABLE %s", zFullTabName);
      while( xRead(&sCtx) ){
        zAutoColumn(sCtx.z, &dbCols, 0);
        if( sCtx.cTerm!=sCtx.cColSep ) break;
      }
      zColDefs = zAutoColumn(0, &dbCols, &zRenames);
      if( zRenames!=0 ){
        utf8_printf((stdin_is_interactive && p->in==stdin)? p->out : stderr,
                    "Columns renamed during .import %s due to duplicates:\n"
                    "%s\n", sCtx.zFile, zRenames);
        sqlite3_free(zRenames);
      }
      assert(dbCols==0);
      if( zColDefs==0 ){
        utf8_printf(stderr,"%s: empty file\n", sCtx.zFile);
      import_fail:
        sqlite3_free(zCreate);
        sqlite3_free(zSql);
        sqlite3_free(zFullTabName);
        import_cleanup(&sCtx);
        rc = 1;
        goto meta_command_exit;
      }
      zCreate = sqlite3_mprintf("%z%z\n", zCreate, zColDefs);
      if( eVerbose>=1 ){
        utf8_printf(p->out, "%s\n", zCreate);
      }
      rc = sqlite3_exec(p->db, zCreate, 0, 0, 0);
      if( rc ){
        utf8_printf(stderr, "%s failed:\n%s\n", zCreate, sqlite3_errmsg(p->db));
        goto import_fail;
      }
      sqlite3_free(zCreate);
      zCreate = 0;
      rc = sqlite3_prepare_v2(p->db, zSql, -1, &pStmt, 0);
    }
    if( rc ){
      if (pStmt) sqlite3_finalize(pStmt);
      utf8_printf(stderr,"Error: %s\n", sqlite3_errmsg(p->db));
      goto import_fail;
    }
    sqlite3_free(zSql);
    nCol = sqlite3_column_count(pStmt);
    sqlite3_finalize(pStmt);
    pStmt = 0;
    if( nCol==0 ) return 0; /* no columns, no error */
    zSql = sqlite3_malloc64( nByte*2 + 20 + nCol*2 );
    if( zSql==0 ){
      import_cleanup(&sCtx);
      shell_out_of_memory();
    }
    sqlite3_snprintf(nByte+20, zSql, "INSERT INTO %s VALUES(?", zFullTabName);
    j = strlen30(zSql);
    for(i=1; i<nCol; i++){
      zSql[j++] = ',';
      zSql[j++] = '?';
    }
    zSql[j++] = ')';
    zSql[j] = 0;
    if( eVerbose>=2 ){
      utf8_printf(p->out, "Insert using: %s\n", zSql);
    }
    rc = sqlite3_prepare_v2(p->db, zSql, -1, &pStmt, 0);
    if( rc ){
      utf8_printf(stderr, "Error: %s\n", sqlite3_errmsg(p->db));
      if (pStmt) sqlite3_finalize(pStmt);
      goto import_fail;
    }
    sqlite3_free(zSql);
    sqlite3_free(zFullTabName);
    needCommit = sqlite3_get_autocommit(p->db);
    if( needCommit ) sqlite3_exec(p->db, "BEGIN", 0, 0, 0);
    do{
      int startLine = sCtx.nLine;
      for(i=0; i<nCol; i++){
        char *z = xRead(&sCtx);
        /*
        ** Did we reach end-of-file before finding any columns?
        ** If so, stop instead of NULL filling the remaining columns.
        */
        if( z==0 && i==0 ) break;
        /*
        ** Did we reach end-of-file OR end-of-line before finding any
        ** columns in ASCII mode?  If so, stop instead of NULL filling
        ** the remaining columns.
        */
        if( p->mode==MODE_Ascii && (z==0 || z[0]==0) && i==0 ) break;
        /*
        ** For CSV mode, per RFC 4180, accept EOF in lieu of final
        ** record terminator but only for last field of multi-field row.
        ** (If there are too few fields, it's not valid CSV anyway.)
        */
        if( z==0 && (xRead==csv_read_one_field) && i==nCol-1 && i>0 ){
          z = "";
        }
        sqlite3_bind_text(pStmt, i+1, z, -1, SQLITE_TRANSIENT);
        if( i<nCol-1 && sCtx.cTerm!=sCtx.cColSep ){
          utf8_printf(stderr, "%s:%d: expected %d columns but found %d - "
                          "filling the rest with NULL\n",
                          sCtx.zFile, startLine, nCol, i+1);
          i += 2;
          while( i<=nCol ){ sqlite3_bind_null(pStmt, i); i++; }
        }
      }
      if( sCtx.cTerm==sCtx.cColSep ){
        do{
          xRead(&sCtx);
          i++;
        }while( sCtx.cTerm==sCtx.cColSep );
        utf8_printf(stderr, "%s:%d: expected %d columns but found %d - "
                        "extras ignored\n",
                        sCtx.zFile, startLine, nCol, i);
      }
      if( i>=nCol ){
        sqlite3_step(pStmt);
        rc = sqlite3_reset(pStmt);
        if( rc!=SQLITE_OK ){
          utf8_printf(stderr, "%s:%d: INSERT failed: %s\n", sCtx.zFile,
                      startLine, sqlite3_errmsg(p->db));
          sCtx.nErr++;
        }else{
          sCtx.nRow++;
        }
      }
    }while( sCtx.cTerm!=EOF );

    import_cleanup(&sCtx);
    sqlite3_finalize(pStmt);
    if( needCommit ) sqlite3_exec(p->db, "COMMIT", 0, 0, 0);
    if( eVerbose>0 ){
      utf8_printf(p->out,
          "Added %d rows with %d errors using %d lines of input\n",
          sCtx.nRow, sCtx.nErr, sCtx.nLine-1);
    }
  }else
#endif /* !defined(SQLITE_SHELL_FIDDLE) */

#ifndef SQLITE_UNTESTABLE
  if( c=='i' && cli_strncmp(azArg[0], "imposter", n)==0 ){
    char *zSql;
    char *zCollist = 0;
    sqlite3_stmt *pStmt;
    int tnum = 0;
    int isWO = 0;  /* True if making an imposter of a WITHOUT ROWID table */
    int lenPK = 0; /* Length of the PRIMARY KEY string for isWO tables */
    int i;
    if( !ShellHasFlag(p,SHFLG_TestingMode) ){
      utf8_printf(stderr, ".%s unavailable without --unsafe-testing\n",
                  "imposter");
      rc = 1;
      goto meta_command_exit;
    }
    if( !(nArg==3 || (nArg==2 && sqlite3_stricmp(azArg[1],"off")==0)) ){
      utf8_printf(stderr, "Usage: .imposter INDEX IMPOSTER\n"
                          "       .imposter off\n");
      /* Also allowed, but not documented:
      **
      **    .imposter TABLE IMPOSTER
      **
      ** where TABLE is a WITHOUT ROWID table.  In that case, the
      ** imposter is another WITHOUT ROWID table with the columns in
      ** storage order. */
      rc = 1;
      goto meta_command_exit;
    }
    open_db(p, 0);
    if( nArg==2 ){
      sqlite3_test_control(SQLITE_TESTCTRL_IMPOSTER, p->db, "main", 0, 1);
      goto meta_command_exit;
    }
    zSql = sqlite3_mprintf(
      "SELECT rootpage, 0 FROM sqlite_schema"
      " WHERE name='%q' AND type='index'"
      "UNION ALL "
      "SELECT rootpage, 1 FROM sqlite_schema"
      " WHERE name='%q' AND type='table'"
      "   AND sql LIKE '%%without%%rowid%%'",
      azArg[1], azArg[1]
    );
    sqlite3_prepare_v2(p->db, zSql, -1, &pStmt, 0);
    sqlite3_free(zSql);
    if( sqlite3_step(pStmt)==SQLITE_ROW ){
      tnum = sqlite3_column_int(pStmt, 0);
      isWO = sqlite3_column_int(pStmt, 1);
    }
    sqlite3_finalize(pStmt);
    zSql = sqlite3_mprintf("PRAGMA index_xinfo='%q'", azArg[1]);
    rc = sqlite3_prepare_v2(p->db, zSql, -1, &pStmt, 0);
    sqlite3_free(zSql);
    i = 0;
    while( rc==SQLITE_OK && sqlite3_step(pStmt)==SQLITE_ROW ){
      char zLabel[20];
      const char *zCol = (const char*)sqlite3_column_text(pStmt,2);
      i++;
      if( zCol==0 ){
        if( sqlite3_column_int(pStmt,1)==-1 ){
          zCol = "_ROWID_";
        }else{
          sqlite3_snprintf(sizeof(zLabel),zLabel,"expr%d",i);
          zCol = zLabel;
        }
      }
      if( isWO && lenPK==0 && sqlite3_column_int(pStmt,5)==0 && zCollist ){
        lenPK = (int)strlen(zCollist);
      }
      if( zCollist==0 ){
        zCollist = sqlite3_mprintf("\"%w\"", zCol);
      }else{
        zCollist = sqlite3_mprintf("%z,\"%w\"", zCollist, zCol);
      }
    }
    sqlite3_finalize(pStmt);
    if( i==0 || tnum==0 ){
      utf8_printf(stderr, "no such index: \"%s\"\n", azArg[1]);
      rc = 1;
      sqlite3_free(zCollist);
      goto meta_command_exit;
    }
    if( lenPK==0 ) lenPK = 100000;
    zSql = sqlite3_mprintf(
          "CREATE TABLE \"%w\"(%s,PRIMARY KEY(%.*s))WITHOUT ROWID",
          azArg[2], zCollist, lenPK, zCollist);
    sqlite3_free(zCollist);
    rc = sqlite3_test_control(SQLITE_TESTCTRL_IMPOSTER, p->db, "main", 1, tnum);
    if( rc==SQLITE_OK ){
      rc = sqlite3_exec(p->db, zSql, 0, 0, 0);
      sqlite3_test_control(SQLITE_TESTCTRL_IMPOSTER, p->db, "main", 0, 0);
      if( rc ){
        utf8_printf(stderr, "Error in [%s]: %s\n", zSql, sqlite3_errmsg(p->db));
      }else{
        utf8_printf(stdout, "%s;\n", zSql);
        raw_printf(stdout,
          "WARNING: writing to an imposter table will corrupt the \"%s\" %s!\n",
          azArg[1], isWO ? "table" : "index"
        );
      }
    }else{
      raw_printf(stderr, "SQLITE_TESTCTRL_IMPOSTER returns %d\n", rc);
      rc = 1;
    }
    sqlite3_free(zSql);
  }else
#endif /* !defined(SQLITE_OMIT_TEST_CONTROL) */

#ifdef SQLITE_ENABLE_IOTRACE
  if( c=='i' && cli_strncmp(azArg[0], "iotrace", n)==0 ){
    SQLITE_API extern void (SQLITE_CDECL *sqlite3IoTrace)(const char*, ...);
    if( iotrace && iotrace!=stdout ) fclose(iotrace);
    iotrace = 0;
    if( nArg<2 ){
      sqlite3IoTrace = 0;
    }else if( cli_strcmp(azArg[1], "-")==0 ){
      sqlite3IoTrace = iotracePrintf;
      iotrace = stdout;
    }else{
      iotrace = fopen(azArg[1], "w");
      if( iotrace==0 ){
        utf8_printf(stderr, "Error: cannot open \"%s\"\n", azArg[1]);
        sqlite3IoTrace = 0;
        rc = 1;
      }else{
        sqlite3IoTrace = iotracePrintf;
      }
    }
  }else
#endif

  if( c=='l' && n>=5 && cli_strncmp(azArg[0], "limits", n)==0 ){
    static const struct {
       const char *zLimitName;   /* Name of a limit */
       int limitCode;            /* Integer code for that limit */
    } aLimit[] = {
      { "length",                SQLITE_LIMIT_LENGTH                    },
      { "sql_length",            SQLITE_LIMIT_SQL_LENGTH                },
      { "column",                SQLITE_LIMIT_COLUMN                    },
      { "expr_depth",            SQLITE_LIMIT_EXPR_DEPTH                },
      { "compound_select",       SQLITE_LIMIT_COMPOUND_SELECT           },
      { "vdbe_op",               SQLITE_LIMIT_VDBE_OP                   },
      { "function_arg",          SQLITE_LIMIT_FUNCTION_ARG              },
      { "attached",              SQLITE_LIMIT_ATTACHED                  },
      { "like_pattern_length",   SQLITE_LIMIT_LIKE_PATTERN_LENGTH       },
      { "variable_number",       SQLITE_LIMIT_VARIABLE_NUMBER           },
      { "trigger_depth",         SQLITE_LIMIT_TRIGGER_DEPTH             },
      { "worker_threads",        SQLITE_LIMIT_WORKER_THREADS            },
    };
    int i, n2;
    open_db(p, 0);
    if( nArg==1 ){
      for(i=0; i<ArraySize(aLimit); i++){
        printf("%20s %d\n", aLimit[i].zLimitName,
               sqlite3_limit(p->db, aLimit[i].limitCode, -1));
      }
    }else if( nArg>3 ){
      raw_printf(stderr, "Usage: .limit NAME ?NEW-VALUE?\n");
      rc = 1;
      goto meta_command_exit;
    }else{
      int iLimit = -1;
      n2 = strlen30(azArg[1]);
      for(i=0; i<ArraySize(aLimit); i++){
        if( sqlite3_strnicmp(aLimit[i].zLimitName, azArg[1], n2)==0 ){
          if( iLimit<0 ){
            iLimit = i;
          }else{
            utf8_printf(stderr, "ambiguous limit: \"%s\"\n", azArg[1]);
            rc = 1;
            goto meta_command_exit;
          }
        }
      }
      if( iLimit<0 ){
        utf8_printf(stderr, "unknown limit: \"%s\"\n"
                        "enter \".limits\" with no arguments for a list.\n",
                         azArg[1]);
        rc = 1;
        goto meta_command_exit;
      }
      if( nArg==3 ){
        sqlite3_limit(p->db, aLimit[iLimit].limitCode,
                      (int)integerValue(azArg[2]));
      }
      printf("%20s %d\n", aLimit[iLimit].zLimitName,
             sqlite3_limit(p->db, aLimit[iLimit].limitCode, -1));
    }
  }else

  if( c=='l' && n>2 && cli_strncmp(azArg[0], "lint", n)==0 ){
    open_db(p, 0);
    lintDotCommand(p, azArg, nArg);
  }else

#if !defined(SQLITE_OMIT_LOAD_EXTENSION) && !defined(SQLITE_SHELL_FIDDLE)
  if( c=='l' && cli_strncmp(azArg[0], "load", n)==0 ){
    const char *zFile, *zProc;
    char *zErrMsg = 0;
    failIfSafeMode(p, "cannot run .load in safe mode");
    if( nArg<2 || azArg[1][0]==0 ){
      /* Must have a non-empty FILE. (Will not load self.) */
      raw_printf(stderr, "Usage: .load FILE ?ENTRYPOINT?\n");
      rc = 1;
      goto meta_command_exit;
    }
    zFile = azArg[1];
    zProc = nArg>=3 ? azArg[2] : 0;
    open_db(p, 0);
    rc = sqlite3_load_extension(p->db, zFile, zProc, &zErrMsg);
    if( rc!=SQLITE_OK ){
      utf8_printf(stderr, "Error: %s\n", zErrMsg);
      sqlite3_free(zErrMsg);
      rc = 1;
    }
  }else
#endif

  if( c=='l' && cli_strncmp(azArg[0], "log", n)==0 ){
    if( nArg!=2 ){
      raw_printf(stderr, "Usage: .log FILENAME\n");
      rc = 1;
    }else{
      const char *zFile = azArg[1];
      if( p->bSafeMode
       && cli_strcmp(zFile,"on")!=0
       && cli_strcmp(zFile,"off")!=0
      ){
        raw_printf(stdout, "cannot set .log to anything other "
                   "than \"on\" or \"off\"\n");
        zFile = "off";
      }
      output_file_close(p->pLog);
      if( cli_strcmp(zFile,"on")==0 ) zFile = "stdout";
      p->pLog = output_file_open(zFile, 0);
    }
  }else

  if( c=='m' && cli_strncmp(azArg[0], "mode", n)==0 ){
    const char *zMode = 0;
    const char *zTabname = 0;
    int i, n2;
    ColModeOpts cmOpts = ColModeOpts_default;
    for(i=1; i<nArg; i++){
      const char *z = azArg[i];
      if( optionMatch(z,"wrap") && i+1<nArg ){
        cmOpts.iWrap = integerValue(azArg[++i]);
      }else if( optionMatch(z,"ww") ){
        cmOpts.bWordWrap = 1;
      }else if( optionMatch(z,"wordwrap") && i+1<nArg ){
        cmOpts.bWordWrap = (u8)booleanValue(azArg[++i]);
      }else if( optionMatch(z,"quote") ){
        cmOpts.bQuote = 1;
      }else if( optionMatch(z,"noquote") ){
        cmOpts.bQuote = 0;
      }else if( zMode==0 ){
        zMode = z;
        /* Apply defaults for qbox pseudo-mode.  If that
         * overwrites already-set values, user was informed of this.
         */
        if( cli_strcmp(z, "qbox")==0 ){
          ColModeOpts cmo = ColModeOpts_default_qbox;
          zMode = "box";
          cmOpts = cmo;
        }
      }else if( zTabname==0 ){
        zTabname = z;
      }else if( z[0]=='-' ){
        utf8_printf(stderr, "unknown option: %s\n", z);
        utf8_printf(stderr, "options:\n"
                            "  --noquote\n"
                            "  --quote\n"
                            "  --wordwrap on/off\n"
                            "  --wrap N\n"
                            "  --ww\n");
        rc = 1;
        goto meta_command_exit;
      }else{
        utf8_printf(stderr, "extra argument: \"%s\"\n", z);
        rc = 1;
        goto meta_command_exit;
      }
    }
    if( zMode==0 ){
      if( p->mode==MODE_Column
       || (p->mode>=MODE_Markdown && p->mode<=MODE_Box)
      ){
        raw_printf
          (p->out,
           "current output mode: %s --wrap %d --wordwrap %s --%squote\n",
           modeDescr[p->mode], p->cmOpts.iWrap,
           p->cmOpts.bWordWrap ? "on" : "off",
           p->cmOpts.bQuote ? "" : "no");
      }else{
        raw_printf(p->out, "current output mode: %s\n", modeDescr[p->mode]);
      }
      zMode = modeDescr[p->mode];
    }
    n2 = strlen30(zMode);
    if( cli_strncmp(zMode,"lines",n2)==0 ){
      p->mode = MODE_Line;
      sqlite3_snprintf(sizeof(p->rowSeparator), p->rowSeparator, SEP_Row);
    }else if( cli_strncmp(zMode,"columns",n2)==0 ){
      p->mode = MODE_Column;
      if( (p->shellFlgs & SHFLG_HeaderSet)==0 ){
        p->showHeader = 1;
      }
      sqlite3_snprintf(sizeof(p->rowSeparator), p->rowSeparator, SEP_Row);
      p->cmOpts = cmOpts;
    }else if( cli_strncmp(zMode,"list",n2)==0 ){
      p->mode = MODE_List;
      sqlite3_snprintf(sizeof(p->colSeparator), p->colSeparator, SEP_Column);
      sqlite3_snprintf(sizeof(p->rowSeparator), p->rowSeparator, SEP_Row);
    }else if( cli_strncmp(zMode,"html",n2)==0 ){
      p->mode = MODE_Html;
    }else if( cli_strncmp(zMode,"tcl",n2)==0 ){
      p->mode = MODE_Tcl;
      sqlite3_snprintf(sizeof(p->colSeparator), p->colSeparator, SEP_Space);
      sqlite3_snprintf(sizeof(p->rowSeparator), p->rowSeparator, SEP_Row);
    }else if( cli_strncmp(zMode,"csv",n2)==0 ){
      p->mode = MODE_Csv;
      sqlite3_snprintf(sizeof(p->colSeparator), p->colSeparator, SEP_Comma);
      sqlite3_snprintf(sizeof(p->rowSeparator), p->rowSeparator, SEP_CrLf);
    }else if( cli_strncmp(zMode,"tabs",n2)==0 ){
      p->mode = MODE_List;
      sqlite3_snprintf(sizeof(p->colSeparator), p->colSeparator, SEP_Tab);
    }else if( cli_strncmp(zMode,"insert",n2)==0 ){
      p->mode = MODE_Insert;
      set_table_name(p, zTabname ? zTabname : "table");
    }else if( cli_strncmp(zMode,"quote",n2)==0 ){
      p->mode = MODE_Quote;
      sqlite3_snprintf(sizeof(p->colSeparator), p->colSeparator, SEP_Comma);
      sqlite3_snprintf(sizeof(p->rowSeparator), p->rowSeparator, SEP_Row);
    }else if( cli_strncmp(zMode,"ascii",n2)==0 ){
      p->mode = MODE_Ascii;
      sqlite3_snprintf(sizeof(p->colSeparator), p->colSeparator, SEP_Unit);
      sqlite3_snprintf(sizeof(p->rowSeparator), p->rowSeparator, SEP_Record);
    }else if( cli_strncmp(zMode,"markdown",n2)==0 ){
      p->mode = MODE_Markdown;
      p->cmOpts = cmOpts;
    }else if( cli_strncmp(zMode,"table",n2)==0 ){
      p->mode = MODE_Table;
      p->cmOpts = cmOpts;
    }else if( cli_strncmp(zMode,"box",n2)==0 ){
      p->mode = MODE_Box;
      p->cmOpts = cmOpts;
    }else if( cli_strncmp(zMode,"count",n2)==0 ){
      p->mode = MODE_Count;
    }else if( cli_strncmp(zMode,"off",n2)==0 ){
      p->mode = MODE_Off;
    }else if( cli_strncmp(zMode,"json",n2)==0 ){
      p->mode = MODE_Json;
    }else{
      raw_printf(stderr, "Error: mode should be one of: "
         "ascii box column csv html insert json line list markdown "
         "qbox quote table tabs tcl\n");
      rc = 1;
    }
    p->cMode = p->mode;
  }else

#ifndef SQLITE_SHELL_FIDDLE
  if( c=='n' && cli_strcmp(azArg[0], "nonce")==0 ){
    if( nArg!=2 ){
      raw_printf(stderr, "Usage: .nonce NONCE\n");
      rc = 1;
    }else if( p->zNonce==0 || cli_strcmp(azArg[1],p->zNonce)!=0 ){
      raw_printf(stderr, "line %d: incorrect nonce: \"%s\"\n",
                 p->lineno, azArg[1]);
      exit(1);
    }else{
      p->bSafeMode = 0;
      return 0;  /* Return immediately to bypass the safe mode reset
                 ** at the end of this procedure */
    }
  }else
#endif /* !defined(SQLITE_SHELL_FIDDLE) */

  if( c=='n' && cli_strncmp(azArg[0], "nullvalue", n)==0 ){
    if( nArg==2 ){
      sqlite3_snprintf(sizeof(p->nullValue), p->nullValue,
                       "%.*s", (int)ArraySize(p->nullValue)-1, azArg[1]);
    }else{
      raw_printf(stderr, "Usage: .nullvalue STRING\n");
      rc = 1;
    }
  }else

  if( c=='o' && cli_strncmp(azArg[0], "open", n)==0 && n>=2 ){
    const char *zFN = 0;     /* Pointer to constant filename */
    char *zNewFilename = 0;  /* Name of the database file to open */
    int iName = 1;           /* Index in azArg[] of the filename */
    int newFlag = 0;         /* True to delete file before opening */
    int openMode = SHELL_OPEN_UNSPEC;

    /* Check for command-line arguments */
    for(iName=1; iName<nArg; iName++){
      const char *z = azArg[iName];
#ifndef SQLITE_SHELL_FIDDLE
      if( optionMatch(z,"new") ){
        newFlag = 1;
#ifdef SQLITE_HAVE_ZLIB
      }else if( optionMatch(z, "zip") ){
        openMode = SHELL_OPEN_ZIPFILE;
#endif
      }else if( optionMatch(z, "append") ){
        openMode = SHELL_OPEN_APPENDVFS;
      }else if( optionMatch(z, "readonly") ){
        openMode = SHELL_OPEN_READONLY;
      }else if( optionMatch(z, "nofollow") ){
        p->openFlags |= SQLITE_OPEN_NOFOLLOW;
#ifndef SQLITE_OMIT_DESERIALIZE
      }else if( optionMatch(z, "deserialize") ){
        openMode = SHELL_OPEN_DESERIALIZE;
      }else if( optionMatch(z, "hexdb") ){
        openMode = SHELL_OPEN_HEXDB;
      }else if( optionMatch(z, "maxsize") && iName+1<nArg ){
        p->szMax = integerValue(azArg[++iName]);
#endif /* SQLITE_OMIT_DESERIALIZE */
      }else
#endif /* !SQLITE_SHELL_FIDDLE */
      if( z[0]=='-' ){
        utf8_printf(stderr, "unknown option: %s\n", z);
        rc = 1;
        goto meta_command_exit;
      }else if( zFN ){
        utf8_printf(stderr, "extra argument: \"%s\"\n", z);
        rc = 1;
        goto meta_command_exit;
      }else{
        zFN = z;
      }
    }

    /* Close the existing database */
    session_close_all(p, -1);
    close_db(p->db);
    p->db = 0;
    p->pAuxDb->zDbFilename = 0;
    sqlite3_free(p->pAuxDb->zFreeOnClose);
    p->pAuxDb->zFreeOnClose = 0;
    p->openMode = openMode;
    p->openFlags = 0;
    p->szMax = 0;

    /* If a filename is specified, try to open it first */
    if( zFN || p->openMode==SHELL_OPEN_HEXDB ){
      if( newFlag && zFN && !p->bSafeMode ) shellDeleteFile(zFN);
#ifndef SQLITE_SHELL_FIDDLE
      if( p->bSafeMode
       && p->openMode!=SHELL_OPEN_HEXDB
       && zFN
       && cli_strcmp(zFN,":memory:")!=0
      ){
        failIfSafeMode(p, "cannot open disk-based database files in safe mode");
      }
#else
      /* WASM mode has its own sandboxed pseudo-filesystem. */
#endif
      if( zFN ){
        zNewFilename = sqlite3_mprintf("%s", zFN);
        shell_check_oom(zNewFilename);
      }else{
        zNewFilename = 0;
      }
      p->pAuxDb->zDbFilename = zNewFilename;
      open_db(p, OPEN_DB_KEEPALIVE);
      if( p->db==0 ){
        utf8_printf(stderr, "Error: cannot open '%s'\n", zNewFilename);
        sqlite3_free(zNewFilename);
      }else{
        p->pAuxDb->zFreeOnClose = zNewFilename;
      }
    }
    if( p->db==0 ){
      /* As a fall-back open a TEMP database */
      p->pAuxDb->zDbFilename = 0;
      open_db(p, 0);
    }
  }else

#ifndef SQLITE_SHELL_FIDDLE
  if( (c=='o'
        && (cli_strncmp(azArg[0], "output", n)==0
            || cli_strncmp(azArg[0], "once", n)==0))
   || (c=='e' && n==5 && cli_strcmp(azArg[0],"excel")==0)
  ){
    char *zFile = 0;
    int bTxtMode = 0;
    int i;
    int eMode = 0;
    int bOnce = 0;            /* 0: .output, 1: .once, 2: .excel */
    unsigned char zBOM[4];    /* Byte-order mark to using if --bom is present */

    zBOM[0] = 0;
    failIfSafeMode(p, "cannot run .%s in safe mode", azArg[0]);
    if( c=='e' ){
      eMode = 'x';
      bOnce = 2;
    }else if( cli_strncmp(azArg[0],"once",n)==0 ){
      bOnce = 1;
    }
    for(i=1; i<nArg; i++){
      char *z = azArg[i];
      if( z[0]=='-' ){
        if( z[1]=='-' ) z++;
        if( cli_strcmp(z,"-bom")==0 ){
          zBOM[0] = 0xef;
          zBOM[1] = 0xbb;
          zBOM[2] = 0xbf;
          zBOM[3] = 0;
        }else if( c!='e' && cli_strcmp(z,"-x")==0 ){
          eMode = 'x';  /* spreadsheet */
        }else if( c!='e' && cli_strcmp(z,"-e")==0 ){
          eMode = 'e';  /* text editor */
        }else{
          utf8_printf(p->out, "ERROR: unknown option: \"%s\".  Usage:\n",
                      azArg[i]);
          showHelp(p->out, azArg[0]);
          rc = 1;
          goto meta_command_exit;
        }
      }else if( zFile==0 && eMode!='e' && eMode!='x' ){
        zFile = sqlite3_mprintf("%s", z);
        if( zFile && zFile[0]=='|' ){
          while( i+1<nArg ) zFile = sqlite3_mprintf("%z %s", zFile, azArg[++i]);
          break;
        }
      }else{
        utf8_printf(p->out,"ERROR: extra parameter: \"%s\".  Usage:\n",
                    azArg[i]);
        showHelp(p->out, azArg[0]);
        rc = 1;
        sqlite3_free(zFile);
        goto meta_command_exit;
      }
    }
    if( zFile==0 ){
      zFile = sqlite3_mprintf("stdout");
    }
    if( bOnce ){
      p->outCount = 2;
    }else{
      p->outCount = 0;
    }
    output_reset(p);
#ifndef SQLITE_NOHAVE_SYSTEM
    if( eMode=='e' || eMode=='x' ){
      p->doXdgOpen = 1;
      outputModePush(p);
      if( eMode=='x' ){
        /* spreadsheet mode.  Output as CSV. */
        newTempFile(p, "csv");
        ShellClearFlag(p, SHFLG_Echo);
        p->mode = MODE_Csv;
        sqlite3_snprintf(sizeof(p->colSeparator), p->colSeparator, SEP_Comma);
        sqlite3_snprintf(sizeof(p->rowSeparator), p->rowSeparator, SEP_CrLf);
      }else{
        /* text editor mode */
        newTempFile(p, "txt");
        bTxtMode = 1;
      }
      sqlite3_free(zFile);
      zFile = sqlite3_mprintf("%s", p->zTempFile);
    }
#endif /* SQLITE_NOHAVE_SYSTEM */
    shell_check_oom(zFile);
    if( zFile[0]=='|' ){
#ifdef SQLITE_OMIT_POPEN
      raw_printf(stderr, "Error: pipes are not supported in this OS\n");
      rc = 1;
      p->out = stdout;
#else
      p->out = popen(zFile + 1, "w");
      if( p->out==0 ){
        utf8_printf(stderr,"Error: cannot open pipe \"%s\"\n", zFile + 1);
        p->out = stdout;
        rc = 1;
      }else{
        if( zBOM[0] ) fwrite(zBOM, 1, 3, p->out);
        sqlite3_snprintf(sizeof(p->outfile), p->outfile, "%s", zFile);
      }
#endif
    }else{
      p->out = output_file_open(zFile, bTxtMode);
      if( p->out==0 ){
        if( cli_strcmp(zFile,"off")!=0 ){
          utf8_printf(stderr,"Error: cannot write to \"%s\"\n", zFile);
        }
        p->out = stdout;
        rc = 1;
      } else {
        if( zBOM[0] ) fwrite(zBOM, 1, 3, p->out);
        sqlite3_snprintf(sizeof(p->outfile), p->outfile, "%s", zFile);
      }
    }
    sqlite3_free(zFile);
  }else
#endif /* !defined(SQLITE_SHELL_FIDDLE) */

  if( c=='p' && n>=3 && cli_strncmp(azArg[0], "parameter", n)==0 ){
    open_db(p,0);
    if( nArg<=1 ) goto parameter_syntax_error;

    /* .parameter clear
    ** Clear all bind parameters by dropping the TEMP table that holds them.
    */
    if( nArg==2 && cli_strcmp(azArg[1],"clear")==0 ){
      sqlite3_exec(p->db, "DROP TABLE IF EXISTS temp.sqlite_parameters;",
                   0, 0, 0);
    }else

    /* .parameter list
    ** List all bind parameters.
    */
    if( nArg==2 && cli_strcmp(azArg[1],"list")==0 ){
      sqlite3_stmt *pStmt = 0;
      int rx;
      int len = 0;
      rx = sqlite3_prepare_v2(p->db,
             "SELECT max(length(key)) "
             "FROM temp.sqlite_parameters;", -1, &pStmt, 0);
      if( rx==SQLITE_OK && sqlite3_step(pStmt)==SQLITE_ROW ){
        len = sqlite3_column_int(pStmt, 0);
        if( len>40 ) len = 40;
      }
      sqlite3_finalize(pStmt);
      pStmt = 0;
      if( len ){
        rx = sqlite3_prepare_v2(p->db,
             "SELECT key, quote(value) "
             "FROM temp.sqlite_parameters;", -1, &pStmt, 0);
        while( rx==SQLITE_OK && sqlite3_step(pStmt)==SQLITE_ROW ){
          utf8_printf(p->out, "%-*s %s\n", len, sqlite3_column_text(pStmt,0),
                      sqlite3_column_text(pStmt,1));
        }
        sqlite3_finalize(pStmt);
      }
    }else

    /* .parameter init
    ** Make sure the TEMP table used to hold bind parameters exists.
    ** Create it if necessary.
    */
    if( nArg==2 && cli_strcmp(azArg[1],"init")==0 ){
      bind_table_init(p);
    }else

    /* .parameter set NAME VALUE
    ** Set or reset a bind parameter.  NAME should be the full parameter
    ** name exactly as it appears in the query.  (ex: $abc, @def).  The
    ** VALUE can be in either SQL literal notation, or if not it will be
    ** understood to be a text string.
    */
    if( nArg==4 && cli_strcmp(azArg[1],"set")==0 ){
      int rx;
      char *zSql;
      sqlite3_stmt *pStmt;
      const char *zKey = azArg[2];
      const char *zValue = azArg[3];
      bind_table_init(p);
      zSql = sqlite3_mprintf(
                  "REPLACE INTO temp.sqlite_parameters(key,value)"
                  "VALUES(%Q,%s);", zKey, zValue);
      shell_check_oom(zSql);
      pStmt = 0;
      rx = sqlite3_prepare_v2(p->db, zSql, -1, &pStmt, 0);
      sqlite3_free(zSql);
      if( rx!=SQLITE_OK ){
        sqlite3_finalize(pStmt);
        pStmt = 0;
        zSql = sqlite3_mprintf(
                   "REPLACE INTO temp.sqlite_parameters(key,value)"
                   "VALUES(%Q,%Q);", zKey, zValue);
        shell_check_oom(zSql);
        rx = sqlite3_prepare_v2(p->db, zSql, -1, &pStmt, 0);
        sqlite3_free(zSql);
        if( rx!=SQLITE_OK ){
          utf8_printf(p->out, "Error: %s\n", sqlite3_errmsg(p->db));
          sqlite3_finalize(pStmt);
          pStmt = 0;
          rc = 1;
        }
      }
      sqlite3_step(pStmt);
      sqlite3_finalize(pStmt);
    }else

    /* .parameter unset NAME
    ** Remove the NAME binding from the parameter binding table, if it
    ** exists.
    */
    if( nArg==3 && cli_strcmp(azArg[1],"unset")==0 ){
      char *zSql = sqlite3_mprintf(
          "DELETE FROM temp.sqlite_parameters WHERE key=%Q", azArg[2]);
      shell_check_oom(zSql);
      sqlite3_exec(p->db, zSql, 0, 0, 0);
      sqlite3_free(zSql);
    }else
    /* If no command name matches, show a syntax error */
    parameter_syntax_error:
    showHelp(p->out, "parameter");
  }else

  if( c=='p' && n>=3 && cli_strncmp(azArg[0], "print", n)==0 ){
    int i;
    for(i=1; i<nArg; i++){
      if( i>1 ) raw_printf(p->out, " ");
      utf8_printf(p->out, "%s", azArg[i]);
    }
    raw_printf(p->out, "\n");
  }else

#ifndef SQLITE_OMIT_PROGRESS_CALLBACK
  if( c=='p' && n>=3 && cli_strncmp(azArg[0], "progress", n)==0 ){
    int i;
    int nn = 0;
    p->flgProgress = 0;
    p->mxProgress = 0;
    p->nProgress = 0;
    for(i=1; i<nArg; i++){
      const char *z = azArg[i];
      if( z[0]=='-' ){
        z++;
        if( z[0]=='-' ) z++;
        if( cli_strcmp(z,"quiet")==0 || cli_strcmp(z,"q")==0 ){
          p->flgProgress |= SHELL_PROGRESS_QUIET;
          continue;
        }
        if( cli_strcmp(z,"reset")==0 ){
          p->flgProgress |= SHELL_PROGRESS_RESET;
          continue;
        }
        if( cli_strcmp(z,"once")==0 ){
          p->flgProgress |= SHELL_PROGRESS_ONCE;
          continue;
        }
        if( cli_strcmp(z,"limit")==0 ){
          if( i+1>=nArg ){
            utf8_printf(stderr, "Error: missing argument on --limit\n");
            rc = 1;
            goto meta_command_exit;
          }else{
            p->mxProgress = (int)integerValue(azArg[++i]);
          }
          continue;
        }
        utf8_printf(stderr, "Error: unknown option: \"%s\"\n", azArg[i]);
        rc = 1;
        goto meta_command_exit;
      }else{
        nn = (int)integerValue(z);
      }
    }
    open_db(p, 0);
    sqlite3_progress_handler(p->db, nn, progress_handler, p);
  }else
#endif /* SQLITE_OMIT_PROGRESS_CALLBACK */

  if( c=='p' && cli_strncmp(azArg[0], "prompt", n)==0 ){
    if( nArg >= 2) {
      shell_strncpy(mainPrompt,azArg[1],(int)ArraySize(mainPrompt)-1);
    }
    if( nArg >= 3) {
      shell_strncpy(continuePrompt,azArg[2],(int)ArraySize(continuePrompt)-1);
    }
  }else

#ifndef SQLITE_SHELL_FIDDLE
  if( c=='q' && cli_strncmp(azArg[0], "quit", n)==0 ){
    rc = 2;
  }else
#endif

#ifndef SQLITE_SHELL_FIDDLE
  if( c=='r' && n>=3 && cli_strncmp(azArg[0], "read", n)==0 ){
    FILE *inSaved = p->in;
    int savedLineno = p->lineno;
    failIfSafeMode(p, "cannot run .read in safe mode");
    if( nArg!=2 ){
      raw_printf(stderr, "Usage: .read FILE\n");
      rc = 1;
      goto meta_command_exit;
    }
    if( azArg[1][0]=='|' ){
#ifdef SQLITE_OMIT_POPEN
      raw_printf(stderr, "Error: pipes are not supported in this OS\n");
      rc = 1;
      p->out = stdout;
#else
      p->in = popen(azArg[1]+1, "r");
      if( p->in==0 ){
        utf8_printf(stderr, "Error: cannot open \"%s\"\n", azArg[1]);
        rc = 1;
      }else{
        rc = process_input(p);
        pclose(p->in);
      }
#endif
    }else if( (p->in = openChrSource(azArg[1]))==0 ){
      utf8_printf(stderr,"Error: cannot open \"%s\"\n", azArg[1]);
      rc = 1;
    }else{
      rc = process_input(p);
      fclose(p->in);
    }
    p->in = inSaved;
    p->lineno = savedLineno;
  }else
#endif /* !defined(SQLITE_SHELL_FIDDLE) */

#ifndef SQLITE_SHELL_FIDDLE
  if( c=='r' && n>=3 && cli_strncmp(azArg[0], "restore", n)==0 ){
    const char *zSrcFile;
    const char *zDb;
    sqlite3 *pSrc;
    sqlite3_backup *pBackup;
    int nTimeout = 0;

    failIfSafeMode(p, "cannot run .restore in safe mode");
    if( nArg==2 ){
      zSrcFile = azArg[1];
      zDb = "main";
    }else if( nArg==3 ){
      zSrcFile = azArg[2];
      zDb = azArg[1];
    }else{
      raw_printf(stderr, "Usage: .restore ?DB? FILE\n");
      rc = 1;
      goto meta_command_exit;
    }
    rc = sqlite3_open(zSrcFile, &pSrc);
    if( rc!=SQLITE_OK ){
      utf8_printf(stderr, "Error: cannot open \"%s\"\n", zSrcFile);
      close_db(pSrc);
      return 1;
    }
    open_db(p, 0);
    pBackup = sqlite3_backup_init(p->db, zDb, pSrc, "main");
    if( pBackup==0 ){
      utf8_printf(stderr, "Error: %s\n", sqlite3_errmsg(p->db));
      close_db(pSrc);
      return 1;
    }
    while( (rc = sqlite3_backup_step(pBackup,100))==SQLITE_OK
          || rc==SQLITE_BUSY  ){
      if( rc==SQLITE_BUSY ){
        if( nTimeout++ >= 3 ) break;
        sqlite3_sleep(100);
      }
    }
    sqlite3_backup_finish(pBackup);
    if( rc==SQLITE_DONE ){
      rc = 0;
    }else if( rc==SQLITE_BUSY || rc==SQLITE_LOCKED ){
      raw_printf(stderr, "Error: source database is busy\n");
      rc = 1;
    }else{
      utf8_printf(stderr, "Error: %s\n", sqlite3_errmsg(p->db));
      rc = 1;
    }
    close_db(pSrc);
  }else
#endif /* !defined(SQLITE_SHELL_FIDDLE) */

  if( c=='s' && cli_strncmp(azArg[0], "scanstats", n)==0 ){
    if( nArg==2 ){
      if( cli_strcmp(azArg[1], "vm")==0 ){
        p->scanstatsOn = 3;
      }else
      if( cli_strcmp(azArg[1], "est")==0 ){
        p->scanstatsOn = 2;
      }else{
        p->scanstatsOn = (u8)booleanValue(azArg[1]);
      }
      open_db(p, 0);
      sqlite3_db_config(
          p->db, SQLITE_DBCONFIG_STMT_SCANSTATUS, p->scanstatsOn, (int*)0
      );
#ifndef SQLITE_ENABLE_STMT_SCANSTATUS
      raw_printf(stderr, "Warning: .scanstats not available in this build.\n");
#endif
    }else{
      raw_printf(stderr, "Usage: .scanstats on|off|est\n");
      rc = 1;
    }
  }else

  if( c=='s' && cli_strncmp(azArg[0], "schema", n)==0 ){
    ShellText sSelect;
    ShellState data;
    char *zErrMsg = 0;
    const char *zDiv = "(";
    const char *zName = 0;
    int iSchema = 0;
    int bDebug = 0;
    int bNoSystemTabs = 0;
    int ii;

    open_db(p, 0);
    memcpy(&data, p, sizeof(data));
    data.showHeader = 0;
    data.cMode = data.mode = MODE_Semi;
    initText(&sSelect);
    for(ii=1; ii<nArg; ii++){
      if( optionMatch(azArg[ii],"indent") ){
        data.cMode = data.mode = MODE_Pretty;
      }else if( optionMatch(azArg[ii],"debug") ){
        bDebug = 1;
      }else if( optionMatch(azArg[ii],"nosys") ){
        bNoSystemTabs = 1;
      }else if( azArg[ii][0]=='-' ){
        utf8_printf(stderr, "Unknown option: \"%s\"\n", azArg[ii]);
        rc = 1;
        goto meta_command_exit;
      }else if( zName==0 ){
        zName = azArg[ii];
      }else{
        raw_printf(stderr,
                   "Usage: .schema ?--indent? ?--nosys? ?LIKE-PATTERN?\n");
        rc = 1;
        goto meta_command_exit;
      }
    }
    if( zName!=0 ){
      int isSchema = sqlite3_strlike(zName, "sqlite_master", '\\')==0
                  || sqlite3_strlike(zName, "sqlite_schema", '\\')==0
                  || sqlite3_strlike(zName,"sqlite_temp_master", '\\')==0
                  || sqlite3_strlike(zName,"sqlite_temp_schema", '\\')==0;
      if( isSchema ){
        char *new_argv[2], *new_colv[2];
        new_argv[0] = sqlite3_mprintf(
                      "CREATE TABLE %s (\n"
                      "  type text,\n"
                      "  name text,\n"
                      "  tbl_name text,\n"
                      "  rootpage integer,\n"
                      "  sql text\n"
                      ")", zName);
        shell_check_oom(new_argv[0]);
        new_argv[1] = 0;
        new_colv[0] = "sql";
        new_colv[1] = 0;
        callback(&data, 1, new_argv, new_colv);
        sqlite3_free(new_argv[0]);
      }
    }
    if( zDiv ){
      sqlite3_stmt *pStmt = 0;
      rc = sqlite3_prepare_v2(p->db, "SELECT name FROM pragma_database_list",
                              -1, &pStmt, 0);
      if( rc ){
        utf8_printf(stderr, "Error: %s\n", sqlite3_errmsg(p->db));
        sqlite3_finalize(pStmt);
        rc = 1;
        goto meta_command_exit;
      }
      appendText(&sSelect, "SELECT sql FROM", 0);
      iSchema = 0;
      while( sqlite3_step(pStmt)==SQLITE_ROW ){
        const char *zDb = (const char*)sqlite3_column_text(pStmt, 0);
        char zScNum[30];
        sqlite3_snprintf(sizeof(zScNum), zScNum, "%d", ++iSchema);
        appendText(&sSelect, zDiv, 0);
        zDiv = " UNION ALL ";
        appendText(&sSelect, "SELECT shell_add_schema(sql,", 0);
        if( sqlite3_stricmp(zDb, "main")!=0 ){
          appendText(&sSelect, zDb, '\'');
        }else{
          appendText(&sSelect, "NULL", 0);
        }
        appendText(&sSelect, ",name) AS sql, type, tbl_name, name, rowid,", 0);
        appendText(&sSelect, zScNum, 0);
        appendText(&sSelect, " AS snum, ", 0);
        appendText(&sSelect, zDb, '\'');
        appendText(&sSelect, " AS sname FROM ", 0);
        appendText(&sSelect, zDb, quoteChar(zDb));
        appendText(&sSelect, ".sqlite_schema", 0);
      }
      sqlite3_finalize(pStmt);
#ifndef SQLITE_OMIT_INTROSPECTION_PRAGMAS
      if( zName ){
        appendText(&sSelect,
           " UNION ALL SELECT shell_module_schema(name),"
           " 'table', name, name, name, 9e+99, 'main' FROM pragma_module_list",
        0);
      }
#endif
      appendText(&sSelect, ") WHERE ", 0);
      if( zName ){
        char *zQarg = sqlite3_mprintf("%Q", zName);
        int bGlob;
        shell_check_oom(zQarg);
        bGlob = strchr(zName, '*') != 0 || strchr(zName, '?') != 0 ||
                strchr(zName, '[') != 0;
        if( strchr(zName, '.') ){
          appendText(&sSelect, "lower(printf('%s.%s',sname,tbl_name))", 0);
        }else{
          appendText(&sSelect, "lower(tbl_name)", 0);
        }
        appendText(&sSelect, bGlob ? " GLOB " : " LIKE ", 0);
        appendText(&sSelect, zQarg, 0);
        if( !bGlob ){
          appendText(&sSelect, " ESCAPE '\\' ", 0);
        }
        appendText(&sSelect, " AND ", 0);
        sqlite3_free(zQarg);
      }
      if( bNoSystemTabs ){
        appendText(&sSelect, "name NOT LIKE 'sqlite_%%' AND ", 0);
      }
      appendText(&sSelect, "sql IS NOT NULL"
                           " ORDER BY snum, rowid", 0);
      if( bDebug ){
        utf8_printf(p->out, "SQL: %s;\n", sSelect.z);
      }else{
        rc = sqlite3_exec(p->db, sSelect.z, callback, &data, &zErrMsg);
      }
      freeText(&sSelect);
    }
    if( zErrMsg ){
      utf8_printf(stderr,"Error: %s\n", zErrMsg);
      sqlite3_free(zErrMsg);
      rc = 1;
    }else if( rc != SQLITE_OK ){
      raw_printf(stderr,"Error: querying schema information\n");
      rc = 1;
    }else{
      rc = 0;
    }
  }else

  if( (c=='s' && n==11 && cli_strncmp(azArg[0], "selecttrace", n)==0)
   || (c=='t' && n==9  && cli_strncmp(azArg[0], "treetrace", n)==0)
  ){
    unsigned int x = nArg>=2? (unsigned int)integerValue(azArg[1]) : 0xffffffff;
    sqlite3_test_control(SQLITE_TESTCTRL_TRACEFLAGS, 1, &x);
  }else

#if defined(SQLITE_ENABLE_SESSION)
  if( c=='s' && cli_strncmp(azArg[0],"session",n)==0 && n>=3 ){
    struct AuxDb *pAuxDb = p->pAuxDb;
    OpenSession *pSession = &pAuxDb->aSession[0];
    char **azCmd = &azArg[1];
    int iSes = 0;
    int nCmd = nArg - 1;
    int i;
    if( nArg<=1 ) goto session_syntax_error;
    open_db(p, 0);
    if( nArg>=3 ){
      for(iSes=0; iSes<pAuxDb->nSession; iSes++){
        if( cli_strcmp(pAuxDb->aSession[iSes].zName, azArg[1])==0 ) break;
      }
      if( iSes<pAuxDb->nSession ){
        pSession = &pAuxDb->aSession[iSes];
        azCmd++;
        nCmd--;
      }else{
        pSession = &pAuxDb->aSession[0];
        iSes = 0;
      }
    }

    /* .session attach TABLE
    ** Invoke the sqlite3session_attach() interface to attach a particular
    ** table so that it is never filtered.
    */
    if( cli_strcmp(azCmd[0],"attach")==0 ){
      if( nCmd!=2 ) goto session_syntax_error;
      if( pSession->p==0 ){
        session_not_open:
        raw_printf(stderr, "ERROR: No sessions are open\n");
      }else{
        rc = sqlite3session_attach(pSession->p, azCmd[1]);
        if( rc ){
          raw_printf(stderr, "ERROR: sqlite3session_attach() returns %d\n", rc);
          rc = 0;
        }
      }
    }else

    /* .session changeset FILE
    ** .session patchset FILE
    ** Write a changeset or patchset into a file.  The file is overwritten.
    */
    if( cli_strcmp(azCmd[0],"changeset")==0
     || cli_strcmp(azCmd[0],"patchset")==0
    ){
      FILE *out = 0;
      failIfSafeMode(p, "cannot run \".session %s\" in safe mode", azCmd[0]);
      if( nCmd!=2 ) goto session_syntax_error;
      if( pSession->p==0 ) goto session_not_open;
      out = fopen(azCmd[1], "wb");
      if( out==0 ){
        utf8_printf(stderr, "ERROR: cannot open \"%s\" for writing\n",
                    azCmd[1]);
      }else{
        int szChng;
        void *pChng;
        if( azCmd[0][0]=='c' ){
          rc = sqlite3session_changeset(pSession->p, &szChng, &pChng);
        }else{
          rc = sqlite3session_patchset(pSession->p, &szChng, &pChng);
        }
        if( rc ){
          printf("Error: error code %d\n", rc);
          rc = 0;
        }
        if( pChng
          && fwrite(pChng, szChng, 1, out)!=1 ){
          raw_printf(stderr, "ERROR: Failed to write entire %d-byte output\n",
                  szChng);
        }
        sqlite3_free(pChng);
        fclose(out);
      }
    }else

    /* .session close
    ** Close the identified session
    */
    if( cli_strcmp(azCmd[0], "close")==0 ){
      if( nCmd!=1 ) goto session_syntax_error;
      if( pAuxDb->nSession ){
        session_close(pSession);
        pAuxDb->aSession[iSes] = pAuxDb->aSession[--pAuxDb->nSession];
      }
    }else

    /* .session enable ?BOOLEAN?
    ** Query or set the enable flag
    */
    if( cli_strcmp(azCmd[0], "enable")==0 ){
      int ii;
      if( nCmd>2 ) goto session_syntax_error;
      ii = nCmd==1 ? -1 : booleanValue(azCmd[1]);
      if( pAuxDb->nSession ){
        ii = sqlite3session_enable(pSession->p, ii);
        utf8_printf(p->out, "session %s enable flag = %d\n",
                    pSession->zName, ii);
      }
    }else

    /* .session filter GLOB ....
    ** Set a list of GLOB patterns of table names to be excluded.
    */
    if( cli_strcmp(azCmd[0], "filter")==0 ){
      int ii, nByte;
      if( nCmd<2 ) goto session_syntax_error;
      if( pAuxDb->nSession ){
        for(ii=0; ii<pSession->nFilter; ii++){
          sqlite3_free(pSession->azFilter[ii]);
        }
        sqlite3_free(pSession->azFilter);
        nByte = sizeof(pSession->azFilter[0])*(nCmd-1);
        pSession->azFilter = sqlite3_malloc( nByte );
        if( pSession->azFilter==0 ){
          raw_printf(stderr, "Error: out or memory\n");
          exit(1);
        }
        for(ii=1; ii<nCmd; ii++){
          char *x = pSession->azFilter[ii-1] = sqlite3_mprintf("%s", azCmd[ii]);
          shell_check_oom(x);
        }
        pSession->nFilter = ii-1;
      }
    }else

    /* .session indirect ?BOOLEAN?
    ** Query or set the indirect flag
    */
    if( cli_strcmp(azCmd[0], "indirect")==0 ){
      int ii;
      if( nCmd>2 ) goto session_syntax_error;
      ii = nCmd==1 ? -1 : booleanValue(azCmd[1]);
      if( pAuxDb->nSession ){
        ii = sqlite3session_indirect(pSession->p, ii);
        utf8_printf(p->out, "session %s indirect flag = %d\n",
                    pSession->zName, ii);
      }
    }else

    /* .session isempty
    ** Determine if the session is empty
    */
    if( cli_strcmp(azCmd[0], "isempty")==0 ){
      int ii;
      if( nCmd!=1 ) goto session_syntax_error;
      if( pAuxDb->nSession ){
        ii = sqlite3session_isempty(pSession->p);
        utf8_printf(p->out, "session %s isempty flag = %d\n",
                    pSession->zName, ii);
      }
    }else

    /* .session list
    ** List all currently open sessions
    */
    if( cli_strcmp(azCmd[0],"list")==0 ){
      for(i=0; i<pAuxDb->nSession; i++){
        utf8_printf(p->out, "%d %s\n", i, pAuxDb->aSession[i].zName);
      }
    }else

    /* .session open DB NAME
    ** Open a new session called NAME on the attached database DB.
    ** DB is normally "main".
    */
    if( cli_strcmp(azCmd[0],"open")==0 ){
      char *zName;
      if( nCmd!=3 ) goto session_syntax_error;
      zName = azCmd[2];
      if( zName[0]==0 ) goto session_syntax_error;
      for(i=0; i<pAuxDb->nSession; i++){
        if( cli_strcmp(pAuxDb->aSession[i].zName,zName)==0 ){
          utf8_printf(stderr, "Session \"%s\" already exists\n", zName);
          goto meta_command_exit;
        }
      }
      if( pAuxDb->nSession>=ArraySize(pAuxDb->aSession) ){
        raw_printf(stderr,
                   "Maximum of %d sessions\n", ArraySize(pAuxDb->aSession));
        goto meta_command_exit;
      }
      pSession = &pAuxDb->aSession[pAuxDb->nSession];
      rc = sqlite3session_create(p->db, azCmd[1], &pSession->p);
      if( rc ){
        raw_printf(stderr, "Cannot open session: error code=%d\n", rc);
        rc = 0;
        goto meta_command_exit;
      }
      pSession->nFilter = 0;
      sqlite3session_table_filter(pSession->p, session_filter, pSession);
      pAuxDb->nSession++;
      pSession->zName = sqlite3_mprintf("%s", zName);
      shell_check_oom(pSession->zName);
    }else
    /* If no command name matches, show a syntax error */
    session_syntax_error:
    showHelp(p->out, "session");
  }else
#endif

#ifdef SQLITE_DEBUG
  /* Undocumented commands for internal testing.  Subject to change
  ** without notice. */
  if( c=='s' && n>=10 && cli_strncmp(azArg[0], "selftest-", 9)==0 ){
    if( cli_strncmp(azArg[0]+9, "boolean", n-9)==0 ){
      int i, v;
      for(i=1; i<nArg; i++){
        v = booleanValue(azArg[i]);
        utf8_printf(p->out, "%s: %d 0x%x\n", azArg[i], v, v);
      }
    }
    if( cli_strncmp(azArg[0]+9, "integer", n-9)==0 ){
      int i; sqlite3_int64 v;
      for(i=1; i<nArg; i++){
        char zBuf[200];
        v = integerValue(azArg[i]);
        sqlite3_snprintf(sizeof(zBuf),zBuf,"%s: %lld 0x%llx\n", azArg[i],v,v);
        utf8_printf(p->out, "%s", zBuf);
      }
    }
  }else
#endif

  if( c=='s' && n>=4 && cli_strncmp(azArg[0],"selftest",n)==0 ){
    int bIsInit = 0;         /* True to initialize the SELFTEST table */
    int bVerbose = 0;        /* Verbose output */
    int bSelftestExists;     /* True if SELFTEST already exists */
    int i, k;                /* Loop counters */
    int nTest = 0;           /* Number of tests runs */
    int nErr = 0;            /* Number of errors seen */
    ShellText str;           /* Answer for a query */
    sqlite3_stmt *pStmt = 0; /* Query against the SELFTEST table */

    open_db(p,0);
    for(i=1; i<nArg; i++){
      const char *z = azArg[i];
      if( z[0]=='-' && z[1]=='-' ) z++;
      if( cli_strcmp(z,"-init")==0 ){
        bIsInit = 1;
      }else
      if( cli_strcmp(z,"-v")==0 ){
        bVerbose++;
      }else
      {
        utf8_printf(stderr, "Unknown option \"%s\" on \"%s\"\n",
                    azArg[i], azArg[0]);
        raw_printf(stderr, "Should be one of: --init -v\n");
        rc = 1;
        goto meta_command_exit;
      }
    }
    if( sqlite3_table_column_metadata(p->db,"main","selftest",0,0,0,0,0,0)
           != SQLITE_OK ){
      bSelftestExists = 0;
    }else{
      bSelftestExists = 1;
    }
    if( bIsInit ){
      createSelftestTable(p);
      bSelftestExists = 1;
    }
    initText(&str);
    appendText(&str, "x", 0);
    for(k=bSelftestExists; k>=0; k--){
      if( k==1 ){
        rc = sqlite3_prepare_v2(p->db,
            "SELECT tno,op,cmd,ans FROM selftest ORDER BY tno",
            -1, &pStmt, 0);
      }else{
        rc = sqlite3_prepare_v2(p->db,
          "VALUES(0,'memo','Missing SELFTEST table - default checks only',''),"
          "      (1,'run','PRAGMA integrity_check','ok')",
          -1, &pStmt, 0);
      }
      if( rc ){
        raw_printf(stderr, "Error querying the selftest table\n");
        rc = 1;
        sqlite3_finalize(pStmt);
        goto meta_command_exit;
      }
      for(i=1; sqlite3_step(pStmt)==SQLITE_ROW; i++){
        int tno = sqlite3_column_int(pStmt, 0);
        const char *zOp = (const char*)sqlite3_column_text(pStmt, 1);
        const char *zSql = (const char*)sqlite3_column_text(pStmt, 2);
        const char *zAns = (const char*)sqlite3_column_text(pStmt, 3);

        if( zOp==0 ) continue;
        if( zSql==0 ) continue;
        if( zAns==0 ) continue;
        k = 0;
        if( bVerbose>0 ){
          printf("%d: %s %s\n", tno, zOp, zSql);
        }
        if( cli_strcmp(zOp,"memo")==0 ){
          utf8_printf(p->out, "%s\n", zSql);
        }else
        if( cli_strcmp(zOp,"run")==0 ){
          char *zErrMsg = 0;
          str.n = 0;
          str.z[0] = 0;
          rc = sqlite3_exec(p->db, zSql, captureOutputCallback, &str, &zErrMsg);
          nTest++;
          if( bVerbose ){
            utf8_printf(p->out, "Result: %s\n", str.z);
          }
          if( rc || zErrMsg ){
            nErr++;
            rc = 1;
            utf8_printf(p->out, "%d: error-code-%d: %s\n", tno, rc, zErrMsg);
            sqlite3_free(zErrMsg);
          }else if( cli_strcmp(zAns,str.z)!=0 ){
            nErr++;
            rc = 1;
            utf8_printf(p->out, "%d: Expected: [%s]\n", tno, zAns);
            utf8_printf(p->out, "%d:      Got: [%s]\n", tno, str.z);
          }
        }else
        {
          utf8_printf(stderr,
            "Unknown operation \"%s\" on selftest line %d\n", zOp, tno);
          rc = 1;
          break;
        }
      } /* End loop over rows of content from SELFTEST */
      sqlite3_finalize(pStmt);
    } /* End loop over k */
    freeText(&str);
    utf8_printf(p->out, "%d errors out of %d tests\n", nErr, nTest);
  }else

  if( c=='s' && cli_strncmp(azArg[0], "separator", n)==0 ){
    if( nArg<2 || nArg>3 ){
      raw_printf(stderr, "Usage: .separator COL ?ROW?\n");
      rc = 1;
    }
    if( nArg>=2 ){
      sqlite3_snprintf(sizeof(p->colSeparator), p->colSeparator,
                       "%.*s", (int)ArraySize(p->colSeparator)-1, azArg[1]);
    }
    if( nArg>=3 ){
      sqlite3_snprintf(sizeof(p->rowSeparator), p->rowSeparator,
                       "%.*s", (int)ArraySize(p->rowSeparator)-1, azArg[2]);
    }
  }else

  if( c=='s' && n>=4 && cli_strncmp(azArg[0],"sha3sum",n)==0 ){
    const char *zLike = 0;   /* Which table to checksum. 0 means everything */
    int i;                   /* Loop counter */
    int bSchema = 0;         /* Also hash the schema */
    int bSeparate = 0;       /* Hash each table separately */
    int iSize = 224;         /* Hash algorithm to use */
    int bDebug = 0;          /* Only show the query that would have run */
    sqlite3_stmt *pStmt;     /* For querying tables names */
    char *zSql;              /* SQL to be run */
    char *zSep;              /* Separator */
    ShellText sSql;          /* Complete SQL for the query to run the hash */
    ShellText sQuery;        /* Set of queries used to read all content */
    open_db(p, 0);
    for(i=1; i<nArg; i++){
      const char *z = azArg[i];
      if( z[0]=='-' ){
        z++;
        if( z[0]=='-' ) z++;
        if( cli_strcmp(z,"schema")==0 ){
          bSchema = 1;
        }else
        if( cli_strcmp(z,"sha3-224")==0 || cli_strcmp(z,"sha3-256")==0
         || cli_strcmp(z,"sha3-384")==0 || cli_strcmp(z,"sha3-512")==0
        ){
          iSize = atoi(&z[5]);
        }else
        if( cli_strcmp(z,"debug")==0 ){
          bDebug = 1;
        }else
        {
          utf8_printf(stderr, "Unknown option \"%s\" on \"%s\"\n",
                      azArg[i], azArg[0]);
          showHelp(p->out, azArg[0]);
          rc = 1;
          goto meta_command_exit;
        }
      }else if( zLike ){
        raw_printf(stderr, "Usage: .sha3sum ?OPTIONS? ?LIKE-PATTERN?\n");
        rc = 1;
        goto meta_command_exit;
      }else{
        zLike = z;
        bSeparate = 1;
        if( sqlite3_strlike("sqlite\\_%", zLike, '\\')==0 ) bSchema = 1;
      }
    }
    if( bSchema ){
      zSql = "SELECT lower(name) as tname FROM sqlite_schema"
             " WHERE type='table' AND coalesce(rootpage,0)>1"
             " UNION ALL SELECT 'sqlite_schema'"
             " ORDER BY 1 collate nocase";
    }else{
      zSql = "SELECT lower(name) as tname FROM sqlite_schema"
             " WHERE type='table' AND coalesce(rootpage,0)>1"
             " AND name NOT LIKE 'sqlite_%'"
             " ORDER BY 1 collate nocase";
    }
    sqlite3_prepare_v2(p->db, zSql, -1, &pStmt, 0);
    initText(&sQuery);
    initText(&sSql);
    appendText(&sSql, "WITH [sha3sum$query](a,b) AS(",0);
    zSep = "VALUES(";
    while( SQLITE_ROW==sqlite3_step(pStmt) ){
      const char *zTab = (const char*)sqlite3_column_text(pStmt,0);
      if( zTab==0 ) continue;
      if( zLike && sqlite3_strlike(zLike, zTab, 0)!=0 ) continue;
      if( cli_strncmp(zTab, "sqlite_",7)!=0 ){
        appendText(&sQuery,"SELECT * FROM ", 0);
        appendText(&sQuery,zTab,'"');
        appendText(&sQuery," NOT INDEXED;", 0);
      }else if( cli_strcmp(zTab, "sqlite_schema")==0 ){
        appendText(&sQuery,"SELECT type,name,tbl_name,sql FROM sqlite_schema"
                           " ORDER BY name;", 0);
      }else if( cli_strcmp(zTab, "sqlite_sequence")==0 ){
        appendText(&sQuery,"SELECT name,seq FROM sqlite_sequence"
                           " ORDER BY name;", 0);
      }else if( cli_strcmp(zTab, "sqlite_stat1")==0 ){
        appendText(&sQuery,"SELECT tbl,idx,stat FROM sqlite_stat1"
                           " ORDER BY tbl,idx;", 0);
      }else if( cli_strcmp(zTab, "sqlite_stat4")==0 ){
        appendText(&sQuery, "SELECT * FROM ", 0);
        appendText(&sQuery, zTab, 0);
        appendText(&sQuery, " ORDER BY tbl, idx, rowid;\n", 0);
      }
      appendText(&sSql, zSep, 0);
      appendText(&sSql, sQuery.z, '\'');
      sQuery.n = 0;
      appendText(&sSql, ",", 0);
      appendText(&sSql, zTab, '\'');
      zSep = "),(";
    }
    sqlite3_finalize(pStmt);
    if( bSeparate ){
      zSql = sqlite3_mprintf(
          "%s))"
          " SELECT lower(hex(sha3_query(a,%d))) AS hash, b AS label"
          "   FROM [sha3sum$query]",
          sSql.z, iSize);
    }else{
      zSql = sqlite3_mprintf(
          "%s))"
          " SELECT lower(hex(sha3_query(group_concat(a,''),%d))) AS hash"
          "   FROM [sha3sum$query]",
          sSql.z, iSize);
    }
    shell_check_oom(zSql);
    freeText(&sQuery);
    freeText(&sSql);
    if( bDebug ){
      utf8_printf(p->out, "%s\n", zSql);
    }else{
      shell_exec(p, zSql, 0);
    }
#if !defined(SQLITE_OMIT_SCHEMA_PRAGMAS) && !defined(SQLITE_OMIT_VIRTUALTABLE)
    {
      int lrc;
      char *zRevText = /* Query for reversible to-blob-to-text check */
        "SELECT lower(name) as tname FROM sqlite_schema\n"
        "WHERE type='table' AND coalesce(rootpage,0)>1\n"
        "AND name NOT LIKE 'sqlite_%%'%s\n"
        "ORDER BY 1 collate nocase";
      zRevText = sqlite3_mprintf(zRevText, zLike? " AND name LIKE $tspec" : "");
      zRevText = sqlite3_mprintf(
          /* lower-case query is first run, producing upper-case query. */
          "with tabcols as materialized(\n"
          "select tname, cname\n"
          "from ("
          " select printf('\"%%w\"',ss.tname) as tname,"
          " printf('\"%%w\"',ti.name) as cname\n"
          " from (%z) ss\n inner join pragma_table_info(tname) ti))\n"
          "select 'SELECT total(bad_text_count) AS bad_text_count\n"
          "FROM ('||group_concat(query, ' UNION ALL ')||')' as btc_query\n"
          " from (select 'SELECT COUNT(*) AS bad_text_count\n"
          "FROM '||tname||' WHERE '\n"
          "||group_concat('CAST(CAST('||cname||' AS BLOB) AS TEXT)<>'||cname\n"
          "|| ' AND typeof('||cname||')=''text'' ',\n"
          "' OR ') as query, tname from tabcols group by tname)"
          , zRevText);
      shell_check_oom(zRevText);
      if( bDebug ) utf8_printf(p->out, "%s\n", zRevText);
      lrc = sqlite3_prepare_v2(p->db, zRevText, -1, &pStmt, 0);
      if( lrc!=SQLITE_OK ){
        /* assert(lrc==SQLITE_NOMEM); // might also be SQLITE_ERROR if the
        ** user does cruel and unnatural things like ".limit expr_depth 0". */
        rc = 1;
      }else{
        if( zLike ) sqlite3_bind_text(pStmt,1,zLike,-1,SQLITE_STATIC);
        lrc = SQLITE_ROW==sqlite3_step(pStmt);
        if( lrc ){
          const char *zGenQuery = (char*)sqlite3_column_text(pStmt,0);
          sqlite3_stmt *pCheckStmt;
          lrc = sqlite3_prepare_v2(p->db, zGenQuery, -1, &pCheckStmt, 0);
          if( bDebug ) utf8_printf(p->out, "%s\n", zGenQuery);
          if( lrc!=SQLITE_OK ){
            rc = 1;
          }else{
            if( SQLITE_ROW==sqlite3_step(pCheckStmt) ){
              double countIrreversible = sqlite3_column_double(pCheckStmt, 0);
              if( countIrreversible>0 ){
                int sz = (int)(countIrreversible + 0.5);
                utf8_printf(stderr,
                     "Digest includes %d invalidly encoded text field%s.\n",
                            sz, (sz>1)? "s": "");
              }
            }
            sqlite3_finalize(pCheckStmt);
          }
          sqlite3_finalize(pStmt);
        }
      }
      if( rc ) utf8_printf(stderr, ".sha3sum failed.\n");
      sqlite3_free(zRevText);
    }
#endif /* !defined(*_OMIT_SCHEMA_PRAGMAS) && !defined(*_OMIT_VIRTUALTABLE) */
    sqlite3_free(zSql);
  }else

#if !defined(SQLITE_NOHAVE_SYSTEM) && !defined(SQLITE_SHELL_FIDDLE)
  if( c=='s'
   && (cli_strncmp(azArg[0], "shell", n)==0
       || cli_strncmp(azArg[0],"system",n)==0)
  ){
    char *zCmd;
    int i, x;
    failIfSafeMode(p, "cannot run .%s in safe mode", azArg[0]);
    if( nArg<2 ){
      raw_printf(stderr, "Usage: .system COMMAND\n");
      rc = 1;
      goto meta_command_exit;
    }
    zCmd = sqlite3_mprintf(strchr(azArg[1],' ')==0?"%s":"\"%s\"", azArg[1]);
    for(i=2; i<nArg && zCmd!=0; i++){
      zCmd = sqlite3_mprintf(strchr(azArg[i],' ')==0?"%z %s":"%z \"%s\"",
                             zCmd, azArg[i]);
    }
    x = zCmd!=0 ? system(zCmd) : 1;
    sqlite3_free(zCmd);
    if( x ) raw_printf(stderr, "System command returns %d\n", x);
  }else
#endif /* !defined(SQLITE_NOHAVE_SYSTEM) && !defined(SQLITE_SHELL_FIDDLE) */

  if( c=='s' && cli_strncmp(azArg[0], "show", n)==0 ){
    static const char *azBool[] = { "off", "on", "trigger", "full"};
    const char *zOut;
    int i;
    if( nArg!=1 ){
      raw_printf(stderr, "Usage: .show\n");
      rc = 1;
      goto meta_command_exit;
    }
    utf8_printf(p->out, "%12.12s: %s\n","echo",
                azBool[ShellHasFlag(p, SHFLG_Echo)]);
    utf8_printf(p->out, "%12.12s: %s\n","eqp", azBool[p->autoEQP&3]);
    utf8_printf(p->out, "%12.12s: %s\n","explain",
         p->mode==MODE_Explain ? "on" : p->autoExplain ? "auto" : "off");
    utf8_printf(p->out,"%12.12s: %s\n","headers", azBool[p->showHeader!=0]);
    if( p->mode==MODE_Column
     || (p->mode>=MODE_Markdown && p->mode<=MODE_Box)
    ){
      utf8_printf
        (p->out, "%12.12s: %s --wrap %d --wordwrap %s --%squote\n", "mode",
         modeDescr[p->mode], p->cmOpts.iWrap,
         p->cmOpts.bWordWrap ? "on" : "off",
         p->cmOpts.bQuote ? "" : "no");
    }else{
      utf8_printf(p->out, "%12.12s: %s\n","mode", modeDescr[p->mode]);
    }
    utf8_printf(p->out, "%12.12s: ", "nullvalue");
      output_c_string(p->out, p->nullValue);
      raw_printf(p->out, "\n");
    utf8_printf(p->out,"%12.12s: %s\n","output",
            strlen30(p->outfile) ? p->outfile : "stdout");
    utf8_printf(p->out,"%12.12s: ", "colseparator");
      output_c_string(p->out, p->colSeparator);
      raw_printf(p->out, "\n");
    utf8_printf(p->out,"%12.12s: ", "rowseparator");
      output_c_string(p->out, p->rowSeparator);
      raw_printf(p->out, "\n");
    switch( p->statsOn ){
      case 0:  zOut = "off";     break;
      default: zOut = "on";      break;
      case 2:  zOut = "stmt";    break;
      case 3:  zOut = "vmstep";  break;
    }
    utf8_printf(p->out, "%12.12s: %s\n","stats", zOut);
    utf8_printf(p->out, "%12.12s: ", "width");
    for (i=0;i<p->nWidth;i++) {
      raw_printf(p->out, "%d ", p->colWidth[i]);
    }
    raw_printf(p->out, "\n");
    utf8_printf(p->out, "%12.12s: %s\n", "filename",
                p->pAuxDb->zDbFilename ? p->pAuxDb->zDbFilename : "");
  }else

  if( c=='s' && cli_strncmp(azArg[0], "stats", n)==0 ){
    if( nArg==2 ){
      if( cli_strcmp(azArg[1],"stmt")==0 ){
        p->statsOn = 2;
      }else if( cli_strcmp(azArg[1],"vmstep")==0 ){
        p->statsOn = 3;
      }else{
        p->statsOn = (u8)booleanValue(azArg[1]);
      }
    }else if( nArg==1 ){
      display_stats(p->db, p, 0);
    }else{
      raw_printf(stderr, "Usage: .stats ?on|off|stmt|vmstep?\n");
      rc = 1;
    }
  }else

  if( (c=='t' && n>1 && cli_strncmp(azArg[0], "tables", n)==0)
   || (c=='i' && (cli_strncmp(azArg[0], "indices", n)==0
                 || cli_strncmp(azArg[0], "indexes", n)==0) )
  ){
    sqlite3_stmt *pStmt;
    char **azResult;
    int nRow, nAlloc;
    int ii;
    ShellText s;
    initText(&s);
    open_db(p, 0);
    rc = sqlite3_prepare_v2(p->db, "PRAGMA database_list", -1, &pStmt, 0);
    if( rc ){
      sqlite3_finalize(pStmt);
      return shellDatabaseError(p->db);
    }

    if( nArg>2 && c=='i' ){
      /* It is an historical accident that the .indexes command shows an error
      ** when called with the wrong number of arguments whereas the .tables
      ** command does not. */
      raw_printf(stderr, "Usage: .indexes ?LIKE-PATTERN?\n");
      rc = 1;
      sqlite3_finalize(pStmt);
      goto meta_command_exit;
    }
    for(ii=0; sqlite3_step(pStmt)==SQLITE_ROW; ii++){
      const char *zDbName = (const char*)sqlite3_column_text(pStmt, 1);
      if( zDbName==0 ) continue;
      if( s.z && s.z[0] ) appendText(&s, " UNION ALL ", 0);
      if( sqlite3_stricmp(zDbName, "main")==0 ){
        appendText(&s, "SELECT name FROM ", 0);
      }else{
        appendText(&s, "SELECT ", 0);
        appendText(&s, zDbName, '\'');
        appendText(&s, "||'.'||name FROM ", 0);
      }
      appendText(&s, zDbName, '"');
      appendText(&s, ".sqlite_schema ", 0);
      if( c=='t' ){
        appendText(&s," WHERE type IN ('table','view')"
                      "   AND name NOT LIKE 'sqlite_%'"
                      "   AND name LIKE ?1", 0);
      }else{
        appendText(&s," WHERE type='index'"
                      "   AND tbl_name LIKE ?1", 0);
      }
    }
    rc = sqlite3_finalize(pStmt);
    if( rc==SQLITE_OK ){
      appendText(&s, " ORDER BY 1", 0);
      rc = sqlite3_prepare_v2(p->db, s.z, -1, &pStmt, 0);
    }
    freeText(&s);
    if( rc ) return shellDatabaseError(p->db);

    /* Run the SQL statement prepared by the above block. Store the results
    ** as an array of nul-terminated strings in azResult[].  */
    nRow = nAlloc = 0;
    azResult = 0;
    if( nArg>1 ){
      sqlite3_bind_text(pStmt, 1, azArg[1], -1, SQLITE_TRANSIENT);
    }else{
      sqlite3_bind_text(pStmt, 1, "%", -1, SQLITE_STATIC);
    }
    while( sqlite3_step(pStmt)==SQLITE_ROW ){
      if( nRow>=nAlloc ){
        char **azNew;
        int n2 = nAlloc*2 + 10;
        azNew = sqlite3_realloc64(azResult, sizeof(azResult[0])*n2);
        shell_check_oom(azNew);
        nAlloc = n2;
        azResult = azNew;
      }
      azResult[nRow] = sqlite3_mprintf("%s", sqlite3_column_text(pStmt, 0));
      shell_check_oom(azResult[nRow]);
      nRow++;
    }
    if( sqlite3_finalize(pStmt)!=SQLITE_OK ){
      rc = shellDatabaseError(p->db);
    }

    /* Pretty-print the contents of array azResult[] to the output */
    if( rc==0 && nRow>0 ){
      int len, maxlen = 0;
      int i, j;
      int nPrintCol, nPrintRow;
      for(i=0; i<nRow; i++){
        len = strlen30(azResult[i]);
        if( len>maxlen ) maxlen = len;
      }
      nPrintCol = 80/(maxlen+2);
      if( nPrintCol<1 ) nPrintCol = 1;
      nPrintRow = (nRow + nPrintCol - 1)/nPrintCol;
      for(i=0; i<nPrintRow; i++){
        for(j=i; j<nRow; j+=nPrintRow){
          char *zSp = j<nPrintRow ? "" : "  ";
          utf8_printf(p->out, "%s%-*s", zSp, maxlen,
                      azResult[j] ? azResult[j]:"");
        }
        raw_printf(p->out, "\n");
      }
    }

    for(ii=0; ii<nRow; ii++) sqlite3_free(azResult[ii]);
    sqlite3_free(azResult);
  }else

#ifndef SQLITE_SHELL_FIDDLE
  /* Begin redirecting output to the file "testcase-out.txt" */
  if( c=='t' && cli_strcmp(azArg[0],"testcase")==0 ){
    output_reset(p);
    p->out = output_file_open("testcase-out.txt", 0);
    if( p->out==0 ){
      raw_printf(stderr, "Error: cannot open 'testcase-out.txt'\n");
    }
    if( nArg>=2 ){
      sqlite3_snprintf(sizeof(p->zTestcase), p->zTestcase, "%s", azArg[1]);
    }else{
      sqlite3_snprintf(sizeof(p->zTestcase), p->zTestcase, "?");
    }
  }else
#endif /* !defined(SQLITE_SHELL_FIDDLE) */

#ifndef SQLITE_UNTESTABLE
  if( c=='t' && n>=8 && cli_strncmp(azArg[0], "testctrl", n)==0 ){
    static const struct {
       const char *zCtrlName;   /* Name of a test-control option */
       int ctrlCode;            /* Integer code for that option */
       int unSafe;              /* Not valid unless --unsafe-testing */
       const char *zUsage;      /* Usage notes */
    } aCtrl[] = {
    {"always",             SQLITE_TESTCTRL_ALWAYS, 1,     "BOOLEAN"         },
    {"assert",             SQLITE_TESTCTRL_ASSERT, 1,     "BOOLEAN"         },
  /*{"benign_malloc_hooks",SQLITE_TESTCTRL_BENIGN_MALLOC_HOOKS,1, ""        },*/
  /*{"bitvec_test",        SQLITE_TESTCTRL_BITVEC_TEST, 1,  ""              },*/
    {"byteorder",          SQLITE_TESTCTRL_BYTEORDER, 0,  ""                },
    {"extra_schema_checks",SQLITE_TESTCTRL_EXTRA_SCHEMA_CHECKS,0,"BOOLEAN"  },
  /*{"fault_install",      SQLITE_TESTCTRL_FAULT_INSTALL, 1,""              },*/
    {"fk_no_action",       SQLITE_TESTCTRL_FK_NO_ACTION, 0, "BOOLEAN"       },
    {"imposter",         SQLITE_TESTCTRL_IMPOSTER,1,"SCHEMA ON/OFF ROOTPAGE"},
    {"internal_functions", SQLITE_TESTCTRL_INTERNAL_FUNCTIONS,0,""          },
    {"localtime_fault",    SQLITE_TESTCTRL_LOCALTIME_FAULT,0,"BOOLEAN"      },
    {"never_corrupt",      SQLITE_TESTCTRL_NEVER_CORRUPT,1, "BOOLEAN"       },
    {"optimizations",      SQLITE_TESTCTRL_OPTIMIZATIONS,0,"DISABLE-MASK"   },
#ifdef YYCOVERAGE
    {"parser_coverage",    SQLITE_TESTCTRL_PARSER_COVERAGE,0,""             },
#endif
    {"pending_byte",       SQLITE_TESTCTRL_PENDING_BYTE,0, "OFFSET  "       },
    {"prng_restore",       SQLITE_TESTCTRL_PRNG_RESTORE,0, ""               },
    {"prng_save",          SQLITE_TESTCTRL_PRNG_SAVE,   0, ""               },
    {"prng_seed",          SQLITE_TESTCTRL_PRNG_SEED,   0, "SEED ?db?"      },
    {"seek_count",         SQLITE_TESTCTRL_SEEK_COUNT,  0, ""               },
    {"sorter_mmap",        SQLITE_TESTCTRL_SORTER_MMAP, 0, "NMAX"           },
    {"tune",               SQLITE_TESTCTRL_TUNE,        1, "ID VALUE"       },
    {"uselongdouble",    SQLITE_TESTCTRL_USELONGDOUBLE,0,"?BOOLEAN|\"default\"?"},
    };
    int testctrl = -1;
    int iCtrl = -1;
    int rc2 = 0;    /* 0: usage.  1: %d  2: %x  3: no-output */
    int isOk = 0;
    int i, n2;
    const char *zCmd = 0;

    open_db(p, 0);
    zCmd = nArg>=2 ? azArg[1] : "help";

    /* The argument can optionally begin with "-" or "--" */
    if( zCmd[0]=='-' && zCmd[1] ){
      zCmd++;
      if( zCmd[0]=='-' && zCmd[1] ) zCmd++;
    }

    /* --help lists all test-controls */
    if( cli_strcmp(zCmd,"help")==0 ){
      utf8_printf(p->out, "Available test-controls:\n");
      for(i=0; i<ArraySize(aCtrl); i++){
        if( aCtrl[i].unSafe && !ShellHasFlag(p,SHFLG_TestingMode) ) continue;
        utf8_printf(p->out, "  .testctrl %s %s\n",
                    aCtrl[i].zCtrlName, aCtrl[i].zUsage);
      }
      rc = 1;
      goto meta_command_exit;
    }

    /* convert testctrl text option to value. allow any unique prefix
    ** of the option name, or a numerical value. */
    n2 = strlen30(zCmd);
    for(i=0; i<ArraySize(aCtrl); i++){
      if( aCtrl[i].unSafe && !ShellHasFlag(p,SHFLG_TestingMode) ) continue;
      if( cli_strncmp(zCmd, aCtrl[i].zCtrlName, n2)==0 ){
        if( testctrl<0 ){
          testctrl = aCtrl[i].ctrlCode;
          iCtrl = i;
        }else{
          utf8_printf(stderr, "Error: ambiguous test-control: \"%s\"\n"
                              "Use \".testctrl --help\" for help\n", zCmd);
          rc = 1;
          goto meta_command_exit;
        }
      }
    }
    if( testctrl<0 ){
      utf8_printf(stderr,"Error: unknown test-control: %s\n"
                         "Use \".testctrl --help\" for help\n", zCmd);
    }else{
      switch(testctrl){

        /* sqlite3_test_control(int, db, int) */
        case SQLITE_TESTCTRL_OPTIMIZATIONS:
        case SQLITE_TESTCTRL_FK_NO_ACTION:
          if( nArg==3 ){
            unsigned int opt = (unsigned int)strtol(azArg[2], 0, 0);
            rc2 = sqlite3_test_control(testctrl, p->db, opt);
            isOk = 3;
          }
          break;

        /* sqlite3_test_control(int) */
        case SQLITE_TESTCTRL_PRNG_SAVE:
        case SQLITE_TESTCTRL_PRNG_RESTORE:
        case SQLITE_TESTCTRL_BYTEORDER:
          if( nArg==2 ){
            rc2 = sqlite3_test_control(testctrl);
            isOk = testctrl==SQLITE_TESTCTRL_BYTEORDER ? 1 : 3;
          }
          break;

        /* sqlite3_test_control(int, uint) */
        case SQLITE_TESTCTRL_PENDING_BYTE:
          if( nArg==3 ){
            unsigned int opt = (unsigned int)integerValue(azArg[2]);
            rc2 = sqlite3_test_control(testctrl, opt);
            isOk = 3;
          }
          break;

        /* sqlite3_test_control(int, int, sqlite3*) */
        case SQLITE_TESTCTRL_PRNG_SEED:
          if( nArg==3 || nArg==4 ){
            int ii = (int)integerValue(azArg[2]);
            sqlite3 *db;
            if( ii==0 && cli_strcmp(azArg[2],"random")==0 ){
              sqlite3_randomness(sizeof(ii),&ii);
              printf("-- random seed: %d\n", ii);
            }
            if( nArg==3 ){
              db = 0;
            }else{
              db = p->db;
              /* Make sure the schema has been loaded */
              sqlite3_table_column_metadata(db, 0, "x", 0, 0, 0, 0, 0, 0);
            }
            rc2 = sqlite3_test_control(testctrl, ii, db);
            isOk = 3;
          }
          break;

        /* sqlite3_test_control(int, int) */
        case SQLITE_TESTCTRL_ASSERT:
        case SQLITE_TESTCTRL_ALWAYS:
          if( nArg==3 ){
            int opt = booleanValue(azArg[2]);
            rc2 = sqlite3_test_control(testctrl, opt);
            isOk = 1;
          }
          break;

        /* sqlite3_test_control(int, int) */
        case SQLITE_TESTCTRL_LOCALTIME_FAULT:
        case SQLITE_TESTCTRL_NEVER_CORRUPT:
          if( nArg==3 ){
            int opt = booleanValue(azArg[2]);
            rc2 = sqlite3_test_control(testctrl, opt);
            isOk = 3;
          }
          break;

        /* sqlite3_test_control(int, int) */
        case SQLITE_TESTCTRL_USELONGDOUBLE: {
          int opt = -1;
          if( nArg==3 ){
            if( cli_strcmp(azArg[2],"default")==0 ){
              opt = 2;
            }else{
              opt = booleanValue(azArg[2]);
            }
          }
          rc2 = sqlite3_test_control(testctrl, opt);
          isOk = 1;
          break;
        }

        /* sqlite3_test_control(sqlite3*) */
        case SQLITE_TESTCTRL_INTERNAL_FUNCTIONS:
          rc2 = sqlite3_test_control(testctrl, p->db);
          isOk = 3;
          break;

        case SQLITE_TESTCTRL_IMPOSTER:
          if( nArg==5 ){
            rc2 = sqlite3_test_control(testctrl, p->db,
                          azArg[2],
                          integerValue(azArg[3]),
                          integerValue(azArg[4]));
            isOk = 3;
          }
          break;

        case SQLITE_TESTCTRL_SEEK_COUNT: {
          u64 x = 0;
          rc2 = sqlite3_test_control(testctrl, p->db, &x);
          utf8_printf(p->out, "%llu\n", x);
          isOk = 3;
          break;
        }

#ifdef YYCOVERAGE
        case SQLITE_TESTCTRL_PARSER_COVERAGE: {
          if( nArg==2 ){
            sqlite3_test_control(testctrl, p->out);
            isOk = 3;
          }
          break;
        }
#endif
#ifdef SQLITE_DEBUG
        case SQLITE_TESTCTRL_TUNE: {
          if( nArg==4 ){
            int id = (int)integerValue(azArg[2]);
            int val = (int)integerValue(azArg[3]);
            sqlite3_test_control(testctrl, id, &val);
            isOk = 3;
          }else if( nArg==3 ){
            int id = (int)integerValue(azArg[2]);
            sqlite3_test_control(testctrl, -id, &rc2);
            isOk = 1;
          }else if( nArg==2 ){
            int id = 1;
            while(1){
              int val = 0;
              rc2 = sqlite3_test_control(testctrl, -id, &val);
              if( rc2!=SQLITE_OK ) break;
              if( id>1 ) utf8_printf(p->out, "  ");
              utf8_printf(p->out, "%d: %d", id, val);
              id++;
            }
            if( id>1 ) utf8_printf(p->out, "\n");
            isOk = 3;
          }
          break;
        }
#endif
        case SQLITE_TESTCTRL_SORTER_MMAP:
          if( nArg==3 ){
            int opt = (unsigned int)integerValue(azArg[2]);
            rc2 = sqlite3_test_control(testctrl, p->db, opt);
            isOk = 3;
          }
          break;
      }
    }
    if( isOk==0 && iCtrl>=0 ){
      utf8_printf(p->out, "Usage: .testctrl %s %s\n", zCmd,aCtrl[iCtrl].zUsage);
      rc = 1;
    }else if( isOk==1 ){
      raw_printf(p->out, "%d\n", rc2);
    }else if( isOk==2 ){
      raw_printf(p->out, "0x%08x\n", rc2);
    }
  }else
#endif /* !defined(SQLITE_UNTESTABLE) */

  if( c=='t' && n>4 && cli_strncmp(azArg[0], "timeout", n)==0 ){
    open_db(p, 0);
    sqlite3_busy_timeout(p->db, nArg>=2 ? (int)integerValue(azArg[1]) : 0);
  }else

  if( c=='t' && n>=5 && cli_strncmp(azArg[0], "timer", n)==0 ){
    if( nArg==2 ){
      enableTimer = booleanValue(azArg[1]);
      if( enableTimer && !HAS_TIMER ){
        raw_printf(stderr, "Error: timer not available on this system.\n");
        enableTimer = 0;
      }
    }else{
      raw_printf(stderr, "Usage: .timer on|off\n");
      rc = 1;
    }
  }else

#ifndef SQLITE_OMIT_TRACE
  if( c=='t' && cli_strncmp(azArg[0], "trace", n)==0 ){
    int mType = 0;
    int jj;
    open_db(p, 0);
    for(jj=1; jj<nArg; jj++){
      const char *z = azArg[jj];
      if( z[0]=='-' ){
        if( optionMatch(z, "expanded") ){
          p->eTraceType = SHELL_TRACE_EXPANDED;
        }
#ifdef SQLITE_ENABLE_NORMALIZE
        else if( optionMatch(z, "normalized") ){
          p->eTraceType = SHELL_TRACE_NORMALIZED;
        }
#endif
        else if( optionMatch(z, "plain") ){
          p->eTraceType = SHELL_TRACE_PLAIN;
        }
        else if( optionMatch(z, "profile") ){
          mType |= SQLITE_TRACE_PROFILE;
        }
        else if( optionMatch(z, "row") ){
          mType |= SQLITE_TRACE_ROW;
        }
        else if( optionMatch(z, "stmt") ){
          mType |= SQLITE_TRACE_STMT;
        }
        else if( optionMatch(z, "close") ){
          mType |= SQLITE_TRACE_CLOSE;
        }
        else {
          raw_printf(stderr, "Unknown option \"%s\" on \".trace\"\n", z);
          rc = 1;
          goto meta_command_exit;
        }
      }else{
        output_file_close(p->traceOut);
        p->traceOut = output_file_open(z, 0);
      }
    }
    if( p->traceOut==0 ){
      sqlite3_trace_v2(p->db, 0, 0, 0);
    }else{
      if( mType==0 ) mType = SQLITE_TRACE_STMT;
      sqlite3_trace_v2(p->db, mType, sql_trace_callback, p);
    }
  }else
#endif /* !defined(SQLITE_OMIT_TRACE) */

#if defined(SQLITE_DEBUG) && !defined(SQLITE_OMIT_VIRTUALTABLE)
  if( c=='u' && cli_strncmp(azArg[0], "unmodule", n)==0 ){
    int ii;
    int lenOpt;
    char *zOpt;
    if( nArg<2 ){
      raw_printf(stderr, "Usage: .unmodule [--allexcept] NAME ...\n");
      rc = 1;
      goto meta_command_exit;
    }
    open_db(p, 0);
    zOpt = azArg[1];
    if( zOpt[0]=='-' && zOpt[1]=='-' && zOpt[2]!=0 ) zOpt++;
    lenOpt = (int)strlen(zOpt);
    if( lenOpt>=3 && cli_strncmp(zOpt, "-allexcept",lenOpt)==0 ){
      assert( azArg[nArg]==0 );
      sqlite3_drop_modules(p->db, nArg>2 ? (const char**)(azArg+2) : 0);
    }else{
      for(ii=1; ii<nArg; ii++){
        sqlite3_create_module(p->db, azArg[ii], 0, 0);
      }
    }
  }else
#endif

#if SQLITE_USER_AUTHENTICATION
  if( c=='u' && cli_strncmp(azArg[0], "user", n)==0 ){
    if( nArg<2 ){
      raw_printf(stderr, "Usage: .user SUBCOMMAND ...\n");
      rc = 1;
      goto meta_command_exit;
    }
    open_db(p, 0);
    if( cli_strcmp(azArg[1],"login")==0 ){
      if( nArg!=4 ){
        raw_printf(stderr, "Usage: .user login USER PASSWORD\n");
        rc = 1;
        goto meta_command_exit;
      }
      rc = sqlite3_user_authenticate(p->db, azArg[2], azArg[3],
                                     strlen30(azArg[3]));
      if( rc ){
        utf8_printf(stderr, "Authentication failed for user %s\n", azArg[2]);
        rc = 1;
      }
    }else if( cli_strcmp(azArg[1],"add")==0 ){
      if( nArg!=5 ){
        raw_printf(stderr, "Usage: .user add USER PASSWORD ISADMIN\n");
        rc = 1;
        goto meta_command_exit;
      }
      rc = sqlite3_user_add(p->db, azArg[2], azArg[3], strlen30(azArg[3]),
                            booleanValue(azArg[4]));
      if( rc ){
        raw_printf(stderr, "User-Add failed: %d\n", rc);
        rc = 1;
      }
    }else if( cli_strcmp(azArg[1],"edit")==0 ){
      if( nArg!=5 ){
        raw_printf(stderr, "Usage: .user edit USER PASSWORD ISADMIN\n");
        rc = 1;
        goto meta_command_exit;
      }
      rc = sqlite3_user_change(p->db, azArg[2], azArg[3], strlen30(azArg[3]),
                              booleanValue(azArg[4]));
      if( rc ){
        raw_printf(stderr, "User-Edit failed: %d\n", rc);
        rc = 1;
      }
    }else if( cli_strcmp(azArg[1],"delete")==0 ){
      if( nArg!=3 ){
        raw_printf(stderr, "Usage: .user delete USER\n");
        rc = 1;
        goto meta_command_exit;
      }
      rc = sqlite3_user_delete(p->db, azArg[2]);
      if( rc ){
        raw_printf(stderr, "User-Delete failed: %d\n", rc);
        rc = 1;
      }
    }else{
      raw_printf(stderr, "Usage: .user login|add|edit|delete ...\n");
      rc = 1;
      goto meta_command_exit;
    }
  }else
#endif /* SQLITE_USER_AUTHENTICATION */

  if( c=='v' && cli_strncmp(azArg[0], "version", n)==0 ){
    char *zPtrSz = sizeof(void*)==8 ? "64-bit" : "32-bit";
    utf8_printf(p->out, "SQLite %s %s\n" /*extra-version-info*/,
        sqlite3_libversion(), sqlite3_sourceid());
/* BEGIN SQLCIPHER */
#ifdef SQLITE_HAS_CODEC
    {
      extern char* sqlcipher_version();
      char *sqlcipher_ver = sqlcipher_version();
      utf8_printf(p->out, "SQLCipher %s\n", sqlcipher_ver);
      sqlite3_free(sqlcipher_ver);
   }
#endif
/* END SQLCIPHER */
#if SQLITE_HAVE_ZLIB
    utf8_printf(p->out, "zlib version %s\n", zlibVersion());
#endif
#define CTIMEOPT_VAL_(opt) #opt
#define CTIMEOPT_VAL(opt) CTIMEOPT_VAL_(opt)
#if defined(__clang__) && defined(__clang_major__)
    utf8_printf(p->out, "clang-" CTIMEOPT_VAL(__clang_major__) "."
                    CTIMEOPT_VAL(__clang_minor__) "."
                    CTIMEOPT_VAL(__clang_patchlevel__) " (%s)\n", zPtrSz);
#elif defined(_MSC_VER)
    utf8_printf(p->out, "msvc-" CTIMEOPT_VAL(_MSC_VER) " (%s)\n", zPtrSz);
#elif defined(__GNUC__) && defined(__VERSION__)
    utf8_printf(p->out, "gcc-" __VERSION__ " (%s)\n", zPtrSz);
#endif
  }else

  if( c=='v' && cli_strncmp(azArg[0], "vfsinfo", n)==0 ){
    const char *zDbName = nArg==2 ? azArg[1] : "main";
    sqlite3_vfs *pVfs = 0;
    if( p->db ){
      sqlite3_file_control(p->db, zDbName, SQLITE_FCNTL_VFS_POINTER, &pVfs);
      if( pVfs ){
        utf8_printf(p->out, "vfs.zName      = \"%s\"\n", pVfs->zName);
        raw_printf(p->out, "vfs.iVersion   = %d\n", pVfs->iVersion);
        raw_printf(p->out, "vfs.szOsFile   = %d\n", pVfs->szOsFile);
        raw_printf(p->out, "vfs.mxPathname = %d\n", pVfs->mxPathname);
      }
    }
  }else

  if( c=='v' && cli_strncmp(azArg[0], "vfslist", n)==0 ){
    sqlite3_vfs *pVfs;
    sqlite3_vfs *pCurrent = 0;
    if( p->db ){
      sqlite3_file_control(p->db, "main", SQLITE_FCNTL_VFS_POINTER, &pCurrent);
    }
    for(pVfs=sqlite3_vfs_find(0); pVfs; pVfs=pVfs->pNext){
      utf8_printf(p->out, "vfs.zName      = \"%s\"%s\n", pVfs->zName,
           pVfs==pCurrent ? "  <--- CURRENT" : "");
      raw_printf(p->out, "vfs.iVersion   = %d\n", pVfs->iVersion);
      raw_printf(p->out, "vfs.szOsFile   = %d\n", pVfs->szOsFile);
      raw_printf(p->out, "vfs.mxPathname = %d\n", pVfs->mxPathname);
      if( pVfs->pNext ){
        raw_printf(p->out, "-----------------------------------\n");
      }
    }
  }else

  if( c=='v' && cli_strncmp(azArg[0], "vfsname", n)==0 ){
    const char *zDbName = nArg==2 ? azArg[1] : "main";
    char *zVfsName = 0;
    if( p->db ){
      sqlite3_file_control(p->db, zDbName, SQLITE_FCNTL_VFSNAME, &zVfsName);
      if( zVfsName ){
        utf8_printf(p->out, "%s\n", zVfsName);
        sqlite3_free(zVfsName);
      }
    }
  }else

  if( c=='w' && cli_strncmp(azArg[0], "wheretrace", n)==0 ){
    unsigned int x = nArg>=2? (unsigned int)integerValue(azArg[1]) : 0xffffffff;
    sqlite3_test_control(SQLITE_TESTCTRL_TRACEFLAGS, 3, &x);
  }else

  if( c=='w' && cli_strncmp(azArg[0], "width", n)==0 ){
    int j;
    assert( nArg<=ArraySize(azArg) );
    p->nWidth = nArg-1;
    p->colWidth = realloc(p->colWidth, (p->nWidth+1)*sizeof(int)*2);
    if( p->colWidth==0 && p->nWidth>0 ) shell_out_of_memory();
    if( p->nWidth ) p->actualWidth = &p->colWidth[p->nWidth];
    for(j=1; j<nArg; j++){
      p->colWidth[j-1] = (int)integerValue(azArg[j]);
    }
  }else

  {
    utf8_printf(stderr, "Error: unknown command or invalid arguments: "
      " \"%s\". Enter \".help\" for help\n", azArg[0]);
    rc = 1;
  }

meta_command_exit:
  if( p->outCount ){
    p->outCount--;
    if( p->outCount==0 ) output_reset(p);
  }
  p->bSafeMode = p->bSafeModePersist;
  return rc;
}

/* Line scan result and intermediate states (supporting scan resumption)
*/
#ifndef CHAR_BIT
# define CHAR_BIT 8
#endif
typedef enum {
  QSS_HasDark = 1<<CHAR_BIT, QSS_EndingSemi = 2<<CHAR_BIT,
  QSS_CharMask = (1<<CHAR_BIT)-1, QSS_ScanMask = 3<<CHAR_BIT,
  QSS_Start = 0
} QuickScanState;
#define QSS_SETV(qss, newst) ((newst) | ((qss) & QSS_ScanMask))
#define QSS_INPLAIN(qss) (((qss)&QSS_CharMask)==QSS_Start)
#define QSS_PLAINWHITE(qss) (((qss)&~QSS_EndingSemi)==QSS_Start)
#define QSS_PLAINDARK(qss) (((qss)&~QSS_EndingSemi)==QSS_HasDark)
#define QSS_SEMITERM(qss) (((qss)&~QSS_HasDark)==QSS_EndingSemi)

/*
** Scan line for classification to guide shell's handling.
** The scan is resumable for subsequent lines when prior
** return values are passed as the 2nd argument.
*/
static QuickScanState quickscan(char *zLine, QuickScanState qss,
                                SCAN_TRACKER_REFTYPE pst){
  char cin;
  char cWait = (char)qss; /* intentional narrowing loss */
  if( cWait==0 ){
  PlainScan:
    assert( cWait==0 );
    while( (cin = *zLine++)!=0 ){
      if( IsSpace(cin) )
        continue;
      switch (cin){
      case '-':
        if( *zLine!='-' )
          break;
        while((cin = *++zLine)!=0 )
          if( cin=='\n')
            goto PlainScan;
        return qss;
      case ';':
        qss |= QSS_EndingSemi;
        continue;
      case '/':
        if( *zLine=='*' ){
          ++zLine;
          cWait = '*';
          CONTINUE_PROMPT_AWAITS(pst, "/*");
          qss = QSS_SETV(qss, cWait);
          goto TermScan;
        }
        break;
      case '[':
        cin = ']';
        deliberate_fall_through;
      case '`': case '\'': case '"':
        cWait = cin;
        qss = QSS_HasDark | cWait;
        CONTINUE_PROMPT_AWAITC(pst, cin);
        goto TermScan;
      case '(':
        CONTINUE_PAREN_INCR(pst, 1);
        break;
      case ')':
        CONTINUE_PAREN_INCR(pst, -1);
        break;
      default:
        break;
      }
      qss = (qss & ~QSS_EndingSemi) | QSS_HasDark;
    }
  }else{
  TermScan:
    while( (cin = *zLine++)!=0 ){
      if( cin==cWait ){
        switch( cWait ){
        case '*':
          if( *zLine != '/' )
            continue;
          ++zLine;
          cWait = 0;
          CONTINUE_PROMPT_AWAITC(pst, 0);
          qss = QSS_SETV(qss, 0);
          goto PlainScan;
        case '`': case '\'': case '"':
          if(*zLine==cWait){
            /* Swallow doubled end-delimiter.*/
            ++zLine;
            continue;
          }
          deliberate_fall_through;
        case ']':
          cWait = 0;
          CONTINUE_PROMPT_AWAITC(pst, 0);
          qss = QSS_SETV(qss, 0);
          goto PlainScan;
        default: assert(0);
        }
      }
    }
  }
  return qss;
}

/*
** Return TRUE if the line typed in is an SQL command terminator other
** than a semi-colon.  The SQL Server style "go" command is understood
** as is the Oracle "/".
*/
static int line_is_command_terminator(char *zLine){
  while( IsSpace(zLine[0]) ){ zLine++; };
  if( zLine[0]=='/' )
    zLine += 1; /* Oracle */
  else if ( ToLower(zLine[0])=='g' && ToLower(zLine[1])=='o' )
    zLine += 2; /* SQL Server */
  else
    return 0;
  return quickscan(zLine, QSS_Start, 0)==QSS_Start;
}

/*
** The CLI needs a working sqlite3_complete() to work properly.  So error
** out of the build if compiling with SQLITE_OMIT_COMPLETE.
*/
#ifdef SQLITE_OMIT_COMPLETE
# error the CLI application is imcompatable with SQLITE_OMIT_COMPLETE.
#endif

/*
** Return true if zSql is a complete SQL statement.  Return false if it
** ends in the middle of a string literal or C-style comment.
*/
static int line_is_complete(char *zSql, int nSql){
  int rc;
  if( zSql==0 ) return 1;
  zSql[nSql] = ';';
  zSql[nSql+1] = 0;
  rc = sqlite3_complete(zSql);
  zSql[nSql] = 0;
  return rc;
}

/*
** Run a single line of SQL.  Return the number of errors.
*/
static int runOneSqlLine(ShellState *p, char *zSql, FILE *in, int startline){
  int rc;
  char *zErrMsg = 0;

  open_db(p, 0);
  if( ShellHasFlag(p,SHFLG_Backslash) ) resolve_backslashes(zSql);
  if( p->flgProgress & SHELL_PROGRESS_RESET ) p->nProgress = 0;
  BEGIN_TIMER;
  rc = shell_exec(p, zSql, &zErrMsg);
  END_TIMER;
  if( rc || zErrMsg ){
    char zPrefix[100];
    const char *zErrorTail;
    const char *zErrorType;
    if( zErrMsg==0 ){
      zErrorType = "Error";
      zErrorTail = sqlite3_errmsg(p->db);
    }else if( cli_strncmp(zErrMsg, "in prepare, ",12)==0 ){
      zErrorType = "Parse error";
      zErrorTail = &zErrMsg[12];
    }else if( cli_strncmp(zErrMsg, "stepping, ", 10)==0 ){
      zErrorType = "Runtime error";
      zErrorTail = &zErrMsg[10];
    }else{
      zErrorType = "Error";
      zErrorTail = zErrMsg;
    }
    if( in!=0 || !stdin_is_interactive ){
      sqlite3_snprintf(sizeof(zPrefix), zPrefix,
                       "%s near line %d:", zErrorType, startline);
    }else{
      sqlite3_snprintf(sizeof(zPrefix), zPrefix, "%s:", zErrorType);
    }
    utf8_printf(stderr, "%s %s\n", zPrefix, zErrorTail);
    sqlite3_free(zErrMsg);
    zErrMsg = 0;
    return 1;
  }else if( ShellHasFlag(p, SHFLG_CountChanges) ){
    char zLineBuf[2000];
    sqlite3_snprintf(sizeof(zLineBuf), zLineBuf,
            "changes: %lld   total_changes: %lld",
            sqlite3_changes64(p->db), sqlite3_total_changes64(p->db));
    raw_printf(p->out, "%s\n", zLineBuf);
  }
  return 0;
}

static void echo_group_input(ShellState *p, const char *zDo){
  if( ShellHasFlag(p, SHFLG_Echo) ) utf8_printf(p->out, "%s\n", zDo);
}

#ifdef SQLITE_SHELL_FIDDLE
/*
** Alternate one_input_line() impl for wasm mode. This is not in the primary
** impl because we need the global shellState and cannot access it from that
** function without moving lots of code around (creating a larger/messier diff).
*/
static char *one_input_line(FILE *in, char *zPrior, int isContinuation){
  /* Parse the next line from shellState.wasm.zInput. */
  const char *zBegin = shellState.wasm.zPos;
  const char *z = zBegin;
  char *zLine = 0;
  i64 nZ = 0;

  UNUSED_PARAMETER(in);
  UNUSED_PARAMETER(isContinuation);
  if(!z || !*z){
    return 0;
  }
  while(*z && isspace(*z)) ++z;
  zBegin = z;
  for(; *z && '\n'!=*z; ++nZ, ++z){}
  if(nZ>0 && '\r'==zBegin[nZ-1]){
    --nZ;
  }
  shellState.wasm.zPos = z;
  zLine = realloc(zPrior, nZ+1);
  shell_check_oom(zLine);
  memcpy(zLine, zBegin, nZ);
  zLine[nZ] = 0;
  return zLine;
}
#endif /* SQLITE_SHELL_FIDDLE */

/*
** Read input from *in and process it.  If *in==0 then input
** is interactive - the user is typing it it.  Otherwise, input
** is coming from a file or device.  A prompt is issued and history
** is saved only if input is interactive.  An interrupt signal will
** cause this routine to exit immediately, unless input is interactive.
**
** Return the number of errors.
*/
static int process_input(ShellState *p){
  char *zLine = 0;          /* A single input line */
  char *zSql = 0;           /* Accumulated SQL text */
  i64 nLine;                /* Length of current line */
  i64 nSql = 0;             /* Bytes of zSql[] used */
  i64 nAlloc = 0;           /* Allocated zSql[] space */
  int rc;                   /* Error code */
  int errCnt = 0;           /* Number of errors seen */
  i64 startline = 0;        /* Line number for start of current input */
  QuickScanState qss = QSS_Start; /* Accumulated line status (so far) */

  if( p->inputNesting==MAX_INPUT_NESTING ){
    /* This will be more informative in a later version. */
    utf8_printf(stderr,"Input nesting limit (%d) reached at line %d."
                " Check recursion.\n", MAX_INPUT_NESTING, p->lineno);
    return 1;
  }
  ++p->inputNesting;
  p->lineno = 0;
  CONTINUE_PROMPT_RESET;
  while( errCnt==0 || !bail_on_error || (p->in==0 && stdin_is_interactive) ){
    fflush(p->out);
    zLine = one_input_line(p->in, zLine, nSql>0);
    if( zLine==0 ){
      /* End of input */
      if( p->in==0 && stdin_is_interactive ) printf("\n");
      break;
    }
    if( seenInterrupt ){
      if( p->in!=0 ) break;
      seenInterrupt = 0;
    }
    p->lineno++;
    if( QSS_INPLAIN(qss)
        && line_is_command_terminator(zLine)
        && line_is_complete(zSql, nSql) ){
      memcpy(zLine,";",2);
    }
    qss = quickscan(zLine, qss, CONTINUE_PROMPT_PSTATE);
    if( QSS_PLAINWHITE(qss) && nSql==0 ){
      /* Just swallow single-line whitespace */
      echo_group_input(p, zLine);
      qss = QSS_Start;
      continue;
    }
    if( zLine && (zLine[0]=='.' || zLine[0]=='#') && nSql==0 ){
      CONTINUE_PROMPT_RESET;
      echo_group_input(p, zLine);
      if( zLine[0]=='.' ){
        rc = do_meta_command(zLine, p);
        if( rc==2 ){ /* exit requested */
          break;
        }else if( rc ){
          errCnt++;
        }
      }
      qss = QSS_Start;
      continue;
    }
    /* No single-line dispositions remain; accumulate line(s). */
    nLine = strlen(zLine);
    if( nSql+nLine+2>=nAlloc ){
      /* Grow buffer by half-again increments when big. */
      nAlloc = nSql+(nSql>>1)+nLine+100;
      zSql = realloc(zSql, nAlloc);
      shell_check_oom(zSql);
    }
    if( nSql==0 ){
      i64 i;
      for(i=0; zLine[i] && IsSpace(zLine[i]); i++){}
      assert( nAlloc>0 && zSql!=0 );
      memcpy(zSql, zLine+i, nLine+1-i);
      startline = p->lineno;
      nSql = nLine-i;
    }else{
      zSql[nSql++] = '\n';
      memcpy(zSql+nSql, zLine, nLine+1);
      nSql += nLine;
    }
    if( nSql && QSS_SEMITERM(qss) && sqlite3_complete(zSql) ){
      echo_group_input(p, zSql);
      errCnt += runOneSqlLine(p, zSql, p->in, startline);
      CONTINUE_PROMPT_RESET;
      nSql = 0;
      if( p->outCount ){
        output_reset(p);
        p->outCount = 0;
      }else{
        clearTempFile(p);
      }
      p->bSafeMode = p->bSafeModePersist;
      qss = QSS_Start;
    }else if( nSql && QSS_PLAINWHITE(qss) ){
      echo_group_input(p, zSql);
      nSql = 0;
      qss = QSS_Start;
    }
  }
  if( nSql ){
    /* This may be incomplete. Let the SQL parser deal with that. */
    echo_group_input(p, zSql);
    errCnt += runOneSqlLine(p, zSql, p->in, startline);
    CONTINUE_PROMPT_RESET;
  }
  free(zSql);
  free(zLine);
  --p->inputNesting;
  return errCnt>0;
}

/*
** Return a pathname which is the user's home directory.  A
** 0 return indicates an error of some kind.
*/
static char *find_home_dir(int clearFlag){
  static char *home_dir = NULL;
  if( clearFlag ){
    free(home_dir);
    home_dir = 0;
    return 0;
  }
  if( home_dir ) return home_dir;

#if !defined(_WIN32) && !defined(WIN32) && !defined(_WIN32_WCE) \
     && !defined(__RTP__) && !defined(_WRS_KERNEL) && !defined(SQLITE_WASI)
  {
    struct passwd *pwent;
    uid_t uid = getuid();
    if( (pwent=getpwuid(uid)) != NULL) {
      home_dir = pwent->pw_dir;
    }
  }
#endif

#if defined(_WIN32_WCE)
  /* Windows CE (arm-wince-mingw32ce-gcc) does not provide getenv()
   */
  home_dir = "/";
#else

#if defined(_WIN32) || defined(WIN32)
  if (!home_dir) {
    home_dir = getenv("USERPROFILE");
  }
#endif

  if (!home_dir) {
    home_dir = getenv("HOME");
  }

#if defined(_WIN32) || defined(WIN32)
  if (!home_dir) {
    char *zDrive, *zPath;
    int n;
    zDrive = getenv("HOMEDRIVE");
    zPath = getenv("HOMEPATH");
    if( zDrive && zPath ){
      n = strlen30(zDrive) + strlen30(zPath) + 1;
      home_dir = malloc( n );
      if( home_dir==0 ) return 0;
      sqlite3_snprintf(n, home_dir, "%s%s", zDrive, zPath);
      return home_dir;
    }
    home_dir = "c:\\";
  }
#endif

#endif /* !_WIN32_WCE */

  if( home_dir ){
    i64 n = strlen(home_dir) + 1;
    char *z = malloc( n );
    if( z ) memcpy(z, home_dir, n);
    home_dir = z;
  }

  return home_dir;
}

/*
** On non-Windows platforms, look for $XDG_CONFIG_HOME.
** If ${XDG_CONFIG_HOME}/sqlite3/sqliterc is found, return
** the path to it, else return 0. The result is cached for
** subsequent calls.
*/
static const char *find_xdg_config(void){
#if defined(_WIN32) || defined(WIN32) || defined(_WIN32_WCE) \
     || defined(__RTP__) || defined(_WRS_KERNEL)
  return 0;
#else
  static int alreadyTried = 0;
  static char *zConfig = 0;
  const char *zXdgHome;

  if( alreadyTried!=0 ){
    return zConfig;
  }
  alreadyTried = 1;
  zXdgHome = getenv("XDG_CONFIG_HOME");
  if( zXdgHome==0 ){
    return 0;
  }
  zConfig = sqlite3_mprintf("%s/sqlite3/sqliterc", zXdgHome);
  shell_check_oom(zConfig);
  if( access(zConfig,0)!=0 ){
    sqlite3_free(zConfig);
    zConfig = 0;
  }
  return zConfig;
#endif
}

/*
** Read input from the file given by sqliterc_override.  Or if that
** parameter is NULL, take input from the first of find_xdg_config()
** or ~/.sqliterc which is found.
**
** Returns the number of errors.
*/
static void process_sqliterc(
  ShellState *p,                  /* Configuration data */
  const char *sqliterc_override   /* Name of config file. NULL to use default */
){
  char *home_dir = NULL;
  const char *sqliterc = sqliterc_override;
  char *zBuf = 0;
  FILE *inSaved = p->in;
  int savedLineno = p->lineno;

  if( sqliterc == NULL ){
    sqliterc = find_xdg_config();
  }
  if( sqliterc == NULL ){
    home_dir = find_home_dir(0);
    if( home_dir==0 ){
      raw_printf(stderr, "-- warning: cannot find home directory;"
                      " cannot read ~/.sqliterc\n");
      return;
    }
    zBuf = sqlite3_mprintf("%s/.sqliterc",home_dir);
    shell_check_oom(zBuf);
    sqliterc = zBuf;
  }
  p->in = fopen(sqliterc,"rb");
  if( p->in ){
    if( stdin_is_interactive ){
      utf8_printf(stderr,"-- Loading resources from %s\n",sqliterc);
    }
    if( process_input(p) && bail_on_error ) exit(1);
    fclose(p->in);
  }else if( sqliterc_override!=0 ){
    utf8_printf(stderr,"cannot open: \"%s\"\n", sqliterc);
    if( bail_on_error ) exit(1);
  }
  p->in = inSaved;
  p->lineno = savedLineno;
  sqlite3_free(zBuf);
}

/*
** Show available command line options
*/
static const char zOptions[] =
  "   --                   treat no subsequent arguments as options\n"
#if defined(SQLITE_HAVE_ZLIB) && !defined(SQLITE_OMIT_VIRTUALTABLE)
  "   -A ARGS...           run \".archive ARGS\" and exit\n"
#endif
  "   -append              append the database to the end of the file\n"
  "   -ascii               set output mode to 'ascii'\n"
  "   -bail                stop after hitting an error\n"
  "   -batch               force batch I/O\n"
  "   -box                 set output mode to 'box'\n"
  "   -column              set output mode to 'column'\n"
  "   -cmd COMMAND         run \"COMMAND\" before reading stdin\n"
  "   -csv                 set output mode to 'csv'\n"
#if !defined(SQLITE_OMIT_DESERIALIZE)
  "   -deserialize         open the database using sqlite3_deserialize()\n"
#endif
  "   -echo                print inputs before execution\n"
  "   -init FILENAME       read/process named file\n"
  "   -[no]header          turn headers on or off\n"
#if defined(SQLITE_ENABLE_MEMSYS3) || defined(SQLITE_ENABLE_MEMSYS5)
  "   -heap SIZE           Size of heap for memsys3 or memsys5\n"
#endif
  "   -help                show this message\n"
  "   -html                set output mode to HTML\n"
  "   -interactive         force interactive I/O\n"
  "   -json                set output mode to 'json'\n"
  "   -line                set output mode to 'line'\n"
  "   -list                set output mode to 'list'\n"
  "   -lookaside SIZE N    use N entries of SZ bytes for lookaside memory\n"
  "   -markdown            set output mode to 'markdown'\n"
#if !defined(SQLITE_OMIT_DESERIALIZE)
  "   -maxsize N           maximum size for a --deserialize database\n"
#endif
  "   -memtrace            trace all memory allocations and deallocations\n"
  "   -mmap N              default mmap size set to N\n"
#ifdef SQLITE_ENABLE_MULTIPLEX
  "   -multiplex           enable the multiplexor VFS\n"
#endif
  "   -newline SEP         set output row separator. Default: '\\n'\n"
#if SHELL_WIN_UTF8_OPT
  "   -no-utf8             do not try to set up UTF-8 output (for legacy)\n"
#endif
  "   -nofollow            refuse to open symbolic links to database files\n"
  "   -nonce STRING        set the safe-mode escape nonce\n"
  "   -nullvalue TEXT      set text string for NULL values. Default ''\n"
  "   -pagecache SIZE N    use N slots of SZ bytes each for page cache memory\n"
  "   -pcachetrace         trace all page cache operations\n"
  "   -quote               set output mode to 'quote'\n"
  "   -readonly            open the database read-only\n"
  "   -safe                enable safe-mode\n"
  "   -separator SEP       set output column separator. Default: '|'\n"
#ifdef SQLITE_ENABLE_SORTER_REFERENCES
  "   -sorterref SIZE      sorter references threshold size\n"
#endif
  "   -stats               print memory stats before each finalize\n"
  "   -table               set output mode to 'table'\n"
  "   -tabs                set output mode to 'tabs'\n"
  "   -unsafe-testing      allow unsafe commands and modes for testing\n"
#if SHELL_WIN_UTF8_OPT && 0 /* Option is accepted, but is now the default. */
  "   -utf8                setup interactive console code page for UTF-8\n"
#endif
  "   -version             show SQLite version\n"
  "   -vfs NAME            use NAME as the default VFS\n"
#ifdef SQLITE_ENABLE_VFSTRACE
  "   -vfstrace            enable tracing of all VFS calls\n"
#endif
#ifdef SQLITE_HAVE_ZLIB
  "   -zip                 open the file as a ZIP Archive\n"
#endif
;
static void usage(int showDetail){
  utf8_printf(stderr,
      "Usage: %s [OPTIONS] [FILENAME [SQL]]\n"
      "FILENAME is the name of an SQLite database. A new database is created\n"
      "if the file does not previously exist. Defaults to :memory:.\n", Argv0);
  if( showDetail ){
    utf8_printf(stderr, "OPTIONS include:\n%s", zOptions);
  }else{
    raw_printf(stderr, "Use the -help option for additional information\n");
  }
  exit(1);
}

/*
** Internal check:  Verify that the SQLite is uninitialized.  Print a
** error message if it is initialized.
*/
static void verify_uninitialized(void){
  if( sqlite3_config(-1)==SQLITE_MISUSE ){
    utf8_printf(stdout, "WARNING: attempt to configure SQLite after"
                        " initialization.\n");
  }
}

/*
** Initialize the state information in data
*/
static void main_init(ShellState *data) {
  memset(data, 0, sizeof(*data));
  data->normalMode = data->cMode = data->mode = MODE_List;
  data->autoExplain = 1;
  data->pAuxDb = &data->aAuxDb[0];
  memcpy(data->colSeparator,SEP_Column, 2);
  memcpy(data->rowSeparator,SEP_Row, 2);
  data->showHeader = 0;
  data->shellFlgs = SHFLG_Lookaside;
  sqlite3_config(SQLITE_CONFIG_LOG, shellLog, data);
#if !defined(SQLITE_SHELL_FIDDLE)
  verify_uninitialized();
#endif
  sqlite3_config(SQLITE_CONFIG_URI, 1);
  sqlite3_config(SQLITE_CONFIG_MULTITHREAD);
  sqlite3_snprintf(sizeof(mainPrompt), mainPrompt,"sqlite> ");
  sqlite3_snprintf(sizeof(continuePrompt), continuePrompt,"   ...> ");
}

/*
** Output text to the console in a font that attracts extra attention.
*/
#ifdef _WIN32
static void printBold(const char *zText){
#if !SQLITE_OS_WINRT
  HANDLE out = GetStdHandle(STD_OUTPUT_HANDLE);
  CONSOLE_SCREEN_BUFFER_INFO defaultScreenInfo;
  GetConsoleScreenBufferInfo(out, &defaultScreenInfo);
  SetConsoleTextAttribute(out,
         FOREGROUND_RED|FOREGROUND_INTENSITY
  );
#endif
  printf("%s", zText);
#if !SQLITE_OS_WINRT
  SetConsoleTextAttribute(out, defaultScreenInfo.wAttributes);
#endif
}
#else
static void printBold(const char *zText){
  printf("\033[1m%s\033[0m", zText);
}
#endif

/*
** Get the argument to an --option.  Throw an error and die if no argument
** is available.
*/
static char *cmdline_option_value(int argc, char **argv, int i){
  if( i==argc ){
    utf8_printf(stderr, "%s: Error: missing argument to %s\n",
            argv[0], argv[argc-1]);
    exit(1);
  }
  return argv[i];
}

static void sayAbnormalExit(void){
  if( seenInterrupt ) fprintf(stderr, "Program interrupted.\n");
}

#ifndef SQLITE_SHELL_IS_UTF8
#  if (defined(_WIN32) || defined(WIN32)) \
   && (defined(_MSC_VER) || (defined(UNICODE) && defined(__GNUC__)))
#    define SQLITE_SHELL_IS_UTF8          (0)
#  else
#    define SQLITE_SHELL_IS_UTF8          (1)
#  endif
#endif

#ifdef SQLITE_SHELL_FIDDLE
#  define main fiddle_main
#endif

#if SQLITE_SHELL_IS_UTF8
int SQLITE_CDECL main(int argc, char **argv){
#else
int SQLITE_CDECL wmain(int argc, wchar_t **wargv){
  char **argv;
#endif
#ifdef SQLITE_DEBUG
  sqlite3_int64 mem_main_enter = 0;
#endif
  char *zErrMsg = 0;
#ifdef SQLITE_SHELL_FIDDLE
#  define data shellState
#else
  ShellState data;
#endif
  const char *zInitFile = 0;
  int i;
  int rc = 0;
  int warnInmemoryDb = 0;
  int readStdin = 1;
  int nCmd = 0;
  int nOptsEnd = argc;
  char **azCmd = 0;
  const char *zVfs = 0;           /* Value of -vfs command-line option */
#if !SQLITE_SHELL_IS_UTF8
  char **argvToFree = 0;
  int argcToFree = 0;
#endif
  setvbuf(stderr, 0, _IONBF, 0); /* Make sure stderr is unbuffered */

#ifdef SQLITE_SHELL_FIDDLE
  stdin_is_interactive = 0;
  stdout_is_console = 1;
  data.wasm.zDefaultDbName = "/fiddle.sqlite3";
#else
  stdin_is_interactive = isatty(0);
  stdout_is_console = isatty(1);
#endif
#if SHELL_WIN_UTF8_OPT
  probe_console(); /* Check for console I/O and UTF-8 capability. */
  if( !mbcs_opted ) atexit(console_restore);
#endif
  atexit(sayAbnormalExit);
#ifdef SQLITE_DEBUG
  mem_main_enter = sqlite3_memory_used();
#endif
#if !defined(_WIN32_WCE)
  if( getenv("SQLITE_DEBUG_BREAK") ){
    if( isatty(0) && isatty(2) ){
      fprintf(stderr,
          "attach debugger to process %d and press any key to continue.\n",
          GETPID());
      fgetc(stdin);
    }else{
#if defined(_WIN32) || defined(WIN32)
#if SQLITE_OS_WINRT
      __debugbreak();
#else
      DebugBreak();
#endif
#elif defined(SIGTRAP)
      raise(SIGTRAP);
#endif
    }
  }
#endif
  /* Register a valid signal handler early, before much else is done. */
#ifdef SIGINT
  signal(SIGINT, interrupt_handler);
#elif (defined(_WIN32) || defined(WIN32)) && !defined(_WIN32_WCE)
  if( !SetConsoleCtrlHandler(ConsoleCtrlHandler, TRUE) ){
    fprintf(stderr, "No ^C handler.\n");
  }
#endif

#if USE_SYSTEM_SQLITE+0!=1
  if( cli_strncmp(sqlite3_sourceid(),SQLITE_SOURCE_ID,60)!=0 ){
    utf8_printf(stderr, "SQLite header and source version mismatch\n%s\n%s\n",
            sqlite3_sourceid(), SQLITE_SOURCE_ID);
    exit(1);
  }
#endif
  main_init(&data);

  /* On Windows, we must translate command-line arguments into UTF-8.
  ** The SQLite memory allocator subsystem has to be enabled in order to
  ** do this.  But we want to run an sqlite3_shutdown() afterwards so that
  ** subsequent sqlite3_config() calls will work.  So copy all results into
  ** memory that does not come from the SQLite memory allocator.
  */
#if !SQLITE_SHELL_IS_UTF8
  sqlite3_initialize();
  argvToFree = malloc(sizeof(argv[0])*argc*2);
  shell_check_oom(argvToFree);
  argcToFree = argc;
  argv = argvToFree + argc;
  for(i=0; i<argc; i++){
    char *z = sqlite3_win32_unicode_to_utf8(wargv[i]);
    i64 n;
    shell_check_oom(z);
    n = strlen(z);
    argv[i] = malloc( n+1 );
    shell_check_oom(argv[i]);
    memcpy(argv[i], z, n+1);
    argvToFree[i] = argv[i];
    sqlite3_free(z);
  }
  sqlite3_shutdown();
#endif

  assert( argc>=1 && argv && argv[0] );
  Argv0 = argv[0];

#ifdef SQLITE_SHELL_DBNAME_PROC
  {
    /* If the SQLITE_SHELL_DBNAME_PROC macro is defined, then it is the name
    ** of a C-function that will provide the name of the database file.  Use
    ** this compile-time option to embed this shell program in larger
    ** applications. */
    extern void SQLITE_SHELL_DBNAME_PROC(const char**);
    SQLITE_SHELL_DBNAME_PROC(&data.pAuxDb->zDbFilename);
    warnInmemoryDb = 0;
  }
#endif

  /* Do an initial pass through the command-line argument to locate
  ** the name of the database file, the name of the initialization file,
  ** the size of the alternative malloc heap, options affecting commands
  ** or SQL run from the command line, and the first command to execute.
  */
#ifndef SQLITE_SHELL_FIDDLE
  verify_uninitialized();
#endif
  for(i=1; i<argc; i++){
    char *z;
    z = argv[i];
    if( z[0]!='-' || i>nOptsEnd ){
      if( data.aAuxDb->zDbFilename==0 ){
        data.aAuxDb->zDbFilename = z;
      }else{
        /* Excess arguments are interpreted as SQL (or dot-commands) and
        ** mean that nothing is read from stdin */
        readStdin = 0;
        nCmd++;
        azCmd = realloc(azCmd, sizeof(azCmd[0])*nCmd);
        shell_check_oom(azCmd);
        azCmd[nCmd-1] = z;
      }
      continue;
    }
    if( z[1]=='-' ) z++;
    if( cli_strcmp(z, "-")==0 ){
      nOptsEnd = i;
      continue;
    }else if( cli_strcmp(z,"-separator")==0
     || cli_strcmp(z,"-nullvalue")==0
     || cli_strcmp(z,"-newline")==0
     || cli_strcmp(z,"-cmd")==0
    ){
      (void)cmdline_option_value(argc, argv, ++i);
    }else if( cli_strcmp(z,"-init")==0 ){
      zInitFile = cmdline_option_value(argc, argv, ++i);
    }else if( cli_strcmp(z,"-interactive")==0 ){
      /* Need to check for interactive override here to so that it can
      ** affect console setup (for Windows only) and testing thereof.
      */
      stdin_is_interactive = 1;
    }else if( cli_strcmp(z,"-batch")==0 ){
      /* Need to check for batch mode here to so we can avoid printing
      ** informational messages (like from process_sqliterc) before
      ** we do the actual processing of arguments later in a second pass.
      */
      stdin_is_interactive = 0;
    }else if( cli_strcmp(z,"-utf8")==0 ){
#if SHELL_WIN_UTF8_OPT
      /* Option accepted, but is ignored except for this diagnostic. */
      if( mbcs_opted ) fprintf(stderr, "Cannot do UTF-8 at this console.\n");
#endif /* SHELL_WIN_UTF8_OPT */
    }else if( cli_strcmp(z,"-no-utf8")==0 ){
#if SHELL_WIN_UTF8_OPT
      mbcs_opted = 1;
#endif /* SHELL_WIN_UTF8_OPT */
    }else if( cli_strcmp(z,"-heap")==0 ){
#if defined(SQLITE_ENABLE_MEMSYS3) || defined(SQLITE_ENABLE_MEMSYS5)
      const char *zSize;
      sqlite3_int64 szHeap;

      zSize = cmdline_option_value(argc, argv, ++i);
      szHeap = integerValue(zSize);
      if( szHeap>0x7fff0000 ) szHeap = 0x7fff0000;
      verify_uninitialized();
      sqlite3_config(SQLITE_CONFIG_HEAP, malloc((int)szHeap), (int)szHeap, 64);
#else
      (void)cmdline_option_value(argc, argv, ++i);
#endif
    }else if( cli_strcmp(z,"-pagecache")==0 ){
      sqlite3_int64 n, sz;
      sz = integerValue(cmdline_option_value(argc,argv,++i));
      if( sz>70000 ) sz = 70000;
      if( sz<0 ) sz = 0;
      n = integerValue(cmdline_option_value(argc,argv,++i));
      if( sz>0 && n>0 && 0xffffffffffffLL/sz<n ){
        n = 0xffffffffffffLL/sz;
      }
      verify_uninitialized();
      sqlite3_config(SQLITE_CONFIG_PAGECACHE,
                    (n>0 && sz>0) ? malloc(n*sz) : 0, sz, n);
      data.shellFlgs |= SHFLG_Pagecache;
    }else if( cli_strcmp(z,"-lookaside")==0 ){
      int n, sz;
      sz = (int)integerValue(cmdline_option_value(argc,argv,++i));
      if( sz<0 ) sz = 0;
      n = (int)integerValue(cmdline_option_value(argc,argv,++i));
      if( n<0 ) n = 0;
      verify_uninitialized();
      sqlite3_config(SQLITE_CONFIG_LOOKASIDE, sz, n);
      if( sz*n==0 ) data.shellFlgs &= ~SHFLG_Lookaside;
    }else if( cli_strcmp(z,"-threadsafe")==0 ){
      int n;
      n = (int)integerValue(cmdline_option_value(argc,argv,++i));
      verify_uninitialized();
      switch( n ){
         case 0:  sqlite3_config(SQLITE_CONFIG_SINGLETHREAD);  break;
         case 2:  sqlite3_config(SQLITE_CONFIG_MULTITHREAD);   break;
         default: sqlite3_config(SQLITE_CONFIG_SERIALIZED);    break;
      }
#ifdef SQLITE_ENABLE_VFSTRACE
    }else if( cli_strcmp(z,"-vfstrace")==0 ){
      extern int vfstrace_register(
         const char *zTraceName,
         const char *zOldVfsName,
         int (*xOut)(const char*,void*),
         void *pOutArg,
         int makeDefault
      );
      vfstrace_register("trace",0,(int(*)(const char*,void*))fputs,stderr,1);
#endif
#ifdef SQLITE_ENABLE_MULTIPLEX
    }else if( cli_strcmp(z,"-multiplex")==0 ){
      extern int sqlite3_multiplex_initialize(const char*,int);
      sqlite3_multiplex_initialize(0, 1);
#endif
    }else if( cli_strcmp(z,"-mmap")==0 ){
      sqlite3_int64 sz = integerValue(cmdline_option_value(argc,argv,++i));
      verify_uninitialized();
      sqlite3_config(SQLITE_CONFIG_MMAP_SIZE, sz, sz);
#if defined(SQLITE_ENABLE_SORTER_REFERENCES)
    }else if( cli_strcmp(z,"-sorterref")==0 ){
      sqlite3_int64 sz = integerValue(cmdline_option_value(argc,argv,++i));
      verify_uninitialized();
      sqlite3_config(SQLITE_CONFIG_SORTERREF_SIZE, (int)sz);
#endif
    }else if( cli_strcmp(z,"-vfs")==0 ){
      zVfs = cmdline_option_value(argc, argv, ++i);
#ifdef SQLITE_HAVE_ZLIB
    }else if( cli_strcmp(z,"-zip")==0 ){
      data.openMode = SHELL_OPEN_ZIPFILE;
#endif
    }else if( cli_strcmp(z,"-append")==0 ){
      data.openMode = SHELL_OPEN_APPENDVFS;
#ifndef SQLITE_OMIT_DESERIALIZE
    }else if( cli_strcmp(z,"-deserialize")==0 ){
      data.openMode = SHELL_OPEN_DESERIALIZE;
    }else if( cli_strcmp(z,"-maxsize")==0 && i+1<argc ){
      data.szMax = integerValue(argv[++i]);
#endif
    }else if( cli_strcmp(z,"-readonly")==0 ){
      data.openMode = SHELL_OPEN_READONLY;
    }else if( cli_strcmp(z,"-nofollow")==0 ){
      data.openFlags = SQLITE_OPEN_NOFOLLOW;
#if !defined(SQLITE_OMIT_VIRTUALTABLE) && defined(SQLITE_HAVE_ZLIB)
    }else if( cli_strncmp(z, "-A",2)==0 ){
      /* All remaining command-line arguments are passed to the ".archive"
      ** command, so ignore them */
      break;
#endif
    }else if( cli_strcmp(z, "-memtrace")==0 ){
      sqlite3MemTraceActivate(stderr);
    }else if( cli_strcmp(z, "-pcachetrace")==0 ){
      sqlite3PcacheTraceActivate(stderr);
    }else if( cli_strcmp(z,"-bail")==0 ){
      bail_on_error = 1;
    }else if( cli_strcmp(z,"-nonce")==0 ){
      free(data.zNonce);
      data.zNonce = strdup(cmdline_option_value(argc, argv, ++i));
    }else if( cli_strcmp(z,"-unsafe-testing")==0 ){
      ShellSetFlag(&data,SHFLG_TestingMode);
    }else if( cli_strcmp(z,"-safe")==0 ){
      /* no-op - catch this on the second pass */
    }
  }
#ifndef SQLITE_SHELL_FIDDLE
  verify_uninitialized();
#endif


#ifdef SQLITE_SHELL_INIT_PROC
  {
    /* If the SQLITE_SHELL_INIT_PROC macro is defined, then it is the name
    ** of a C-function that will perform initialization actions on SQLite that
    ** occur just before or after sqlite3_initialize(). Use this compile-time
    ** option to embed this shell program in larger applications. */
    extern void SQLITE_SHELL_INIT_PROC(void);
    SQLITE_SHELL_INIT_PROC();
  }
#else
  /* All the sqlite3_config() calls have now been made. So it is safe
  ** to call sqlite3_initialize() and process any command line -vfs option. */
  sqlite3_initialize();
#endif

  if( zVfs ){
    sqlite3_vfs *pVfs = sqlite3_vfs_find(zVfs);
    if( pVfs ){
      sqlite3_vfs_register(pVfs, 1);
    }else{
      utf8_printf(stderr, "no such VFS: \"%s\"\n", zVfs);
      exit(1);
    }
  }
#if SHELL_WIN_UTF8_OPT
  /* Get indicated Windows console setup done before running invocation commands. */
  if( in_console || out_console ){
    console_prepare_utf8();
  }
  if( !in_console ){
    setBinaryMode(stdin, 0);
  }
#endif

  if( data.pAuxDb->zDbFilename==0 ){
#ifndef SQLITE_OMIT_MEMORYDB
    data.pAuxDb->zDbFilename = ":memory:";
    warnInmemoryDb = argc==1;
#else
    utf8_printf(stderr,"%s: Error: no database filename specified\n", Argv0);
    return 1;
#endif
  }
  data.out = stdout;
#ifndef SQLITE_SHELL_FIDDLE
  sqlite3_appendvfs_init(0,0,0);
#endif

  /* Go ahead and open the database file if it already exists.  If the
  ** file does not exist, delay opening it.  This prevents empty database
  ** files from being created if a user mistypes the database name argument
  ** to the sqlite command-line tool.
  */
  if( access(data.pAuxDb->zDbFilename, 0)==0 ){
    open_db(&data, 0);
  }

  /* Process the initialization file if there is one.  If no -init option
  ** is given on the command line, look for a file named ~/.sqliterc and
  ** try to process it.
  */
  process_sqliterc(&data,zInitFile);

  /* Make a second pass through the command-line argument and set
  ** options.  This second pass is delayed until after the initialization
  ** file is processed so that the command-line arguments will override
  ** settings in the initialization file.
  */
  for(i=1; i<argc; i++){
    char *z = argv[i];
    if( z[0]!='-' || i>=nOptsEnd ) continue;
    if( z[1]=='-' ){ z++; }
    if( cli_strcmp(z,"-init")==0 ){
      i++;
    }else if( cli_strcmp(z,"-html")==0 ){
      data.mode = MODE_Html;
    }else if( cli_strcmp(z,"-list")==0 ){
      data.mode = MODE_List;
    }else if( cli_strcmp(z,"-quote")==0 ){
      data.mode = MODE_Quote;
      sqlite3_snprintf(sizeof(data.colSeparator), data.colSeparator, SEP_Comma);
      sqlite3_snprintf(sizeof(data.rowSeparator), data.rowSeparator, SEP_Row);
    }else if( cli_strcmp(z,"-line")==0 ){
      data.mode = MODE_Line;
    }else if( cli_strcmp(z,"-column")==0 ){
      data.mode = MODE_Column;
    }else if( cli_strcmp(z,"-json")==0 ){
      data.mode = MODE_Json;
    }else if( cli_strcmp(z,"-markdown")==0 ){
      data.mode = MODE_Markdown;
    }else if( cli_strcmp(z,"-table")==0 ){
      data.mode = MODE_Table;
    }else if( cli_strcmp(z,"-box")==0 ){
      data.mode = MODE_Box;
    }else if( cli_strcmp(z,"-csv")==0 ){
      data.mode = MODE_Csv;
      memcpy(data.colSeparator,",",2);
#ifdef SQLITE_HAVE_ZLIB
    }else if( cli_strcmp(z,"-zip")==0 ){
      data.openMode = SHELL_OPEN_ZIPFILE;
#endif
    }else if( cli_strcmp(z,"-append")==0 ){
      data.openMode = SHELL_OPEN_APPENDVFS;
#ifndef SQLITE_OMIT_DESERIALIZE
    }else if( cli_strcmp(z,"-deserialize")==0 ){
      data.openMode = SHELL_OPEN_DESERIALIZE;
    }else if( cli_strcmp(z,"-maxsize")==0 && i+1<argc ){
      data.szMax = integerValue(argv[++i]);
#endif
    }else if( cli_strcmp(z,"-readonly")==0 ){
      data.openMode = SHELL_OPEN_READONLY;
    }else if( cli_strcmp(z,"-nofollow")==0 ){
      data.openFlags |= SQLITE_OPEN_NOFOLLOW;
    }else if( cli_strcmp(z,"-ascii")==0 ){
      data.mode = MODE_Ascii;
      sqlite3_snprintf(sizeof(data.colSeparator), data.colSeparator,SEP_Unit);
      sqlite3_snprintf(sizeof(data.rowSeparator), data.rowSeparator,SEP_Record);
    }else if( cli_strcmp(z,"-tabs")==0 ){
      data.mode = MODE_List;
      sqlite3_snprintf(sizeof(data.colSeparator), data.colSeparator,SEP_Tab);
      sqlite3_snprintf(sizeof(data.rowSeparator), data.rowSeparator,SEP_Row);
    }else if( cli_strcmp(z,"-separator")==0 ){
      sqlite3_snprintf(sizeof(data.colSeparator), data.colSeparator,
                       "%s",cmdline_option_value(argc,argv,++i));
    }else if( cli_strcmp(z,"-newline")==0 ){
      sqlite3_snprintf(sizeof(data.rowSeparator), data.rowSeparator,
                       "%s",cmdline_option_value(argc,argv,++i));
    }else if( cli_strcmp(z,"-nullvalue")==0 ){
      sqlite3_snprintf(sizeof(data.nullValue), data.nullValue,
                       "%s",cmdline_option_value(argc,argv,++i));
    }else if( cli_strcmp(z,"-header")==0 ){
      data.showHeader = 1;
      ShellSetFlag(&data, SHFLG_HeaderSet);
     }else if( cli_strcmp(z,"-noheader")==0 ){
      data.showHeader = 0;
      ShellSetFlag(&data, SHFLG_HeaderSet);
    }else if( cli_strcmp(z,"-echo")==0 ){
      ShellSetFlag(&data, SHFLG_Echo);
    }else if( cli_strcmp(z,"-eqp")==0 ){
      data.autoEQP = AUTOEQP_on;
    }else if( cli_strcmp(z,"-eqpfull")==0 ){
      data.autoEQP = AUTOEQP_full;
    }else if( cli_strcmp(z,"-stats")==0 ){
      data.statsOn = 1;
    }else if( cli_strcmp(z,"-scanstats")==0 ){
      data.scanstatsOn = 1;
    }else if( cli_strcmp(z,"-backslash")==0 ){
      /* Undocumented command-line option: -backslash
      ** Causes C-style backslash escapes to be evaluated in SQL statements
      ** prior to sending the SQL into SQLite.  Useful for injecting
      ** crazy bytes in the middle of SQL statements for testing and debugging.
      */
      ShellSetFlag(&data, SHFLG_Backslash);
    }else if( cli_strcmp(z,"-bail")==0 ){
      /* No-op.  The bail_on_error flag should already be set. */
    }else if( cli_strcmp(z,"-version")==0 ){
/* BEGIN SQLCIPHER */
#ifdef SQLITE_HAS_CODEC
      extern char* sqlcipher_version();
      char *sqlcipher_ver = sqlcipher_version();
      printf("%s %s (%d-bit)", sqlite3_libversion(), sqlite3_sourceid(),
             8*(int)sizeof(char*));
      printf(" (SQLCipher %s)\n", sqlcipher_ver);
      sqlite3_free(sqlcipher_ver);
#else
      printf("%s %s (%d-bit)\n", sqlite3_libversion(), sqlite3_sourceid(),
             8*(int)sizeof(char*));
#endif
/* END SQLCIPHER */
      return 0;
    }else if( cli_strcmp(z,"-interactive")==0 ){
      /* already handled */
    }else if( cli_strcmp(z,"-batch")==0 ){
      /* already handled */
    }else if( cli_strcmp(z,"-utf8")==0 ){
      /* already handled */
    }else if( cli_strcmp(z,"-no-utf8")==0 ){
      /* already handled */
    }else if( cli_strcmp(z,"-heap")==0 ){
      i++;
    }else if( cli_strcmp(z,"-pagecache")==0 ){
      i+=2;
    }else if( cli_strcmp(z,"-lookaside")==0 ){
      i+=2;
    }else if( cli_strcmp(z,"-threadsafe")==0 ){
      i+=2;
    }else if( cli_strcmp(z,"-nonce")==0 ){
      i += 2;
    }else if( cli_strcmp(z,"-mmap")==0 ){
      i++;
    }else if( cli_strcmp(z,"-memtrace")==0 ){
      i++;
    }else if( cli_strcmp(z,"-pcachetrace")==0 ){
      i++;
#ifdef SQLITE_ENABLE_SORTER_REFERENCES
    }else if( cli_strcmp(z,"-sorterref")==0 ){
      i++;
#endif
    }else if( cli_strcmp(z,"-vfs")==0 ){
      i++;
#ifdef SQLITE_ENABLE_VFSTRACE
    }else if( cli_strcmp(z,"-vfstrace")==0 ){
      i++;
#endif
#ifdef SQLITE_ENABLE_MULTIPLEX
    }else if( cli_strcmp(z,"-multiplex")==0 ){
      i++;
#endif
    }else if( cli_strcmp(z,"-help")==0 ){
      usage(1);
    }else if( cli_strcmp(z,"-cmd")==0 ){
      /* Run commands that follow -cmd first and separately from commands
      ** that simply appear on the command-line.  This seems goofy.  It would
      ** be better if all commands ran in the order that they appear.  But
      ** we retain the goofy behavior for historical compatibility. */
      if( i==argc-1 ) break;
      z = cmdline_option_value(argc,argv,++i);
      if( z[0]=='.' ){
        rc = do_meta_command(z, &data);
        if( rc && bail_on_error ) return rc==2 ? 0 : rc;
      }else{
        open_db(&data, 0);
        rc = shell_exec(&data, z, &zErrMsg);
        if( zErrMsg!=0 ){
          utf8_printf(stderr,"Error: %s\n", zErrMsg);
          if( bail_on_error ) return rc!=0 ? rc : 1;
        }else if( rc!=0 ){
          utf8_printf(stderr,"Error: unable to process SQL \"%s\"\n", z);
          if( bail_on_error ) return rc;
        }
      }
#if !defined(SQLITE_OMIT_VIRTUALTABLE) && defined(SQLITE_HAVE_ZLIB)
    }else if( cli_strncmp(z, "-A", 2)==0 ){
      if( nCmd>0 ){
        utf8_printf(stderr, "Error: cannot mix regular SQL or dot-commands"
                            " with \"%s\"\n", z);
        return 1;
      }
      open_db(&data, OPEN_DB_ZIPFILE);
      if( z[2] ){
        argv[i] = &z[2];
        arDotCommand(&data, 1, argv+(i-1), argc-(i-1));
      }else{
        arDotCommand(&data, 1, argv+i, argc-i);
      }
      readStdin = 0;
      break;
#endif
    }else if( cli_strcmp(z,"-safe")==0 ){
      data.bSafeMode = data.bSafeModePersist = 1;
    }else if( cli_strcmp(z,"-unsafe-testing")==0 ){
      /* Acted upon in first pass. */
    }else{
      utf8_printf(stderr,"%s: Error: unknown option: %s\n", Argv0, z);
      raw_printf(stderr,"Use -help for a list of options.\n");
      return 1;
    }
    data.cMode = data.mode;
  }

  if( !readStdin ){
    /* Run all arguments that do not begin with '-' as if they were separate
    ** command-line inputs, except for the argToSkip argument which contains
    ** the database filename.
    */
    for(i=0; i<nCmd; i++){
      if( azCmd[i][0]=='.' ){
        rc = do_meta_command(azCmd[i], &data);
        if( rc ){
          free(azCmd);
          return rc==2 ? 0 : rc;
        }
      }else{
        open_db(&data, 0);
        echo_group_input(&data, azCmd[i]);
        rc = shell_exec(&data, azCmd[i], &zErrMsg);
        if( zErrMsg || rc ){
          if( zErrMsg!=0 ){
            utf8_printf(stderr,"Error: %s\n", zErrMsg);
          }else{
            utf8_printf(stderr,"Error: unable to process SQL: %s\n", azCmd[i]);
          }
          sqlite3_free(zErrMsg);
          free(azCmd);
          return rc!=0 ? rc : 1;
        }
      }
    }
  }else{
    /* Run commands received from standard input
    */
    if( stdin_is_interactive ){
      char *zHome;
      char *zHistory;
      const char *zCharset = "";
      int nHistory;
<<<<<<< HEAD
/* BEGIN SQLCIPHER */
#ifdef SQLITE_HAS_CODEC
      extern char* sqlcipher_version();
      char *sqlcipher_ver = sqlcipher_version();
      printf(
        "SQLite version %s %.19s" /*extra-version-info*/
        " (SQLCipher %s)\n" /*sqlcipher version info*/
        "Enter \".help\" for usage hints.\n",
        sqlite3_libversion(), sqlite3_sourceid(), sqlcipher_ver
      );
      sqlite3_free(sqlcipher_ver);
#else
=======
#if SHELL_WIN_UTF8_OPT
      switch( console_utf8_in+2*console_utf8_out ){
      default: case 0: break;
      case 1: zCharset = " (utf8 in)"; break;
      case 2: zCharset = " (utf8 out)"; break;
      case 3: zCharset = " (utf8 I/O)"; break;
      }
#endif
>>>>>>> cc744154
      printf(
        "SQLite version %s %.19s%s\n" /*extra-version-info*/
        "Enter \".help\" for usage hints.\n",
        sqlite3_libversion(), sqlite3_sourceid(), zCharset
      );
#endif
/* END SQLCIPHER */
      if( warnInmemoryDb ){
        printf("Connected to a ");
        printBold("transient in-memory database");
        printf(".\nUse \".open FILENAME\" to reopen on a "
               "persistent database.\n");
      }
      zHistory = getenv("SQLITE_HISTORY");
      if( zHistory ){
        zHistory = strdup(zHistory);
      }else if( (zHome = find_home_dir(0))!=0 ){
        nHistory = strlen30(zHome) + 20;
        if( (zHistory = malloc(nHistory))!=0 ){
          sqlite3_snprintf(nHistory, zHistory,"%s/.sqlite_history", zHome);
        }
      }
      if( zHistory ){ shell_read_history(zHistory); }
#if HAVE_READLINE || HAVE_EDITLINE
      rl_attempted_completion_function = readline_completion;
#elif HAVE_LINENOISE
      linenoiseSetCompletionCallback(linenoise_completion);
#endif
      data.in = 0;
      rc = process_input(&data);
      if( zHistory ){
        shell_stifle_history(2000);
        shell_write_history(zHistory);
        free(zHistory);
      }
    }else{
      data.in = stdin;
      rc = process_input(&data);
    }
  }
#ifndef SQLITE_SHELL_FIDDLE
  /* In WASM mode we have to leave the db state in place so that
  ** client code can "push" SQL into it after this call returns. */
  free(azCmd);
  set_table_name(&data, 0);
  if( data.db ){
    session_close_all(&data, -1);
    close_db(data.db);
  }
  for(i=0; i<ArraySize(data.aAuxDb); i++){
    sqlite3_free(data.aAuxDb[i].zFreeOnClose);
    if( data.aAuxDb[i].db ){
      session_close_all(&data, i);
      close_db(data.aAuxDb[i].db);
    }
  }
  find_home_dir(1);
  output_reset(&data);
  data.doXdgOpen = 0;
  clearTempFile(&data);
#if !SQLITE_SHELL_IS_UTF8
  for(i=0; i<argcToFree; i++) free(argvToFree[i]);
  free(argvToFree);
#endif
  free(data.colWidth);
  free(data.zNonce);
  /* Clear the global data structure so that valgrind will detect memory
  ** leaks */
  memset(&data, 0, sizeof(data));
#ifdef SQLITE_DEBUG
  if( sqlite3_memory_used()>mem_main_enter ){
    utf8_printf(stderr, "Memory leaked: %u bytes\n",
                (unsigned int)(sqlite3_memory_used()-mem_main_enter));
  }
#endif
#endif /* !SQLITE_SHELL_FIDDLE */
  return rc;
}


#ifdef SQLITE_SHELL_FIDDLE
/* Only for emcc experimentation purposes. */
int fiddle_experiment(int a,int b){
  return a + b;
}

/*
** Returns a pointer to the current DB handle.
*/
sqlite3 * fiddle_db_handle(){
  return globalDb;
}

/*
** Returns a pointer to the given DB name's VFS. If zDbName is 0 then
** "main" is assumed. Returns 0 if no db with the given name is
** open.
*/
sqlite3_vfs * fiddle_db_vfs(const char *zDbName){
  sqlite3_vfs * pVfs = 0;
  if(globalDb){
    sqlite3_file_control(globalDb, zDbName ? zDbName : "main",
                         SQLITE_FCNTL_VFS_POINTER, &pVfs);
  }
  return pVfs;
}

/* Only for emcc experimentation purposes. */
sqlite3 * fiddle_db_arg(sqlite3 *arg){
    printf("fiddle_db_arg(%p)\n", (const void*)arg);
    return arg;
}

/*
** Intended to be called via a SharedWorker() while a separate
** SharedWorker() (which manages the wasm module) is performing work
** which should be interrupted. Unfortunately, SharedWorker is not
** portable enough to make real use of.
*/
void fiddle_interrupt(void){
  if( globalDb ) sqlite3_interrupt(globalDb);
}

/*
** Returns the filename of the given db name, assuming "main" if
** zDbName is NULL. Returns NULL if globalDb is not opened.
*/
const char * fiddle_db_filename(const char * zDbName){
    return globalDb
      ? sqlite3_db_filename(globalDb, zDbName ? zDbName : "main")
      : NULL;
}

/*
** Completely wipes out the contents of the currently-opened database
** but leaves its storage intact for reuse.
*/
void fiddle_reset_db(void){
  if( globalDb ){
    int rc = sqlite3_db_config(globalDb, SQLITE_DBCONFIG_RESET_DATABASE, 1, 0);
    if( 0==rc ) rc = sqlite3_exec(globalDb, "VACUUM", 0, 0, 0);
    sqlite3_db_config(globalDb, SQLITE_DBCONFIG_RESET_DATABASE, 0, 0);
  }
}

/*
** Uses the current database's VFS xRead to stream the db file's
** contents out to the given callback. The callback gets a single
** chunk of size n (its 2nd argument) on each call and must return 0
** on success, non-0 on error. This function returns 0 on success,
** SQLITE_NOTFOUND if no db is open, or propagates any other non-0
** code from the callback. Note that this is not thread-friendly: it
** expects that it will be the only thread reading the db file and
** takes no measures to ensure that is the case.
*/
int fiddle_export_db( int (*xCallback)(unsigned const char *zOut, int n) ){
  sqlite3_int64 nSize = 0;
  sqlite3_int64 nPos = 0;
  sqlite3_file * pFile = 0;
  unsigned char buf[1024 * 8];
  int nBuf = (int)sizeof(buf);
  int rc = shellState.db
    ? sqlite3_file_control(shellState.db, "main",
                           SQLITE_FCNTL_FILE_POINTER, &pFile)
    : SQLITE_NOTFOUND;
  if( rc ) return rc;
  rc = pFile->pMethods->xFileSize(pFile, &nSize);
  if( rc ) return rc;
  if(nSize % nBuf){
    /* DB size is not an even multiple of the buffer size. Reduce
    ** buffer size so that we do not unduly inflate the db size when
    ** exporting. */
    if(0 == nSize % 4096) nBuf = 4096;
    else if(0 == nSize % 2048) nBuf = 2048;
    else if(0 == nSize % 1024) nBuf = 1024;
    else nBuf = 512;
  }
  for( ; 0==rc && nPos<nSize; nPos += nBuf ){
    rc = pFile->pMethods->xRead(pFile, buf, nBuf, nPos);
    if(SQLITE_IOERR_SHORT_READ == rc){
      rc = (nPos + nBuf) < nSize ? rc : 0/*assume EOF*/;
    }
    if( 0==rc ) rc = xCallback(buf, nBuf);
  }
  return rc;
}

/*
** Trivial exportable function for emscripten. It processes zSql as if
** it were input to the sqlite3 shell and redirects all output to the
** wasm binding. fiddle_main() must have been called before this
** is called, or results are undefined.
*/
void fiddle_exec(const char * zSql){
  if(zSql && *zSql){
    if('.'==*zSql) puts(zSql);
    shellState.wasm.zInput = zSql;
    shellState.wasm.zPos = zSql;
    process_input(&shellState);
    shellState.wasm.zInput = shellState.wasm.zPos = 0;
  }
}
#endif /* SQLITE_SHELL_FIDDLE */<|MERGE_RESOLUTION|>--- conflicted
+++ resolved
@@ -12764,20 +12764,6 @@
       char *zHistory;
       const char *zCharset = "";
       int nHistory;
-<<<<<<< HEAD
-/* BEGIN SQLCIPHER */
-#ifdef SQLITE_HAS_CODEC
-      extern char* sqlcipher_version();
-      char *sqlcipher_ver = sqlcipher_version();
-      printf(
-        "SQLite version %s %.19s" /*extra-version-info*/
-        " (SQLCipher %s)\n" /*sqlcipher version info*/
-        "Enter \".help\" for usage hints.\n",
-        sqlite3_libversion(), sqlite3_sourceid(), sqlcipher_ver
-      );
-      sqlite3_free(sqlcipher_ver);
-#else
-=======
 #if SHELL_WIN_UTF8_OPT
       switch( console_utf8_in+2*console_utf8_out ){
       default: case 0: break;
@@ -12786,7 +12772,20 @@
       case 3: zCharset = " (utf8 I/O)"; break;
       }
 #endif
->>>>>>> cc744154
+/* BEGIN SQLCIPHER */
+#ifdef SQLITE_HAS_CODEC
+      {
+        extern char* sqlcipher_version();
+        char *sqlcipher_ver = sqlcipher_version();
+        printf(
+          "SQLite version %s %.19s%s" /*extra-version-info*/
+          " (SQLCipher %s)\n" /*sqlcipher version info*/
+          "Enter \".help\" for usage hints.\n",
+          sqlite3_libversion(), sqlite3_sourceid(), zCharset, sqlcipher_ver
+        );
+        sqlite3_free(sqlcipher_ver);
+      }
+#else
       printf(
         "SQLite version %s %.19s%s\n" /*extra-version-info*/
         "Enter \".help\" for usage hints.\n",
