--- conflicted
+++ resolved
@@ -12467,24 +12467,19 @@
     }else if( cli_strcmp(z,"-bail")==0 ){
       /* No-op.  The bail_on_error flag should already be set. */
     }else if( cli_strcmp(z,"-version")==0 ){
-<<<<<<< HEAD
 /* BEGIN SQLCIPHER */
 #ifdef SQLITE_HAS_CODEC
       extern char* sqlcipher_version();
       char *sqlcipher_ver = sqlcipher_version();
-      oputf("%s %s (%d-bit)", sqlite3_libversion(), sqlite3_sourceid(),
-             8*(int)sizeof(char*));
-      oputf(" (SQLCipher %s)\n", sqlcipher_ver);
+      sputf(stdout, "%s %s (%d-bit)",
+            sqlite3_libversion(), sqlite3_sourceid(), 8*(int)sizeof(char*));
+      sputf(stdout, " (SQLCipher %s)\n", sqlcipher_ver);
       sqlite3_free(sqlcipher_ver);
 #else
-      oputf("%s %s (%d-bit)\n", sqlite3_libversion(), sqlite3_sourceid(),
-            8*(int)sizeof(char*));
-#endif
-/* END SQLCIPHER */
-=======
       sputf(stdout, "%s %s (%d-bit)\n",
             sqlite3_libversion(), sqlite3_sourceid(), 8*(int)sizeof(char*));
->>>>>>> a4df8d60
+#endif
+/* END SQLCIPHER */
       return 0;
     }else if( cli_strcmp(z,"-interactive")==0 ){
       /* Need to check for interactive override here to so that it can
@@ -12619,23 +12614,19 @@
 #else
 # define SHELL_CIO_CHAR_SET ""
 #endif
-<<<<<<< HEAD
 /* BEGIN SQLCIPHER */
 #ifdef SQLITE_HAS_CODEC
       {
       extern char* sqlcipher_version();
       char *sqlcipher_ver = sqlcipher_version();
-      oputf("SQLite version %s %.19s%s" /*extra-version-info*/
+      sputf(stdout, "SQLite version %s %.19s%s" /*extra-version-info*/
             " (SQLCipher %s)\n" /*sqlcipher version info*/
             "Enter \".help\" for usage hints.\n",
             sqlite3_libversion(), sqlite3_sourceid(), SHELL_CIO_CHAR_SET, sqlcipher_ver);
       sqlite3_free(sqlcipher_ver);
       }
 #else
-      oputf("SQLite version %s %.19s%s\n" /*extra-version-info*/
-=======
       sputf(stdout, "SQLite version %s %.19s%s\n" /*extra-version-info*/
->>>>>>> a4df8d60
             "Enter \".help\" for usage hints.\n",
             sqlite3_libversion(), sqlite3_sourceid(), SHELL_CIO_CHAR_SET);
 #endif
