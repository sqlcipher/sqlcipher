--- conflicted
+++ resolved
@@ -11881,8 +11881,7 @@
       ShellSetFlag(&data, SHFLG_Backslash);
     }else if( cli_strcmp(z,"-bail")==0 ){
       /* No-op.  The bail_on_error flag should already be set. */
-<<<<<<< HEAD
-    }else if( strcmp(z,"-version")==0 ){
+    }else if( cli_strcmp(z,"-version")==0 ){
 /* BEGIN SQLCIPHER */
 #ifdef SQLITE_HAS_CODEC
       extern char* sqlcipher_version();
@@ -11891,9 +11890,6 @@
       printf(" (SQLCipher %s)\n", sqlcipher_ver);
       sqlite3_free(sqlcipher_ver);
 #else
-=======
-    }else if( cli_strcmp(z,"-version")==0 ){
->>>>>>> 93c24ef1
       printf("%s %s\n", sqlite3_libversion(), sqlite3_sourceid());
 #endif
 /* END SQLCIPHER */
