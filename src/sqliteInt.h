/*
** 2001 September 15
**
** The author disclaims copyright to this source code.  In place of
** a legal notice, here is a blessing:
**
**    May you do good and not evil.
**    May you find forgiveness for yourself and forgive others.
**    May you share freely, never taking more than you give.
**
*************************************************************************
** Internal interface definitions for SQLite.
**
*/
#ifndef _SQLITEINT_H_
#define _SQLITEINT_H_

/*
** These #defines should enable >2GB file support on POSIX if the
** underlying operating system supports it.  If the OS lacks
** large file support, or if the OS is windows, these should be no-ops.
**
** Ticket #2739:  The _LARGEFILE_SOURCE macro must appear before any
** system #includes.  Hence, this block of code must be the very first
** code in all source files.
**
** Large file support can be disabled using the -DSQLITE_DISABLE_LFS switch
** on the compiler command line.  This is necessary if you are compiling
** on a recent machine (ex: Red Hat 7.2) but you want your code to work
** on an older machine (ex: Red Hat 6.0).  If you compile on Red Hat 7.2
** without this option, LFS is enable.  But LFS does not exist in the kernel
** in Red Hat 6.0, so the code won't work.  Hence, for maximum binary
** portability you should omit LFS.
**
** Similar is true for Mac OS X.  LFS is only supported on Mac OS X 9 and later.
*/
#ifndef SQLITE_DISABLE_LFS
# define _LARGE_FILE       1
# ifndef _FILE_OFFSET_BITS
#   define _FILE_OFFSET_BITS 64
# endif
# define _LARGEFILE_SOURCE 1
#endif

/*
** Include the configuration header output by 'configure' if we're using the
** autoconf-based build
*/
#ifdef _HAVE_SQLITE_CONFIG_H
#include "config.h"
#endif

#include "sqliteLimit.h"

/* Disable nuisance warnings on Borland compilers */
#if defined(__BORLANDC__)
#pragma warn -rch /* unreachable code */
#pragma warn -ccc /* Condition is always true or false */
#pragma warn -aus /* Assigned value is never used */
#pragma warn -csu /* Comparing signed and unsigned */
#pragma warn -spa /* Suspicious pointer arithmetic */
#endif

/* Needed for various definitions... */
#ifndef _GNU_SOURCE
# define _GNU_SOURCE
#endif

/*
** Include standard header files as necessary
*/
#ifdef HAVE_STDINT_H
#include <stdint.h>
#endif
#ifdef HAVE_INTTYPES_H
#include <inttypes.h>
#endif

/*
** The following macros are used to cast pointers to integers and
** integers to pointers.  The way you do this varies from one compiler
** to the next, so we have developed the following set of #if statements
** to generate appropriate macros for a wide range of compilers.
**
** The correct "ANSI" way to do this is to use the intptr_t type. 
** Unfortunately, that typedef is not available on all compilers, or
** if it is available, it requires an #include of specific headers
** that vary from one machine to the next.
**
** Ticket #3860:  The llvm-gcc-4.2 compiler from Apple chokes on
** the ((void*)&((char*)0)[X]) construct.  But MSVC chokes on ((void*)(X)).
** So we have to define the macros in different ways depending on the
** compiler.
*/
#if defined(__PTRDIFF_TYPE__)  /* This case should work for GCC */
# define SQLITE_INT_TO_PTR(X)  ((void*)(__PTRDIFF_TYPE__)(X))
# define SQLITE_PTR_TO_INT(X)  ((int)(__PTRDIFF_TYPE__)(X))
#elif !defined(__GNUC__)       /* Works for compilers other than LLVM */
# define SQLITE_INT_TO_PTR(X)  ((void*)&((char*)0)[X])
# define SQLITE_PTR_TO_INT(X)  ((int)(((char*)X)-(char*)0))
#elif defined(HAVE_STDINT_H)   /* Use this case if we have ANSI headers */
# define SQLITE_INT_TO_PTR(X)  ((void*)(intptr_t)(X))
# define SQLITE_PTR_TO_INT(X)  ((int)(intptr_t)(X))
#else                          /* Generates a warning - but it always works */
# define SQLITE_INT_TO_PTR(X)  ((void*)(X))
# define SQLITE_PTR_TO_INT(X)  ((int)(X))
#endif

/*
** The SQLITE_THREADSAFE macro must be defined as 0, 1, or 2.
** 0 means mutexes are permanently disable and the library is never
** threadsafe.  1 means the library is serialized which is the highest
** level of threadsafety.  2 means the libary is multithreaded - multiple
** threads can use SQLite as long as no two threads try to use the same
** database connection at the same time.
**
** Older versions of SQLite used an optional THREADSAFE macro.
** We support that for legacy.
*/
#if !defined(SQLITE_THREADSAFE)
#if defined(THREADSAFE)
# define SQLITE_THREADSAFE THREADSAFE
#else
# define SQLITE_THREADSAFE 1 /* IMP: R-07272-22309 */
#endif
#endif

/*
** The SQLITE_DEFAULT_MEMSTATUS macro must be defined as either 0 or 1.
** It determines whether or not the features related to 
** SQLITE_CONFIG_MEMSTATUS are available by default or not. This value can
** be overridden at runtime using the sqlite3_config() API.
*/
#if !defined(SQLITE_DEFAULT_MEMSTATUS)
# define SQLITE_DEFAULT_MEMSTATUS 1
#endif

/*
** Exactly one of the following macros must be defined in order to
** specify which memory allocation subsystem to use.
**
**     SQLITE_SYSTEM_MALLOC          // Use normal system malloc()
**     SQLITE_WIN32_MALLOC           // Use Win32 native heap API
**     SQLITE_MEMDEBUG               // Debugging version of system malloc()
**
** On Windows, if the SQLITE_WIN32_MALLOC_VALIDATE macro is defined and the
** assert() macro is enabled, each call into the Win32 native heap subsystem
** will cause HeapValidate to be called.  If heap validation should fail, an
** assertion will be triggered.
**
** (Historical note:  There used to be several other options, but we've
** pared it down to just these three.)
**
** If none of the above are defined, then set SQLITE_SYSTEM_MALLOC as
** the default.
*/
#if defined(SQLITE_SYSTEM_MALLOC)+defined(SQLITE_WIN32_MALLOC)+defined(SQLITE_MEMDEBUG)>1
# error "At most one of the following compile-time configuration options\
 is allows: SQLITE_SYSTEM_MALLOC, SQLITE_WIN32_MALLOC, SQLITE_MEMDEBUG"
#endif
#if defined(SQLITE_SYSTEM_MALLOC)+defined(SQLITE_WIN32_MALLOC)+defined(SQLITE_MEMDEBUG)==0
# define SQLITE_SYSTEM_MALLOC 1
#endif

/*
** If SQLITE_MALLOC_SOFT_LIMIT is not zero, then try to keep the
** sizes of memory allocations below this value where possible.
*/
#if !defined(SQLITE_MALLOC_SOFT_LIMIT)
# define SQLITE_MALLOC_SOFT_LIMIT 1024
#endif

/*
** We need to define _XOPEN_SOURCE as follows in order to enable
** recursive mutexes on most Unix systems.  But Mac OS X is different.
** The _XOPEN_SOURCE define causes problems for Mac OS X we are told,
** so it is omitted there.  See ticket #2673.
**
** Later we learn that _XOPEN_SOURCE is poorly or incorrectly
** implemented on some systems.  So we avoid defining it at all
** if it is already defined or if it is unneeded because we are
** not doing a threadsafe build.  Ticket #2681.
**
** See also ticket #2741.
*/
#if !defined(_XOPEN_SOURCE) && !defined(__DARWIN__) && !defined(__APPLE__) && SQLITE_THREADSAFE
#  define _XOPEN_SOURCE 500  /* Needed to enable pthread recursive mutexes */
#endif

/*
** The TCL headers are only needed when compiling the TCL bindings.
*/
#if defined(SQLITE_TCL) || defined(TCLSH)
# include <tcl.h>
#endif

/*
** Many people are failing to set -DNDEBUG=1 when compiling SQLite.
** Setting NDEBUG makes the code smaller and run faster.  So the following
** lines are added to automatically set NDEBUG unless the -DSQLITE_DEBUG=1
** option is set.  Thus NDEBUG becomes an opt-in rather than an opt-out
** feature.
*/
#if !defined(NDEBUG) && !defined(SQLITE_DEBUG) 
# define NDEBUG 1
#endif

/*
** The testcase() macro is used to aid in coverage testing.  When 
** doing coverage testing, the condition inside the argument to
** testcase() must be evaluated both true and false in order to
** get full branch coverage.  The testcase() macro is inserted
** to help ensure adequate test coverage in places where simple
** condition/decision coverage is inadequate.  For example, testcase()
** can be used to make sure boundary values are tested.  For
** bitmask tests, testcase() can be used to make sure each bit
** is significant and used at least once.  On switch statements
** where multiple cases go to the same block of code, testcase()
** can insure that all cases are evaluated.
**
*/
#ifdef SQLITE_COVERAGE_TEST
  void sqlite3Coverage(int);
# define testcase(X)  if( X ){ sqlite3Coverage(__LINE__); }
#else
# define testcase(X)
#endif

/*
** The TESTONLY macro is used to enclose variable declarations or
** other bits of code that are needed to support the arguments
** within testcase() and assert() macros.
*/
#if !defined(NDEBUG) || defined(SQLITE_COVERAGE_TEST)
# define TESTONLY(X)  X
#else
# define TESTONLY(X)
#endif

/*
** Sometimes we need a small amount of code such as a variable initialization
** to setup for a later assert() statement.  We do not want this code to
** appear when assert() is disabled.  The following macro is therefore
** used to contain that setup code.  The "VVA" acronym stands for
** "Verification, Validation, and Accreditation".  In other words, the
** code within VVA_ONLY() will only run during verification processes.
*/
#ifndef NDEBUG
# define VVA_ONLY(X)  X
#else
# define VVA_ONLY(X)
#endif

/*
** The ALWAYS and NEVER macros surround boolean expressions which 
** are intended to always be true or false, respectively.  Such
** expressions could be omitted from the code completely.  But they
** are included in a few cases in order to enhance the resilience
** of SQLite to unexpected behavior - to make the code "self-healing"
** or "ductile" rather than being "brittle" and crashing at the first
** hint of unplanned behavior.
**
** In other words, ALWAYS and NEVER are added for defensive code.
**
** When doing coverage testing ALWAYS and NEVER are hard-coded to
** be true and false so that the unreachable code then specify will
** not be counted as untested code.
*/
#if defined(SQLITE_COVERAGE_TEST)
# define ALWAYS(X)      (1)
# define NEVER(X)       (0)
#elif !defined(NDEBUG)
# define ALWAYS(X)      ((X)?1:(assert(0),0))
# define NEVER(X)       ((X)?(assert(0),1):0)
#else
# define ALWAYS(X)      (X)
# define NEVER(X)       (X)
#endif

/*
** Return true (non-zero) if the input is a integer that is too large
** to fit in 32-bits.  This macro is used inside of various testcase()
** macros to verify that we have tested SQLite for large-file support.
*/
#define IS_BIG_INT(X)  (((X)&~(i64)0xffffffff)!=0)

/*
** The macro unlikely() is a hint that surrounds a boolean
** expression that is usually false.  Macro likely() surrounds
** a boolean expression that is usually true.  GCC is able to
** use these hints to generate better code, sometimes.
*/
#if defined(__GNUC__) && 0
# define likely(X)    __builtin_expect((X),1)
# define unlikely(X)  __builtin_expect((X),0)
#else
# define likely(X)    !!(X)
# define unlikely(X)  !!(X)
#endif

#include "sqlite3.h"
#include "hash.h"
#include "parse.h"
#include <stdio.h>
#include <stdlib.h>
#include <string.h>
#include <assert.h>
#include <stddef.h>

/*
** If compiling for a processor that lacks floating point support,
** substitute integer for floating-point
*/
#ifdef SQLITE_OMIT_FLOATING_POINT
# define double sqlite_int64
# define float sqlite_int64
# define LONGDOUBLE_TYPE sqlite_int64
# ifndef SQLITE_BIG_DBL
#   define SQLITE_BIG_DBL (((sqlite3_int64)1)<<50)
# endif
# define SQLITE_OMIT_DATETIME_FUNCS 1
# define SQLITE_OMIT_TRACE 1
# undef SQLITE_MIXED_ENDIAN_64BIT_FLOAT
# undef SQLITE_HAVE_ISNAN
#endif
#ifndef SQLITE_BIG_DBL
# define SQLITE_BIG_DBL (1e99)
#endif

/*
** OMIT_TEMPDB is set to 1 if SQLITE_OMIT_TEMPDB is defined, or 0
** afterward. Having this macro allows us to cause the C compiler 
** to omit code used by TEMP tables without messy #ifndef statements.
*/
#ifdef SQLITE_OMIT_TEMPDB
#define OMIT_TEMPDB 1
#else
#define OMIT_TEMPDB 0
#endif

/*
** The "file format" number is an integer that is incremented whenever
** the VDBE-level file format changes.  The following macros define the
** the default file format for new databases and the maximum file format
** that the library can read.
*/
#define SQLITE_MAX_FILE_FORMAT 4
#ifndef SQLITE_DEFAULT_FILE_FORMAT
# define SQLITE_DEFAULT_FILE_FORMAT 1
#endif

/*
** Determine whether triggers are recursive by default.  This can be
** changed at run-time using a pragma.
*/
#ifndef SQLITE_DEFAULT_RECURSIVE_TRIGGERS
# define SQLITE_DEFAULT_RECURSIVE_TRIGGERS 0
#endif

/*
** Provide a default value for SQLITE_TEMP_STORE in case it is not specified
** on the command-line
*/
#ifndef SQLITE_TEMP_STORE
# define SQLITE_TEMP_STORE 1
#endif

/*
** GCC does not define the offsetof() macro so we'll have to do it
** ourselves.
*/
#ifndef offsetof
#define offsetof(STRUCTURE,FIELD) ((int)((char*)&((STRUCTURE*)0)->FIELD))
#endif

/*
** Check to see if this machine uses EBCDIC.  (Yes, believe it or
** not, there are still machines out there that use EBCDIC.)
*/
#if 'A' == '\301'
# define SQLITE_EBCDIC 1
#else
# define SQLITE_ASCII 1
#endif

/*
** Integers of known sizes.  These typedefs might change for architectures
** where the sizes very.  Preprocessor macros are available so that the
** types can be conveniently redefined at compile-type.  Like this:
**
**         cc '-DUINTPTR_TYPE=long long int' ...
*/
#ifndef UINT32_TYPE
# ifdef HAVE_UINT32_T
#  define UINT32_TYPE uint32_t
# else
#  define UINT32_TYPE unsigned int
# endif
#endif
#ifndef UINT16_TYPE
# ifdef HAVE_UINT16_T
#  define UINT16_TYPE uint16_t
# else
#  define UINT16_TYPE unsigned short int
# endif
#endif
#ifndef INT16_TYPE
# ifdef HAVE_INT16_T
#  define INT16_TYPE int16_t
# else
#  define INT16_TYPE short int
# endif
#endif
#ifndef UINT8_TYPE
# ifdef HAVE_UINT8_T
#  define UINT8_TYPE uint8_t
# else
#  define UINT8_TYPE unsigned char
# endif
#endif
#ifndef INT8_TYPE
# ifdef HAVE_INT8_T
#  define INT8_TYPE int8_t
# else
#  define INT8_TYPE signed char
# endif
#endif
#ifndef LONGDOUBLE_TYPE
# define LONGDOUBLE_TYPE long double
#endif
typedef sqlite_int64 i64;          /* 8-byte signed integer */
typedef sqlite_uint64 u64;         /* 8-byte unsigned integer */
typedef UINT32_TYPE u32;           /* 4-byte unsigned integer */
typedef UINT16_TYPE u16;           /* 2-byte unsigned integer */
typedef INT16_TYPE i16;            /* 2-byte signed integer */
typedef UINT8_TYPE u8;             /* 1-byte unsigned integer */
typedef INT8_TYPE i8;              /* 1-byte signed integer */

/*
** SQLITE_MAX_U32 is a u64 constant that is the maximum u64 value
** that can be stored in a u32 without loss of data.  The value
** is 0x00000000ffffffff.  But because of quirks of some compilers, we
** have to specify the value in the less intuitive manner shown:
*/
#define SQLITE_MAX_U32  ((((u64)1)<<32)-1)

/*
** The datatype used to store estimates of the number of rows in a
** table or index.  This is an unsigned integer type.  For 99.9% of
** the world, a 32-bit integer is sufficient.  But a 64-bit integer
** can be used at compile-time if desired.
*/
#ifdef SQLITE_64BIT_STATS
 typedef u64 tRowcnt;    /* 64-bit only if requested at compile-time */
#else
 typedef u32 tRowcnt;    /* 32-bit is the default */
#endif

/*
** Macros to determine whether the machine is big or little endian,
** evaluated at runtime.
*/
#ifdef SQLITE_AMALGAMATION
const int sqlite3one = 1;
#else
extern const int sqlite3one;
#endif
#if defined(i386) || defined(__i386__) || defined(_M_IX86)\
                             || defined(__x86_64) || defined(__x86_64__)
# define SQLITE_BIGENDIAN    0
# define SQLITE_LITTLEENDIAN 1
# define SQLITE_UTF16NATIVE  SQLITE_UTF16LE
#else
# define SQLITE_BIGENDIAN    (*(char *)(&sqlite3one)==0)
# define SQLITE_LITTLEENDIAN (*(char *)(&sqlite3one)==1)
# define SQLITE_UTF16NATIVE (SQLITE_BIGENDIAN?SQLITE_UTF16BE:SQLITE_UTF16LE)
#endif

/*
** Constants for the largest and smallest possible 64-bit signed integers.
** These macros are designed to work correctly on both 32-bit and 64-bit
** compilers.
*/
#define LARGEST_INT64  (0xffffffff|(((i64)0x7fffffff)<<32))
#define SMALLEST_INT64 (((i64)-1) - LARGEST_INT64)

/* 
** Round up a number to the next larger multiple of 8.  This is used
** to force 8-byte alignment on 64-bit architectures.
*/
#define ROUND8(x)     (((x)+7)&~7)

/*
** Round down to the nearest multiple of 8
*/
#define ROUNDDOWN8(x) ((x)&~7)

/*
** Assert that the pointer X is aligned to an 8-byte boundary.  This
** macro is used only within assert() to verify that the code gets
** all alignment restrictions correct.
**
** Except, if SQLITE_4_BYTE_ALIGNED_MALLOC is defined, then the
** underlying malloc() implemention might return us 4-byte aligned
** pointers.  In that case, only verify 4-byte alignment.
*/
#ifdef SQLITE_4_BYTE_ALIGNED_MALLOC
# define EIGHT_BYTE_ALIGNMENT(X)   ((((char*)(X) - (char*)0)&3)==0)
#else
# define EIGHT_BYTE_ALIGNMENT(X)   ((((char*)(X) - (char*)0)&7)==0)
#endif


/*
** An instance of the following structure is used to store the busy-handler
** callback for a given sqlite handle. 
**
** The sqlite.busyHandler member of the sqlite struct contains the busy
** callback for the database handle. Each pager opened via the sqlite
** handle is passed a pointer to sqlite.busyHandler. The busy-handler
** callback is currently invoked only from within pager.c.
*/
typedef struct BusyHandler BusyHandler;
struct BusyHandler {
  int (*xFunc)(void *,int);  /* The busy callback */
  void *pArg;                /* First arg to busy callback */
  int nBusy;                 /* Incremented with each busy call */
};

/*
** Name of the master database table.  The master database table
** is a special table that holds the names and attributes of all
** user tables and indices.
*/
#define MASTER_NAME       "sqlite_master"
#define TEMP_MASTER_NAME  "sqlite_temp_master"

/*
** The root-page of the master database table.
*/
#define MASTER_ROOT       1

/*
** The name of the schema table.
*/
#define SCHEMA_TABLE(x)  ((!OMIT_TEMPDB)&&(x==1)?TEMP_MASTER_NAME:MASTER_NAME)

/*
** A convenience macro that returns the number of elements in
** an array.
*/
#define ArraySize(X)    ((int)(sizeof(X)/sizeof(X[0])))

/*
** The following value as a destructor means to use sqlite3DbFree().
** This is an internal extension to SQLITE_STATIC and SQLITE_TRANSIENT.
*/
#define SQLITE_DYNAMIC   ((sqlite3_destructor_type)sqlite3DbFree)

/*
** When SQLITE_OMIT_WSD is defined, it means that the target platform does
** not support Writable Static Data (WSD) such as global and static variables.
** All variables must either be on the stack or dynamically allocated from
** the heap.  When WSD is unsupported, the variable declarations scattered
** throughout the SQLite code must become constants instead.  The SQLITE_WSD
** macro is used for this purpose.  And instead of referencing the variable
** directly, we use its constant as a key to lookup the run-time allocated
** buffer that holds real variable.  The constant is also the initializer
** for the run-time allocated buffer.
**
** In the usual case where WSD is supported, the SQLITE_WSD and GLOBAL
** macros become no-ops and have zero performance impact.
*/
#ifdef SQLITE_OMIT_WSD
  #define SQLITE_WSD const
  #define GLOBAL(t,v) (*(t*)sqlite3_wsd_find((void*)&(v), sizeof(v)))
  #define sqlite3GlobalConfig GLOBAL(struct Sqlite3Config, sqlite3Config)
  int sqlite3_wsd_init(int N, int J);
  void *sqlite3_wsd_find(void *K, int L);
#else
  #define SQLITE_WSD 
  #define GLOBAL(t,v) v
  #define sqlite3GlobalConfig sqlite3Config
#endif

/*
** The following macros are used to suppress compiler warnings and to
** make it clear to human readers when a function parameter is deliberately 
** left unused within the body of a function. This usually happens when
** a function is called via a function pointer. For example the 
** implementation of an SQL aggregate step callback may not use the
** parameter indicating the number of arguments passed to the aggregate,
** if it knows that this is enforced elsewhere.
**
** When a function parameter is not used at all within the body of a function,
** it is generally named "NotUsed" or "NotUsed2" to make things even clearer.
** However, these macros may also be used to suppress warnings related to
** parameters that may or may not be used depending on compilation options.
** For example those parameters only used in assert() statements. In these
** cases the parameters are named as per the usual conventions.
*/
#define UNUSED_PARAMETER(x) (void)(x)
#define UNUSED_PARAMETER2(x,y) UNUSED_PARAMETER(x),UNUSED_PARAMETER(y)

/*
** Forward references to structures
*/
typedef struct AggInfo AggInfo;
typedef struct AuthContext AuthContext;
typedef struct AutoincInfo AutoincInfo;
typedef struct Bitvec Bitvec;
typedef struct CollSeq CollSeq;
typedef struct Column Column;
typedef struct Db Db;
typedef struct Schema Schema;
typedef struct Expr Expr;
typedef struct ExprList ExprList;
typedef struct ExprSpan ExprSpan;
typedef struct FKey FKey;
typedef struct FuncDestructor FuncDestructor;
typedef struct FuncDef FuncDef;
typedef struct FuncDefHash FuncDefHash;
typedef struct IdList IdList;
typedef struct Index Index;
typedef struct IndexSample IndexSample;
typedef struct KeyClass KeyClass;
typedef struct KeyInfo KeyInfo;
typedef struct Lookaside Lookaside;
typedef struct LookasideSlot LookasideSlot;
typedef struct Module Module;
typedef struct NameContext NameContext;
typedef struct Parse Parse;
typedef struct RowSet RowSet;
typedef struct Savepoint Savepoint;
typedef struct Select Select;
typedef struct SrcList SrcList;
typedef struct StrAccum StrAccum;
typedef struct Table Table;
typedef struct TableLock TableLock;
typedef struct Token Token;
typedef struct Trigger Trigger;
typedef struct TriggerPrg TriggerPrg;
typedef struct TriggerStep TriggerStep;
typedef struct UnpackedRecord UnpackedRecord;
typedef struct VTable VTable;
typedef struct VtabCtx VtabCtx;
typedef struct Walker Walker;
typedef struct WherePlan WherePlan;
typedef struct WhereInfo WhereInfo;
typedef struct WhereLevel WhereLevel;

/*
** Defer sourcing vdbe.h and btree.h until after the "u8" and 
** "BusyHandler" typedefs. vdbe.h also requires a few of the opaque
** pointer types (i.e. FuncDef) defined above.
*/
#include "btree.h"
#include "vdbe.h"
#include "pager.h"
#include "pcache.h"

#include "os.h"
#include "mutex.h"


/*
** Each database file to be accessed by the system is an instance
** of the following structure.  There are normally two of these structures
** in the sqlite.aDb[] array.  aDb[0] is the main database file and
** aDb[1] is the database file used to hold temporary tables.  Additional
** databases may be attached.
*/
struct Db {
  char *zName;         /* Name of this database */
  Btree *pBt;          /* The B*Tree structure for this database file */
  u8 inTrans;          /* 0: not writable.  1: Transaction.  2: Checkpoint */
  u8 safety_level;     /* How aggressive at syncing data to disk */
  Schema *pSchema;     /* Pointer to database schema (possibly shared) */
};

/*
** An instance of the following structure stores a database schema.
**
** Most Schema objects are associated with a Btree.  The exception is
** the Schema for the TEMP databaes (sqlite3.aDb[1]) which is free-standing.
** In shared cache mode, a single Schema object can be shared by multiple
** Btrees that refer to the same underlying BtShared object.
** 
** Schema objects are automatically deallocated when the last Btree that
** references them is destroyed.   The TEMP Schema is manually freed by
** sqlite3_close().
*
** A thread must be holding a mutex on the corresponding Btree in order
** to access Schema content.  This implies that the thread must also be
** holding a mutex on the sqlite3 connection pointer that owns the Btree.
** For a TEMP Schema, only the connection mutex is required.
*/
struct Schema {
  int schema_cookie;   /* Database schema version number for this file */
  int iGeneration;     /* Generation counter.  Incremented with each change */
  Hash tblHash;        /* All tables indexed by name */
  Hash idxHash;        /* All (named) indices indexed by name */
  Hash trigHash;       /* All triggers indexed by name */
  Hash fkeyHash;       /* All foreign keys by referenced table name */
  Table *pSeqTab;      /* The sqlite_sequence table used by AUTOINCREMENT */
  u8 file_format;      /* Schema format version for this file */
  u8 enc;              /* Text encoding used by this database */
  u16 flags;           /* Flags associated with this schema */
  int cache_size;      /* Number of pages to use in the cache */
};

/*
** These macros can be used to test, set, or clear bits in the 
** Db.pSchema->flags field.
*/
#define DbHasProperty(D,I,P)     (((D)->aDb[I].pSchema->flags&(P))==(P))
#define DbHasAnyProperty(D,I,P)  (((D)->aDb[I].pSchema->flags&(P))!=0)
#define DbSetProperty(D,I,P)     (D)->aDb[I].pSchema->flags|=(P)
#define DbClearProperty(D,I,P)   (D)->aDb[I].pSchema->flags&=~(P)

/*
** Allowed values for the DB.pSchema->flags field.
**
** The DB_SchemaLoaded flag is set after the database schema has been
** read into internal hash tables.
**
** DB_UnresetViews means that one or more views have column names that
** have been filled out.  If the schema changes, these column names might
** changes and so the view will need to be reset.
*/
#define DB_SchemaLoaded    0x0001  /* The schema has been loaded */
#define DB_UnresetViews    0x0002  /* Some views have defined column names */
#define DB_Empty           0x0004  /* The file is empty (length 0 bytes) */

/*
** The number of different kinds of things that can be limited
** using the sqlite3_limit() interface.
*/
#define SQLITE_N_LIMIT (SQLITE_LIMIT_TRIGGER_DEPTH+1)

/*
** Lookaside malloc is a set of fixed-size buffers that can be used
** to satisfy small transient memory allocation requests for objects
** associated with a particular database connection.  The use of
** lookaside malloc provides a significant performance enhancement
** (approx 10%) by avoiding numerous malloc/free requests while parsing
** SQL statements.
**
** The Lookaside structure holds configuration information about the
** lookaside malloc subsystem.  Each available memory allocation in
** the lookaside subsystem is stored on a linked list of LookasideSlot
** objects.
**
** Lookaside allocations are only allowed for objects that are associated
** with a particular database connection.  Hence, schema information cannot
** be stored in lookaside because in shared cache mode the schema information
** is shared by multiple database connections.  Therefore, while parsing
** schema information, the Lookaside.bEnabled flag is cleared so that
** lookaside allocations are not used to construct the schema objects.
*/
struct Lookaside {
  u16 sz;                 /* Size of each buffer in bytes */
  u8 bEnabled;            /* False to disable new lookaside allocations */
  u8 bMalloced;           /* True if pStart obtained from sqlite3_malloc() */
  int nOut;               /* Number of buffers currently checked out */
  int mxOut;              /* Highwater mark for nOut */
  int anStat[3];          /* 0: hits.  1: size misses.  2: full misses */
  LookasideSlot *pFree;   /* List of available buffers */
  void *pStart;           /* First byte of available memory space */
  void *pEnd;             /* First byte past end of available space */
};
struct LookasideSlot {
  LookasideSlot *pNext;    /* Next buffer in the list of free buffers */
};

/*
** A hash table for function definitions.
**
** Hash each FuncDef structure into one of the FuncDefHash.a[] slots.
** Collisions are on the FuncDef.pHash chain.
*/
struct FuncDefHash {
  FuncDef *a[23];       /* Hash table for functions */
};

/*
** Each database connection is an instance of the following structure.
**
** The sqlite.lastRowid records the last insert rowid generated by an
** insert statement.  Inserts on views do not affect its value.  Each
** trigger has its own context, so that lastRowid can be updated inside
** triggers as usual.  The previous value will be restored once the trigger
** exits.  Upon entering a before or instead of trigger, lastRowid is no
** longer (since after version 2.8.12) reset to -1.
**
** The sqlite.nChange does not count changes within triggers and keeps no
** context.  It is reset at start of sqlite3_exec.
** The sqlite.lsChange represents the number of changes made by the last
** insert, update, or delete statement.  It remains constant throughout the
** length of a statement and is then updated by OP_SetCounts.  It keeps a
** context stack just like lastRowid so that the count of changes
** within a trigger is not seen outside the trigger.  Changes to views do not
** affect the value of lsChange.
** The sqlite.csChange keeps track of the number of current changes (since
** the last statement) and is used to update sqlite_lsChange.
**
** The member variables sqlite.errCode, sqlite.zErrMsg and sqlite.zErrMsg16
** store the most recent error code and, if applicable, string. The
** internal function sqlite3Error() is used to set these variables
** consistently.
*/
struct sqlite3 {
  sqlite3_vfs *pVfs;            /* OS Interface */
  int nDb;                      /* Number of backends currently in use */
  Db *aDb;                      /* All backends */
  int flags;                    /* Miscellaneous flags. See below */
  unsigned int openFlags;       /* Flags passed to sqlite3_vfs.xOpen() */
  int errCode;                  /* Most recent error code (SQLITE_*) */
  int errMask;                  /* & result codes with this before returning */
  u8 autoCommit;                /* The auto-commit flag. */
  u8 temp_store;                /* 1: file 2: memory 0: default */
  u8 mallocFailed;              /* True if we have seen a malloc failure */
  u8 dfltLockMode;              /* Default locking-mode for attached dbs */
  signed char nextAutovac;      /* Autovac setting after VACUUM if >=0 */
  u8 suppressErr;               /* Do not issue error messages if true */
  u8 vtabOnConflict;            /* Value to return for s3_vtab_on_conflict() */
  int nextPagesize;             /* Pagesize after VACUUM if >0 */
  int nTable;                   /* Number of tables in the database */
  CollSeq *pDfltColl;           /* The default collating sequence (BINARY) */
  i64 lastRowid;                /* ROWID of most recent insert (see above) */
  u32 magic;                    /* Magic number for detect library misuse */
  int nChange;                  /* Value returned by sqlite3_changes() */
  int nTotalChange;             /* Value returned by sqlite3_total_changes() */
  sqlite3_mutex *mutex;         /* Connection mutex */
  int aLimit[SQLITE_N_LIMIT];   /* Limits */
  struct sqlite3InitInfo {      /* Information used during initialization */
    int iDb;                    /* When back is being initialized */
    int newTnum;                /* Rootpage of table being initialized */
    u8 busy;                    /* TRUE if currently initializing */
    u8 orphanTrigger;           /* Last statement is orphaned TEMP trigger */
  } init;
  int nExtension;               /* Number of loaded extensions */
  void **aExtension;            /* Array of shared library handles */
  struct Vdbe *pVdbe;           /* List of active virtual machines */
  int activeVdbeCnt;            /* Number of VDBEs currently executing */
  int writeVdbeCnt;             /* Number of active VDBEs that are writing */
  int vdbeExecCnt;              /* Number of nested calls to VdbeExec() */
  void (*xTrace)(void*,const char*);        /* Trace function */
  void *pTraceArg;                          /* Argument to the trace function */
  void (*xProfile)(void*,const char*,u64);  /* Profiling function */
  void *pProfileArg;                        /* Argument to profile function */
  void *pCommitArg;                 /* Argument to xCommitCallback() */   
  int (*xCommitCallback)(void*);    /* Invoked at every commit. */
  void *pRollbackArg;               /* Argument to xRollbackCallback() */   
  void (*xRollbackCallback)(void*); /* Invoked at every commit. */
  void *pUpdateArg;
  void (*xUpdateCallback)(void*,int, const char*,const char*,sqlite_int64);
#ifndef SQLITE_OMIT_WAL
  int (*xWalCallback)(void *, sqlite3 *, const char *, int);
  void *pWalArg;
#endif
  void(*xCollNeeded)(void*,sqlite3*,int eTextRep,const char*);
  void(*xCollNeeded16)(void*,sqlite3*,int eTextRep,const void*);
  void *pCollNeededArg;
  sqlite3_value *pErr;          /* Most recent error message */
  char *zErrMsg;                /* Most recent error message (UTF-8 encoded) */
  char *zErrMsg16;              /* Most recent error message (UTF-16 encoded) */
  union {
    volatile int isInterrupted; /* True if sqlite3_interrupt has been called */
    double notUsed1;            /* Spacer */
  } u1;
  Lookaside lookaside;          /* Lookaside malloc configuration */
#ifndef SQLITE_OMIT_AUTHORIZATION
  int (*xAuth)(void*,int,const char*,const char*,const char*,const char*);
                                /* Access authorization function */
  void *pAuthArg;               /* 1st argument to the access auth function */
#endif
#ifndef SQLITE_OMIT_PROGRESS_CALLBACK
  int (*xProgress)(void *);     /* The progress callback */
  void *pProgressArg;           /* Argument to the progress callback */
  int nProgressOps;             /* Number of opcodes for progress callback */
#endif
#ifndef SQLITE_OMIT_VIRTUALTABLE
  Hash aModule;                 /* populated by sqlite3_create_module() */
  VtabCtx *pVtabCtx;            /* Context for active vtab connect/create */
  VTable **aVTrans;             /* Virtual tables with open transactions */
  int nVTrans;                  /* Allocated size of aVTrans */
  VTable *pDisconnect;    /* Disconnect these in next sqlite3_prepare() */
#endif
  FuncDefHash aFunc;            /* Hash table of connection functions */
  Hash aCollSeq;                /* All collating sequences */
  BusyHandler busyHandler;      /* Busy callback */
  int busyTimeout;              /* Busy handler timeout, in msec */
  Db aDbStatic[2];              /* Static space for the 2 default backends */
  Savepoint *pSavepoint;        /* List of active savepoints */
  int nSavepoint;               /* Number of non-transaction savepoints */
  int nStatement;               /* Number of nested statement-transactions  */
  u8 isTransactionSavepoint;    /* True if the outermost savepoint is a TS */
  i64 nDeferredCons;            /* Net deferred constraints this transaction. */
  int *pnBytesFreed;            /* If not NULL, increment this in DbFree() */

#ifdef SQLITE_ENABLE_UNLOCK_NOTIFY
  /* The following variables are all protected by the STATIC_MASTER 
  ** mutex, not by sqlite3.mutex. They are used by code in notify.c. 
  **
  ** When X.pUnlockConnection==Y, that means that X is waiting for Y to
  ** unlock so that it can proceed.
  **
  ** When X.pBlockingConnection==Y, that means that something that X tried
  ** tried to do recently failed with an SQLITE_LOCKED error due to locks
  ** held by Y.
  */
  sqlite3 *pBlockingConnection; /* Connection that caused SQLITE_LOCKED */
  sqlite3 *pUnlockConnection;           /* Connection to watch for unlock */
  void *pUnlockArg;                     /* Argument to xUnlockNotify */
  void (*xUnlockNotify)(void **, int);  /* Unlock notify callback */
  sqlite3 *pNextBlocked;        /* Next in list of all blocked connections */
#endif
};

/*
** A macro to discover the encoding of a database.
*/
#define ENC(db) ((db)->aDb[0].pSchema->enc)

/*
** Possible values for the sqlite3.flags.
*/
#define SQLITE_VdbeTrace      0x00000100  /* True to trace VDBE execution */
#define SQLITE_InternChanges  0x00000200  /* Uncommitted Hash table changes */
#define SQLITE_FullColNames   0x00000400  /* Show full column names on SELECT */
#define SQLITE_ShortColNames  0x00000800  /* Show short columns names */
#define SQLITE_CountRows      0x00001000  /* Count rows changed by INSERT, */
                                          /*   DELETE, or UPDATE and return */
                                          /*   the count using a callback. */
#define SQLITE_NullCallback   0x00002000  /* Invoke the callback once if the */
                                          /*   result set is empty */
#define SQLITE_SqlTrace       0x00004000  /* Debug print SQL as it executes */
#define SQLITE_VdbeListing    0x00008000  /* Debug listings of VDBE programs */
#define SQLITE_WriteSchema    0x00010000  /* OK to update SQLITE_MASTER */
#define SQLITE_NoReadlock     0x00020000  /* Readlocks are omitted when 
                                          ** accessing read-only databases */
#define SQLITE_IgnoreChecks   0x00040000  /* Do not enforce check constraints */
#define SQLITE_ReadUncommitted 0x0080000  /* For shared-cache mode */
#define SQLITE_LegacyFileFmt  0x00100000  /* Create new databases in format 1 */
#define SQLITE_FullFSync      0x00200000  /* Use full fsync on the backend */
#define SQLITE_CkptFullFSync  0x00400000  /* Use full fsync for checkpoint */
#define SQLITE_RecoveryMode   0x00800000  /* Ignore schema errors */
#define SQLITE_ReverseOrder   0x01000000  /* Reverse unordered SELECTs */
#define SQLITE_RecTriggers    0x02000000  /* Enable recursive triggers */
#define SQLITE_ForeignKeys    0x04000000  /* Enforce foreign key constraints  */
#define SQLITE_AutoIndex      0x08000000  /* Enable automatic indexes */
#define SQLITE_PreferBuiltin  0x10000000  /* Preference to built-in funcs */
#define SQLITE_LoadExtension  0x20000000  /* Enable load_extension */
#define SQLITE_EnableTrigger  0x40000000  /* True to enable triggers */

/*
** Bits of the sqlite3.flags field that are used by the
** sqlite3_test_control(SQLITE_TESTCTRL_OPTIMIZATIONS,...) interface.
** These must be the low-order bits of the flags field.
*/
#define SQLITE_QueryFlattener 0x01        /* Disable query flattening */
#define SQLITE_ColumnCache    0x02        /* Disable the column cache */
#define SQLITE_IndexSort      0x04        /* Disable indexes for sorting */
#define SQLITE_IndexSearch    0x08        /* Disable indexes for searching */
#define SQLITE_IndexCover     0x10        /* Disable index covering table */
#define SQLITE_GroupByOrder   0x20        /* Disable GROUPBY cover of ORDERBY */
#define SQLITE_FactorOutConst 0x40        /* Disable factoring out constants */
#define SQLITE_IdxRealAsInt   0x80        /* Store REAL as INT in indices */
<<<<<<< HEAD
=======
#define SQLITE_DistinctOpt    0x80        /* DISTINCT using indexes */
>>>>>>> dea8ae9a
#define SQLITE_OptMask        0xff        /* Mask of all disablable opts */

/*
** Possible values for the sqlite.magic field.
** The numbers are obtained at random and have no special meaning, other
** than being distinct from one another.
*/
#define SQLITE_MAGIC_OPEN     0xa029a697  /* Database is open */
#define SQLITE_MAGIC_CLOSED   0x9f3c2d33  /* Database is closed */
#define SQLITE_MAGIC_SICK     0x4b771290  /* Error and awaiting close */
#define SQLITE_MAGIC_BUSY     0xf03b7906  /* Database currently in use */
#define SQLITE_MAGIC_ERROR    0xb5357930  /* An SQLITE_MISUSE error occurred */

/*
** Each SQL function is defined by an instance of the following
** structure.  A pointer to this structure is stored in the sqlite.aFunc
** hash table.  When multiple functions have the same name, the hash table
** points to a linked list of these structures.
*/
struct FuncDef {
  i16 nArg;            /* Number of arguments.  -1 means unlimited */
  u8 iPrefEnc;         /* Preferred text encoding (SQLITE_UTF8, 16LE, 16BE) */
  u8 flags;            /* Some combination of SQLITE_FUNC_* */
  void *pUserData;     /* User data parameter */
  FuncDef *pNext;      /* Next function with same name */
  void (*xFunc)(sqlite3_context*,int,sqlite3_value**); /* Regular function */
  void (*xStep)(sqlite3_context*,int,sqlite3_value**); /* Aggregate step */
  void (*xFinalize)(sqlite3_context*);                /* Aggregate finalizer */
  char *zName;         /* SQL name of the function. */
  FuncDef *pHash;      /* Next with a different name but the same hash */
  FuncDestructor *pDestructor;   /* Reference counted destructor function */
};

/*
** This structure encapsulates a user-function destructor callback (as
** configured using create_function_v2()) and a reference counter. When
** create_function_v2() is called to create a function with a destructor,
** a single object of this type is allocated. FuncDestructor.nRef is set to 
** the number of FuncDef objects created (either 1 or 3, depending on whether
** or not the specified encoding is SQLITE_ANY). The FuncDef.pDestructor
** member of each of the new FuncDef objects is set to point to the allocated
** FuncDestructor.
**
** Thereafter, when one of the FuncDef objects is deleted, the reference
** count on this object is decremented. When it reaches 0, the destructor
** is invoked and the FuncDestructor structure freed.
*/
struct FuncDestructor {
  int nRef;
  void (*xDestroy)(void *);
  void *pUserData;
};

/*
** Possible values for FuncDef.flags
*/
#define SQLITE_FUNC_LIKE     0x01 /* Candidate for the LIKE optimization */
#define SQLITE_FUNC_CASE     0x02 /* Case-sensitive LIKE-type function */
#define SQLITE_FUNC_EPHEM    0x04 /* Ephemeral.  Delete with VDBE */
#define SQLITE_FUNC_NEEDCOLL 0x08 /* sqlite3GetFuncCollSeq() might be called */
#define SQLITE_FUNC_PRIVATE  0x10 /* Allowed for internal use only */
#define SQLITE_FUNC_COUNT    0x20 /* Built-in count(*) aggregate */
#define SQLITE_FUNC_COALESCE 0x40 /* Built-in coalesce() or ifnull() function */

/*
** The following three macros, FUNCTION(), LIKEFUNC() and AGGREGATE() are
** used to create the initializers for the FuncDef structures.
**
**   FUNCTION(zName, nArg, iArg, bNC, xFunc)
**     Used to create a scalar function definition of a function zName 
**     implemented by C function xFunc that accepts nArg arguments. The
**     value passed as iArg is cast to a (void*) and made available
**     as the user-data (sqlite3_user_data()) for the function. If 
**     argument bNC is true, then the SQLITE_FUNC_NEEDCOLL flag is set.
**
**   AGGREGATE(zName, nArg, iArg, bNC, xStep, xFinal)
**     Used to create an aggregate function definition implemented by
**     the C functions xStep and xFinal. The first four parameters
**     are interpreted in the same way as the first 4 parameters to
**     FUNCTION().
**
**   LIKEFUNC(zName, nArg, pArg, flags)
**     Used to create a scalar function definition of a function zName 
**     that accepts nArg arguments and is implemented by a call to C 
**     function likeFunc. Argument pArg is cast to a (void *) and made
**     available as the function user-data (sqlite3_user_data()). The
**     FuncDef.flags variable is set to the value passed as the flags
**     parameter.
*/
#define FUNCTION(zName, nArg, iArg, bNC, xFunc) \
  {nArg, SQLITE_UTF8, bNC*SQLITE_FUNC_NEEDCOLL, \
   SQLITE_INT_TO_PTR(iArg), 0, xFunc, 0, 0, #zName, 0, 0}
#define STR_FUNCTION(zName, nArg, pArg, bNC, xFunc) \
  {nArg, SQLITE_UTF8, bNC*SQLITE_FUNC_NEEDCOLL, \
   pArg, 0, xFunc, 0, 0, #zName, 0, 0}
#define LIKEFUNC(zName, nArg, arg, flags) \
  {nArg, SQLITE_UTF8, flags, (void *)arg, 0, likeFunc, 0, 0, #zName, 0, 0}
#define AGGREGATE(zName, nArg, arg, nc, xStep, xFinal) \
  {nArg, SQLITE_UTF8, nc*SQLITE_FUNC_NEEDCOLL, \
   SQLITE_INT_TO_PTR(arg), 0, 0, xStep,xFinal,#zName,0,0}

/*
** All current savepoints are stored in a linked list starting at
** sqlite3.pSavepoint. The first element in the list is the most recently
** opened savepoint. Savepoints are added to the list by the vdbe
** OP_Savepoint instruction.
*/
struct Savepoint {
  char *zName;                        /* Savepoint name (nul-terminated) */
  i64 nDeferredCons;                  /* Number of deferred fk violations */
  Savepoint *pNext;                   /* Parent savepoint (if any) */
};

/*
** The following are used as the second parameter to sqlite3Savepoint(),
** and as the P1 argument to the OP_Savepoint instruction.
*/
#define SAVEPOINT_BEGIN      0
#define SAVEPOINT_RELEASE    1
#define SAVEPOINT_ROLLBACK   2


/*
** Each SQLite module (virtual table definition) is defined by an
** instance of the following structure, stored in the sqlite3.aModule
** hash table.
*/
struct Module {
  const sqlite3_module *pModule;       /* Callback pointers */
  const char *zName;                   /* Name passed to create_module() */
  void *pAux;                          /* pAux passed to create_module() */
  void (*xDestroy)(void *);            /* Module destructor function */
};

/*
** information about each column of an SQL table is held in an instance
** of this structure.
*/
struct Column {
  char *zName;     /* Name of this column */
  Expr *pDflt;     /* Default value of this column */
  char *zDflt;     /* Original text of the default value */
  char *zType;     /* Data type for this column */
  char *zColl;     /* Collating sequence.  If NULL, use the default */
  u8 notNull;      /* True if there is a NOT NULL constraint */
  u8 isPrimKey;    /* True if this column is part of the PRIMARY KEY */
  char affinity;   /* One of the SQLITE_AFF_... values */
#ifndef SQLITE_OMIT_VIRTUALTABLE
  u8 isHidden;     /* True if this column is 'hidden' */
#endif
};

/*
** A "Collating Sequence" is defined by an instance of the following
** structure. Conceptually, a collating sequence consists of a name and
** a comparison routine that defines the order of that sequence.
**
** There may two separate implementations of the collation function, one
** that processes text in UTF-8 encoding (CollSeq.xCmp) and another that
** processes text encoded in UTF-16 (CollSeq.xCmp16), using the machine
** native byte order. When a collation sequence is invoked, SQLite selects
** the version that will require the least expensive encoding
** translations, if any.
**
** The CollSeq.pUser member variable is an extra parameter that passed in
** as the first argument to the UTF-8 comparison function, xCmp.
** CollSeq.pUser16 is the equivalent for the UTF-16 comparison function,
** xCmp16.
**
** If both CollSeq.xCmp and CollSeq.xCmp16 are NULL, it means that the
** collating sequence is undefined.  Indices built on an undefined
** collating sequence may not be read or written.
*/
struct CollSeq {
  char *zName;          /* Name of the collating sequence, UTF-8 encoded */
  u8 enc;               /* Text encoding handled by xCmp() */
  u8 type;              /* One of the SQLITE_COLL_... values below */
  void *pUser;          /* First argument to xCmp() */
  int (*xCmp)(void*,int, const void*, int, const void*);
  void (*xDel)(void*);  /* Destructor for pUser */
};

/*
** Allowed values of CollSeq.type:
*/
#define SQLITE_COLL_BINARY  1  /* The default memcmp() collating sequence */
#define SQLITE_COLL_NOCASE  2  /* The built-in NOCASE collating sequence */
#define SQLITE_COLL_REVERSE 3  /* The built-in REVERSE collating sequence */
#define SQLITE_COLL_USER    0  /* Any other user-defined collating sequence */

/*
** A sort order can be either ASC or DESC.
*/
#define SQLITE_SO_ASC       0  /* Sort in ascending order */
#define SQLITE_SO_DESC      1  /* Sort in ascending order */

/*
** Column affinity types.
**
** These used to have mnemonic name like 'i' for SQLITE_AFF_INTEGER and
** 't' for SQLITE_AFF_TEXT.  But we can save a little space and improve
** the speed a little by numbering the values consecutively.  
**
** But rather than start with 0 or 1, we begin with 'a'.  That way,
** when multiple affinity types are concatenated into a string and
** used as the P4 operand, they will be more readable.
**
** Note also that the numeric types are grouped together so that testing
** for a numeric type is a single comparison.
*/
#define SQLITE_AFF_TEXT     'a'
#define SQLITE_AFF_NONE     'b'
#define SQLITE_AFF_NUMERIC  'c'
#define SQLITE_AFF_INTEGER  'd'
#define SQLITE_AFF_REAL     'e'

#define sqlite3IsNumericAffinity(X)  ((X)>=SQLITE_AFF_NUMERIC)

/*
** The SQLITE_AFF_MASK values masks off the significant bits of an
** affinity value. 
*/
#define SQLITE_AFF_MASK     0x67

/*
** Additional bit values that can be ORed with an affinity without
** changing the affinity.
*/
#define SQLITE_JUMPIFNULL   0x08  /* jumps if either operand is NULL */
#define SQLITE_STOREP2      0x10  /* Store result in reg[P2] rather than jump */
#define SQLITE_NULLEQ       0x80  /* NULL=NULL */

/*
** An object of this type is created for each virtual table present in
** the database schema. 
**
** If the database schema is shared, then there is one instance of this
** structure for each database connection (sqlite3*) that uses the shared
** schema. This is because each database connection requires its own unique
** instance of the sqlite3_vtab* handle used to access the virtual table 
** implementation. sqlite3_vtab* handles can not be shared between 
** database connections, even when the rest of the in-memory database 
** schema is shared, as the implementation often stores the database
** connection handle passed to it via the xConnect() or xCreate() method
** during initialization internally. This database connection handle may
** then be used by the virtual table implementation to access real tables 
** within the database. So that they appear as part of the callers 
** transaction, these accesses need to be made via the same database 
** connection as that used to execute SQL operations on the virtual table.
**
** All VTable objects that correspond to a single table in a shared
** database schema are initially stored in a linked-list pointed to by
** the Table.pVTable member variable of the corresponding Table object.
** When an sqlite3_prepare() operation is required to access the virtual
** table, it searches the list for the VTable that corresponds to the
** database connection doing the preparing so as to use the correct
** sqlite3_vtab* handle in the compiled query.
**
** When an in-memory Table object is deleted (for example when the
** schema is being reloaded for some reason), the VTable objects are not 
** deleted and the sqlite3_vtab* handles are not xDisconnect()ed 
** immediately. Instead, they are moved from the Table.pVTable list to
** another linked list headed by the sqlite3.pDisconnect member of the
** corresponding sqlite3 structure. They are then deleted/xDisconnected 
** next time a statement is prepared using said sqlite3*. This is done
** to avoid deadlock issues involving multiple sqlite3.mutex mutexes.
** Refer to comments above function sqlite3VtabUnlockList() for an
** explanation as to why it is safe to add an entry to an sqlite3.pDisconnect
** list without holding the corresponding sqlite3.mutex mutex.
**
** The memory for objects of this type is always allocated by 
** sqlite3DbMalloc(), using the connection handle stored in VTable.db as 
** the first argument.
*/
struct VTable {
  sqlite3 *db;              /* Database connection associated with this table */
  Module *pMod;             /* Pointer to module implementation */
  sqlite3_vtab *pVtab;      /* Pointer to vtab instance */
  int nRef;                 /* Number of pointers to this structure */
  u8 bConstraint;           /* True if constraints are supported */
  int iSavepoint;           /* Depth of the SAVEPOINT stack */
  VTable *pNext;            /* Next in linked list (see above) */
};

/*
** Each SQL table is represented in memory by an instance of the
** following structure.
**
** Table.zName is the name of the table.  The case of the original
** CREATE TABLE statement is stored, but case is not significant for
** comparisons.
**
** Table.nCol is the number of columns in this table.  Table.aCol is a
** pointer to an array of Column structures, one for each column.
**
** If the table has an INTEGER PRIMARY KEY, then Table.iPKey is the index of
** the column that is that key.   Otherwise Table.iPKey is negative.  Note
** that the datatype of the PRIMARY KEY must be INTEGER for this field to
** be set.  An INTEGER PRIMARY KEY is used as the rowid for each row of
** the table.  If a table has no INTEGER PRIMARY KEY, then a random rowid
** is generated for each row of the table.  TF_HasPrimaryKey is set if
** the table has any PRIMARY KEY, INTEGER or otherwise.
**
** Table.tnum is the page number for the root BTree page of the table in the
** database file.  If Table.iDb is the index of the database table backend
** in sqlite.aDb[].  0 is for the main database and 1 is for the file that
** holds temporary tables and indices.  If TF_Ephemeral is set
** then the table is stored in a file that is automatically deleted
** when the VDBE cursor to the table is closed.  In this case Table.tnum 
** refers VDBE cursor number that holds the table open, not to the root
** page number.  Transient tables are used to hold the results of a
** sub-query that appears instead of a real table name in the FROM clause 
** of a SELECT statement.
*/
struct Table {
  char *zName;         /* Name of the table or view */
  int iPKey;           /* If not negative, use aCol[iPKey] as the primary key */
  int nCol;            /* Number of columns in this table */
  Column *aCol;        /* Information about each column */
  Index *pIndex;       /* List of SQL indexes on this table. */
  int tnum;            /* Root BTree node for this table (see note above) */
<<<<<<< HEAD
  unsigned nRowEst;    /* Estimated rows in table - from sqlite_stat1 table */
=======
  tRowcnt nRowEst;     /* Estimated rows in table - from sqlite_stat1 table */
>>>>>>> dea8ae9a
  Select *pSelect;     /* NULL for tables.  Points to definition if a view. */
  u16 nRef;            /* Number of pointers to this Table */
  u8 tabFlags;         /* Mask of TF_* values */
  u8 keyConf;          /* What to do in case of uniqueness conflict on iPKey */
  FKey *pFKey;         /* Linked list of all foreign keys in this table */
  char *zColAff;       /* String defining the affinity of each column */
#ifndef SQLITE_OMIT_CHECK
  Expr *pCheck;        /* The AND of all CHECK constraints */
#endif
#ifndef SQLITE_OMIT_ALTERTABLE
  int addColOffset;    /* Offset in CREATE TABLE stmt to add a new column */
#endif
#ifndef SQLITE_OMIT_VIRTUALTABLE
  VTable *pVTable;     /* List of VTable objects. */
  int nModuleArg;      /* Number of arguments to the module */
  char **azModuleArg;  /* Text of all module args. [0] is module name */
#endif
  Trigger *pTrigger;   /* List of triggers stored in pSchema */
  Schema *pSchema;     /* Schema that contains this table */
  Table *pNextZombie;  /* Next on the Parse.pZombieTab list */
};

/*
** Allowed values for Tabe.tabFlags.
*/
#define TF_Readonly        0x01    /* Read-only system table */
#define TF_Ephemeral       0x02    /* An ephemeral table */
#define TF_HasPrimaryKey   0x04    /* Table has a primary key */
#define TF_Autoincrement   0x08    /* Integer primary key is autoincrement */
#define TF_Virtual         0x10    /* Is a virtual table */
#define TF_NeedMetadata    0x20    /* aCol[].zType and aCol[].pColl missing */



/*
** Test to see whether or not a table is a virtual table.  This is
** done as a macro so that it will be optimized out when virtual
** table support is omitted from the build.
*/
#ifndef SQLITE_OMIT_VIRTUALTABLE
#  define IsVirtual(X)      (((X)->tabFlags & TF_Virtual)!=0)
#  define IsHiddenColumn(X) ((X)->isHidden)
#else
#  define IsVirtual(X)      0
#  define IsHiddenColumn(X) 0
#endif

/*
** Each foreign key constraint is an instance of the following structure.
**
** A foreign key is associated with two tables.  The "from" table is
** the table that contains the REFERENCES clause that creates the foreign
** key.  The "to" table is the table that is named in the REFERENCES clause.
** Consider this example:
**
**     CREATE TABLE ex1(
**       a INTEGER PRIMARY KEY,
**       b INTEGER CONSTRAINT fk1 REFERENCES ex2(x)
**     );
**
** For foreign key "fk1", the from-table is "ex1" and the to-table is "ex2".
**
** Each REFERENCES clause generates an instance of the following structure
** which is attached to the from-table.  The to-table need not exist when
** the from-table is created.  The existence of the to-table is not checked.
*/
struct FKey {
  Table *pFrom;     /* Table containing the REFERENCES clause (aka: Child) */
  FKey *pNextFrom;  /* Next foreign key in pFrom */
  char *zTo;        /* Name of table that the key points to (aka: Parent) */
  FKey *pNextTo;    /* Next foreign key on table named zTo */
  FKey *pPrevTo;    /* Previous foreign key on table named zTo */
  int nCol;         /* Number of columns in this key */
  /* EV: R-30323-21917 */
  u8 isDeferred;    /* True if constraint checking is deferred till COMMIT */
  u8 aAction[2];          /* ON DELETE and ON UPDATE actions, respectively */
  Trigger *apTrigger[2];  /* Triggers for aAction[] actions */
  struct sColMap {  /* Mapping of columns in pFrom to columns in zTo */
    int iFrom;         /* Index of column in pFrom */
    char *zCol;        /* Name of column in zTo.  If 0 use PRIMARY KEY */
  } aCol[1];        /* One entry for each of nCol column s */
};

/*
** SQLite supports many different ways to resolve a constraint
** error.  ROLLBACK processing means that a constraint violation
** causes the operation in process to fail and for the current transaction
** to be rolled back.  ABORT processing means the operation in process
** fails and any prior changes from that one operation are backed out,
** but the transaction is not rolled back.  FAIL processing means that
** the operation in progress stops and returns an error code.  But prior
** changes due to the same operation are not backed out and no rollback
** occurs.  IGNORE means that the particular row that caused the constraint
** error is not inserted or updated.  Processing continues and no error
** is returned.  REPLACE means that preexisting database rows that caused
** a UNIQUE constraint violation are removed so that the new insert or
** update can proceed.  Processing continues and no error is reported.
**
** RESTRICT, SETNULL, and CASCADE actions apply only to foreign keys.
** RESTRICT is the same as ABORT for IMMEDIATE foreign keys and the
** same as ROLLBACK for DEFERRED keys.  SETNULL means that the foreign
** key is set to NULL.  CASCADE means that a DELETE or UPDATE of the
** referenced table row is propagated into the row that holds the
** foreign key.
** 
** The following symbolic values are used to record which type
** of action to take.
*/
#define OE_None     0   /* There is no constraint to check */
#define OE_Rollback 1   /* Fail the operation and rollback the transaction */
#define OE_Abort    2   /* Back out changes but do no rollback transaction */
#define OE_Fail     3   /* Stop the operation but leave all prior changes */
#define OE_Ignore   4   /* Ignore the error. Do not do the INSERT or UPDATE */
#define OE_Replace  5   /* Delete existing record, then do INSERT or UPDATE */

#define OE_Restrict 6   /* OE_Abort for IMMEDIATE, OE_Rollback for DEFERRED */
#define OE_SetNull  7   /* Set the foreign key value to NULL */
#define OE_SetDflt  8   /* Set the foreign key value to its default */
#define OE_Cascade  9   /* Cascade the changes */

#define OE_Default  99  /* Do whatever the default action is */


/*
** An instance of the following structure is passed as the first
** argument to sqlite3VdbeKeyCompare and is used to control the 
** comparison of the two index keys.
*/
struct KeyInfo {
  sqlite3 *db;        /* The database connection */
  u8 enc;             /* Text encoding - one of the SQLITE_UTF* values */
  u16 nField;         /* Number of entries in aColl[] */
  u8 *aSortOrder;     /* Sort order for each column.  May be NULL */
  CollSeq *aColl[1];  /* Collating sequence for each term of the key */
};

/*
** An instance of the following structure holds information about a
** single index record that has already been parsed out into individual
** values.
**
** A record is an object that contains one or more fields of data.
** Records are used to store the content of a table row and to store
** the key of an index.  A blob encoding of a record is created by
** the OP_MakeRecord opcode of the VDBE and is disassembled by the
** OP_Column opcode.
**
** This structure holds a record that has already been disassembled
** into its constituent fields.
*/
struct UnpackedRecord {
  KeyInfo *pKeyInfo;  /* Collation and sort-order information */
  u16 nField;         /* Number of entries in apMem[] */
  u16 flags;          /* Boolean settings.  UNPACKED_... below */
  i64 rowid;          /* Used by UNPACKED_PREFIX_SEARCH */
  Mem *aMem;          /* Values */
};

/*
** Allowed values of UnpackedRecord.flags
*/
#define UNPACKED_NEED_FREE     0x0001  /* Memory is from sqlite3Malloc() */
#define UNPACKED_NEED_DESTROY  0x0002  /* apMem[]s should all be destroyed */
#define UNPACKED_IGNORE_ROWID  0x0004  /* Ignore trailing rowid on key1 */
#define UNPACKED_INCRKEY       0x0008  /* Make this key an epsilon larger */
#define UNPACKED_PREFIX_MATCH  0x0010  /* A prefix match is considered OK */
#define UNPACKED_PREFIX_SEARCH 0x0020  /* A prefix match is considered OK */

/*
** Each SQL index is represented in memory by an
** instance of the following structure.
**
** The columns of the table that are to be indexed are described
** by the aiColumn[] field of this structure.  For example, suppose
** we have the following table and index:
**
**     CREATE TABLE Ex1(c1 int, c2 int, c3 text);
**     CREATE INDEX Ex2 ON Ex1(c3,c1);
**
** In the Table structure describing Ex1, nCol==3 because there are
** three columns in the table.  In the Index structure describing
** Ex2, nColumn==2 since 2 of the 3 columns of Ex1 are indexed.
** The value of aiColumn is {2, 0}.  aiColumn[0]==2 because the 
** first column to be indexed (c3) has an index of 2 in Ex1.aCol[].
** The second column to be indexed (c1) has an index of 0 in
** Ex1.aCol[], hence Ex2.aiColumn[1]==0.
**
** The Index.onError field determines whether or not the indexed columns
** must be unique and what to do if they are not.  When Index.onError=OE_None,
** it means this is not a unique index.  Otherwise it is a unique index
** and the value of Index.onError indicate the which conflict resolution 
** algorithm to employ whenever an attempt is made to insert a non-unique
** element.
*/
struct Index {
  char *zName;     /* Name of this index */
  int nColumn;     /* Number of columns in the table used by this index */
  int *aiColumn;   /* Which columns are used by this index.  1st is 0 */
  tRowcnt *aiRowEst; /* Result of ANALYZE: Est. rows selected by each column */
  Table *pTable;   /* The SQL table being indexed */
  int tnum;        /* Page containing root of this index in database file */
  u8 onError;      /* OE_Abort, OE_Ignore, OE_Replace, or OE_None */
  u8 autoIndex;    /* True if is automatically created (ex: by UNIQUE) */
  u8 bUnordered;   /* Use this index for == or IN queries only */
  char *zColAff;   /* String defining the affinity of each column */
  Index *pNext;    /* The next index associated with the same table */
  Schema *pSchema; /* Schema containing this index */
  u8 *aSortOrder;  /* Array of size Index.nColumn. True==DESC, False==ASC */
  char **azColl;   /* Array of collation sequence names for index */
#ifdef SQLITE_ENABLE_STAT3
  int nSample;             /* Number of elements in aSample[] */
  tRowcnt avgEq;           /* Average nEq value for key values not in aSample */
  IndexSample *aSample;    /* Samples of the left-most key */
#endif
};

/*
** Each sample stored in the sqlite_stat3 table is represented in memory 
** using a structure of this type.  See documentation at the top of the
** analyze.c source file for additional information.
*/
struct IndexSample {
  union {
    char *z;        /* Value if eType is SQLITE_TEXT or SQLITE_BLOB */
    double r;       /* Value if eType is SQLITE_FLOAT */
    i64 i;          /* Value if eType is SQLITE_INTEGER */
  } u;
  u8 eType;         /* SQLITE_NULL, SQLITE_INTEGER ... etc. */
  int nByte;        /* Size in byte of text or blob. */
  tRowcnt nEq;      /* Est. number of rows where the key equals this sample */
  tRowcnt nLt;      /* Est. number of rows where key is less than this sample */
  tRowcnt nDLt;     /* Est. number of distinct keys less than this sample */
};

/*
** Each token coming out of the lexer is an instance of
** this structure.  Tokens are also used as part of an expression.
**
** Note if Token.z==0 then Token.dyn and Token.n are undefined and
** may contain random values.  Do not make any assumptions about Token.dyn
** and Token.n when Token.z==0.
*/
struct Token {
  const char *z;     /* Text of the token.  Not NULL-terminated! */
  unsigned int n;    /* Number of characters in this token */
};

/*
** An instance of this structure contains information needed to generate
** code for a SELECT that contains aggregate functions.
**
** If Expr.op==TK_AGG_COLUMN or TK_AGG_FUNCTION then Expr.pAggInfo is a
** pointer to this structure.  The Expr.iColumn field is the index in
** AggInfo.aCol[] or AggInfo.aFunc[] of information needed to generate
** code for that node.
**
** AggInfo.pGroupBy and AggInfo.aFunc.pExpr point to fields within the
** original Select structure that describes the SELECT statement.  These
** fields do not need to be freed when deallocating the AggInfo structure.
*/
struct AggInfo {
  u8 directMode;          /* Direct rendering mode means take data directly
                          ** from source tables rather than from accumulators */
  u8 useSortingIdx;       /* In direct mode, reference the sorting index rather
                          ** than the source table */
  int sortingIdx;         /* Cursor number of the sorting index */
  int sortingIdxPTab;     /* Cursor number of pseudo-table */
  ExprList *pGroupBy;     /* The group by clause */
  int nSortingColumn;     /* Number of columns in the sorting index */
  struct AggInfo_col {    /* For each column used in source tables */
    Table *pTab;             /* Source table */
    int iTable;              /* Cursor number of the source table */
    int iColumn;             /* Column number within the source table */
    int iSorterColumn;       /* Column number in the sorting index */
    int iMem;                /* Memory location that acts as accumulator */
    Expr *pExpr;             /* The original expression */
  } *aCol;
  int nColumn;            /* Number of used entries in aCol[] */
  int nColumnAlloc;       /* Number of slots allocated for aCol[] */
  int nAccumulator;       /* Number of columns that show through to the output.
                          ** Additional columns are used only as parameters to
                          ** aggregate functions */
  struct AggInfo_func {   /* For each aggregate function */
    Expr *pExpr;             /* Expression encoding the function */
    FuncDef *pFunc;          /* The aggregate function implementation */
    int iMem;                /* Memory location that acts as accumulator */
    int iDistinct;           /* Ephemeral table used to enforce DISTINCT */
  } *aFunc;
  int nFunc;              /* Number of entries in aFunc[] */
  int nFuncAlloc;         /* Number of slots allocated for aFunc[] */
};

/*
** The datatype ynVar is a signed integer, either 16-bit or 32-bit.
** Usually it is 16-bits.  But if SQLITE_MAX_VARIABLE_NUMBER is greater
** than 32767 we have to make it 32-bit.  16-bit is preferred because
** it uses less memory in the Expr object, which is a big memory user
** in systems with lots of prepared statements.  And few applications
** need more than about 10 or 20 variables.  But some extreme users want
** to have prepared statements with over 32767 variables, and for them
** the option is available (at compile-time).
*/
#if SQLITE_MAX_VARIABLE_NUMBER<=32767
typedef i16 ynVar;
#else
typedef int ynVar;
#endif

/*
** Each node of an expression in the parse tree is an instance
** of this structure.
**
** Expr.op is the opcode. The integer parser token codes are reused
** as opcodes here. For example, the parser defines TK_GE to be an integer
** code representing the ">=" operator. This same integer code is reused
** to represent the greater-than-or-equal-to operator in the expression
** tree.
**
** If the expression is an SQL literal (TK_INTEGER, TK_FLOAT, TK_BLOB, 
** or TK_STRING), then Expr.token contains the text of the SQL literal. If
** the expression is a variable (TK_VARIABLE), then Expr.token contains the 
** variable name. Finally, if the expression is an SQL function (TK_FUNCTION),
** then Expr.token contains the name of the function.
**
** Expr.pRight and Expr.pLeft are the left and right subexpressions of a
** binary operator. Either or both may be NULL.
**
** Expr.x.pList is a list of arguments if the expression is an SQL function,
** a CASE expression or an IN expression of the form "<lhs> IN (<y>, <z>...)".
** Expr.x.pSelect is used if the expression is a sub-select or an expression of
** the form "<lhs> IN (SELECT ...)". If the EP_xIsSelect bit is set in the
** Expr.flags mask, then Expr.x.pSelect is valid. Otherwise, Expr.x.pList is 
** valid.
**
** An expression of the form ID or ID.ID refers to a column in a table.
** For such expressions, Expr.op is set to TK_COLUMN and Expr.iTable is
** the integer cursor number of a VDBE cursor pointing to that table and
** Expr.iColumn is the column number for the specific column.  If the
** expression is used as a result in an aggregate SELECT, then the
** value is also stored in the Expr.iAgg column in the aggregate so that
** it can be accessed after all aggregates are computed.
**
** If the expression is an unbound variable marker (a question mark 
** character '?' in the original SQL) then the Expr.iTable holds the index 
** number for that variable.
**
** If the expression is a subquery then Expr.iColumn holds an integer
** register number containing the result of the subquery.  If the
** subquery gives a constant result, then iTable is -1.  If the subquery
** gives a different answer at different times during statement processing
** then iTable is the address of a subroutine that computes the subquery.
**
** If the Expr is of type OP_Column, and the table it is selecting from
** is a disk table or the "old.*" pseudo-table, then pTab points to the
** corresponding table definition.
**
** ALLOCATION NOTES:
**
** Expr objects can use a lot of memory space in database schema.  To
** help reduce memory requirements, sometimes an Expr object will be
** truncated.  And to reduce the number of memory allocations, sometimes
** two or more Expr objects will be stored in a single memory allocation,
** together with Expr.zToken strings.
**
** If the EP_Reduced and EP_TokenOnly flags are set when
** an Expr object is truncated.  When EP_Reduced is set, then all
** the child Expr objects in the Expr.pLeft and Expr.pRight subtrees
** are contained within the same memory allocation.  Note, however, that
** the subtrees in Expr.x.pList or Expr.x.pSelect are always separately
** allocated, regardless of whether or not EP_Reduced is set.
*/
struct Expr {
  u8 op;                 /* Operation performed by this node */
  char affinity;         /* The affinity of the column or 0 if not a column */
  u16 flags;             /* Various flags.  EP_* See below */
  union {
    char *zToken;          /* Token value. Zero terminated and dequoted */
    int iValue;            /* Non-negative integer value if EP_IntValue */
  } u;

  /* If the EP_TokenOnly flag is set in the Expr.flags mask, then no
  ** space is allocated for the fields below this point. An attempt to
  ** access them will result in a segfault or malfunction. 
  *********************************************************************/

  Expr *pLeft;           /* Left subnode */
  Expr *pRight;          /* Right subnode */
  union {
    ExprList *pList;     /* Function arguments or in "<expr> IN (<expr-list)" */
    Select *pSelect;     /* Used for sub-selects and "<expr> IN (<select>)" */
  } x;
  CollSeq *pColl;        /* The collation type of the column or 0 */

  /* If the EP_Reduced flag is set in the Expr.flags mask, then no
  ** space is allocated for the fields below this point. An attempt to
  ** access them will result in a segfault or malfunction.
  *********************************************************************/

  int iTable;            /* TK_COLUMN: cursor number of table holding column
                         ** TK_REGISTER: register number
                         ** TK_TRIGGER: 1 -> new, 0 -> old */
  ynVar iColumn;         /* TK_COLUMN: column index.  -1 for rowid.
                         ** TK_VARIABLE: variable number (always >= 1). */
  i16 iAgg;              /* Which entry in pAggInfo->aCol[] or ->aFunc[] */
  i16 iRightJoinTable;   /* If EP_FromJoin, the right table of the join */
  u8 flags2;             /* Second set of flags.  EP2_... */
  u8 op2;                /* If a TK_REGISTER, the original value of Expr.op */
  AggInfo *pAggInfo;     /* Used by TK_AGG_COLUMN and TK_AGG_FUNCTION */
  Table *pTab;           /* Table for TK_COLUMN expressions. */
#if SQLITE_MAX_EXPR_DEPTH>0
  int nHeight;           /* Height of the tree headed by this node */
#endif
};

/*
** The following are the meanings of bits in the Expr.flags field.
*/
#define EP_FromJoin   0x0001  /* Originated in ON or USING clause of a join */
#define EP_Agg        0x0002  /* Contains one or more aggregate functions */
#define EP_Resolved   0x0004  /* IDs have been resolved to COLUMNs */
#define EP_Error      0x0008  /* Expression contains one or more errors */
#define EP_Distinct   0x0010  /* Aggregate function with DISTINCT keyword */
#define EP_VarSelect  0x0020  /* pSelect is correlated, not constant */
#define EP_DblQuoted  0x0040  /* token.z was originally in "..." */
#define EP_InfixFunc  0x0080  /* True for an infix function: LIKE, GLOB, etc */
#define EP_ExpCollate 0x0100  /* Collating sequence specified explicitly */
#define EP_FixedDest  0x0200  /* Result needed in a specific register */
#define EP_IntValue   0x0400  /* Integer value contained in u.iValue */
#define EP_xIsSelect  0x0800  /* x.pSelect is valid (otherwise x.pList is) */

#define EP_Reduced    0x1000  /* Expr struct is EXPR_REDUCEDSIZE bytes only */
#define EP_TokenOnly  0x2000  /* Expr struct is EXPR_TOKENONLYSIZE bytes only */
#define EP_Static     0x4000  /* Held in memory not obtained from malloc() */

/*
** The following are the meanings of bits in the Expr.flags2 field.
*/
#define EP2_MallocedToken  0x0001  /* Need to sqlite3DbFree() Expr.zToken */
#define EP2_Irreducible    0x0002  /* Cannot EXPRDUP_REDUCE this Expr */

/*
** The pseudo-routine sqlite3ExprSetIrreducible sets the EP2_Irreducible
** flag on an expression structure.  This flag is used for VV&A only.  The
** routine is implemented as a macro that only works when in debugging mode,
** so as not to burden production code.
*/
#ifdef SQLITE_DEBUG
# define ExprSetIrreducible(X)  (X)->flags2 |= EP2_Irreducible
#else
# define ExprSetIrreducible(X)
#endif

/*
** These macros can be used to test, set, or clear bits in the 
** Expr.flags field.
*/
#define ExprHasProperty(E,P)     (((E)->flags&(P))==(P))
#define ExprHasAnyProperty(E,P)  (((E)->flags&(P))!=0)
#define ExprSetProperty(E,P)     (E)->flags|=(P)
#define ExprClearProperty(E,P)   (E)->flags&=~(P)

/*
** Macros to determine the number of bytes required by a normal Expr 
** struct, an Expr struct with the EP_Reduced flag set in Expr.flags 
** and an Expr struct with the EP_TokenOnly flag set.
*/
#define EXPR_FULLSIZE           sizeof(Expr)           /* Full size */
#define EXPR_REDUCEDSIZE        offsetof(Expr,iTable)  /* Common features */
#define EXPR_TOKENONLYSIZE      offsetof(Expr,pLeft)   /* Fewer features */

/*
** Flags passed to the sqlite3ExprDup() function. See the header comment 
** above sqlite3ExprDup() for details.
*/
#define EXPRDUP_REDUCE         0x0001  /* Used reduced-size Expr nodes */

/*
** A list of expressions.  Each expression may optionally have a
** name.  An expr/name combination can be used in several ways, such
** as the list of "expr AS ID" fields following a "SELECT" or in the
** list of "ID = expr" items in an UPDATE.  A list of expressions can
** also be used as the argument to a function, in which case the a.zName
** field is not used.
*/
struct ExprList {
  int nExpr;             /* Number of expressions on the list */
  int nAlloc;            /* Number of entries allocated below */
  int iECursor;          /* VDBE Cursor associated with this ExprList */
  struct ExprList_item {
    Expr *pExpr;           /* The list of expressions */
    char *zName;           /* Token associated with this expression */
    char *zSpan;           /* Original text of the expression */
    u8 sortOrder;          /* 1 for DESC or 0 for ASC */
    u8 done;               /* A flag to indicate when processing is finished */
    u16 iCol;              /* For ORDER BY, column number in result set */
    u16 iAlias;            /* Index into Parse.aAlias[] for zName */
  } *a;                  /* One entry for each expression */
};

/*
** An instance of this structure is used by the parser to record both
** the parse tree for an expression and the span of input text for an
** expression.
*/
struct ExprSpan {
  Expr *pExpr;          /* The expression parse tree */
  const char *zStart;   /* First character of input text */
  const char *zEnd;     /* One character past the end of input text */
};

/*
** An instance of this structure can hold a simple list of identifiers,
** such as the list "a,b,c" in the following statements:
**
**      INSERT INTO t(a,b,c) VALUES ...;
**      CREATE INDEX idx ON t(a,b,c);
**      CREATE TRIGGER trig BEFORE UPDATE ON t(a,b,c) ...;
**
** The IdList.a.idx field is used when the IdList represents the list of
** column names after a table name in an INSERT statement.  In the statement
**
**     INSERT INTO t(a,b,c) ...
**
** If "a" is the k-th column of table "t", then IdList.a[0].idx==k.
*/
struct IdList {
  struct IdList_item {
    char *zName;      /* Name of the identifier */
    int idx;          /* Index in some Table.aCol[] of a column named zName */
  } *a;
  int nId;         /* Number of identifiers on the list */
  int nAlloc;      /* Number of entries allocated for a[] below */
};

/*
** The bitmask datatype defined below is used for various optimizations.
**
** Changing this from a 64-bit to a 32-bit type limits the number of
** tables in a join to 32 instead of 64.  But it also reduces the size
** of the library by 738 bytes on ix86.
*/
typedef u64 Bitmask;

/*
** The number of bits in a Bitmask.  "BMS" means "BitMask Size".
*/
#define BMS  ((int)(sizeof(Bitmask)*8))

/*
** The following structure describes the FROM clause of a SELECT statement.
** Each table or subquery in the FROM clause is a separate element of
** the SrcList.a[] array.
**
** With the addition of multiple database support, the following structure
** can also be used to describe a particular table such as the table that
** is modified by an INSERT, DELETE, or UPDATE statement.  In standard SQL,
** such a table must be a simple name: ID.  But in SQLite, the table can
** now be identified by a database name, a dot, then the table name: ID.ID.
**
** The jointype starts out showing the join type between the current table
** and the next table on the list.  The parser builds the list this way.
** But sqlite3SrcListShiftJoinType() later shifts the jointypes so that each
** jointype expresses the join between the table and the previous table.
**
** In the colUsed field, the high-order bit (bit 63) is set if the table
** contains more than 63 columns and the 64-th or later column is used.
*/
struct SrcList {
  i16 nSrc;        /* Number of tables or subqueries in the FROM clause */
  i16 nAlloc;      /* Number of entries allocated in a[] below */
  struct SrcList_item {
    char *zDatabase;  /* Name of database holding this table */
    char *zName;      /* Name of the table */
    char *zAlias;     /* The "B" part of a "A AS B" phrase.  zName is the "A" */
    Table *pTab;      /* An SQL table corresponding to zName */
    Select *pSelect;  /* A SELECT statement used in place of a table name */
    int addrFillSub;  /* Address of subroutine to manifest a subquery */
    int regReturn;    /* Register holding return address of addrFillSub */
    u8 jointype;      /* Type of join between this able and the previous */
    u8 notIndexed;    /* True if there is a NOT INDEXED clause */
<<<<<<< HEAD
=======
    u8 isCorrelated;  /* True if sub-query is correlated */
>>>>>>> dea8ae9a
#ifndef SQLITE_OMIT_EXPLAIN
    u8 iSelectId;     /* If pSelect!=0, the id of the sub-select in EQP */
#endif
    int iCursor;      /* The VDBE cursor number used to access this table */
    Expr *pOn;        /* The ON clause of a join */
    IdList *pUsing;   /* The USING clause of a join */
    Bitmask colUsed;  /* Bit N (1<<N) set if column N of pTab is used */
    char *zIndex;     /* Identifier from "INDEXED BY <zIndex>" clause */
    Index *pIndex;    /* Index structure corresponding to zIndex, if any */
  } a[1];             /* One entry for each identifier on the list */
};

/*
** Permitted values of the SrcList.a.jointype field
*/
#define JT_INNER     0x0001    /* Any kind of inner or cross join */
#define JT_CROSS     0x0002    /* Explicit use of the CROSS keyword */
#define JT_NATURAL   0x0004    /* True for a "natural" join */
#define JT_LEFT      0x0008    /* Left outer join */
#define JT_RIGHT     0x0010    /* Right outer join */
#define JT_OUTER     0x0020    /* The "OUTER" keyword is present */
#define JT_ERROR     0x0040    /* unknown or unsupported join type */


/*
** A WherePlan object holds information that describes a lookup
** strategy.
**
** This object is intended to be opaque outside of the where.c module.
** It is included here only so that that compiler will know how big it
** is.  None of the fields in this object should be used outside of
** the where.c module.
**
** Within the union, pIdx is only used when wsFlags&WHERE_INDEXED is true.
** pTerm is only used when wsFlags&WHERE_MULTI_OR is true.  And pVtabIdx
** is only used when wsFlags&WHERE_VIRTUALTABLE is true.  It is never the
** case that more than one of these conditions is true.
*/
struct WherePlan {
  u32 wsFlags;                   /* WHERE_* flags that describe the strategy */
  u32 nEq;                       /* Number of == constraints */
  double nRow;                   /* Estimated number of rows (for EQP) */
  union {
    Index *pIdx;                   /* Index when WHERE_INDEXED is true */
    struct WhereTerm *pTerm;       /* WHERE clause term for OR-search */
    sqlite3_index_info *pVtabIdx;  /* Virtual table index to use */
  } u;
};

/*
** For each nested loop in a WHERE clause implementation, the WhereInfo
** structure contains a single instance of this structure.  This structure
** is intended to be private the the where.c module and should not be
** access or modified by other modules.
**
** The pIdxInfo field is used to help pick the best index on a
** virtual table.  The pIdxInfo pointer contains indexing
** information for the i-th table in the FROM clause before reordering.
** All the pIdxInfo pointers are freed by whereInfoFree() in where.c.
** All other information in the i-th WhereLevel object for the i-th table
** after FROM clause ordering.
*/
struct WhereLevel {
  WherePlan plan;       /* query plan for this element of the FROM clause */
  int iLeftJoin;        /* Memory cell used to implement LEFT OUTER JOIN */
  int iTabCur;          /* The VDBE cursor used to access the table */
  int iIdxCur;          /* The VDBE cursor used to access pIdx */
  int addrBrk;          /* Jump here to break out of the loop */
  int addrNxt;          /* Jump here to start the next IN combination */
  int addrCont;         /* Jump here to continue with the next loop cycle */
  int addrFirst;        /* First instruction of interior of the loop */
  u8 iFrom;             /* Which entry in the FROM clause */
  u8 op, p5;            /* Opcode and P5 of the opcode that ends the loop */
  int p1, p2;           /* Operands of the opcode used to ends the loop */
  union {               /* Information that depends on plan.wsFlags */
    struct {
      int nIn;              /* Number of entries in aInLoop[] */
      struct InLoop {
        int iCur;              /* The VDBE cursor used by this IN operator */
        int addrInTop;         /* Top of the IN loop */
      } *aInLoop;           /* Information about each nested IN operator */
    } in;                 /* Used when plan.wsFlags&WHERE_IN_ABLE */
  } u;

  /* The following field is really not part of the current level.  But
  ** we need a place to cache virtual table index information for each
  ** virtual table in the FROM clause and the WhereLevel structure is
  ** a convenient place since there is one WhereLevel for each FROM clause
  ** element.
  */
  sqlite3_index_info *pIdxInfo;  /* Index info for n-th source table */
};

/*
** Flags appropriate for the wctrlFlags parameter of sqlite3WhereBegin()
** and the WhereInfo.wctrlFlags member.
*/
#define WHERE_ORDERBY_NORMAL   0x0000 /* No-op */
#define WHERE_ORDERBY_MIN      0x0001 /* ORDER BY processing for min() func */
#define WHERE_ORDERBY_MAX      0x0002 /* ORDER BY processing for max() func */
#define WHERE_ONEPASS_DESIRED  0x0004 /* Want to do one-pass UPDATE/DELETE */
#define WHERE_DUPLICATES_OK    0x0008 /* Ok to return a row more than once */
#define WHERE_OMIT_OPEN_CLOSE  0x0010 /* Table cursors are already open */
#define WHERE_FORCE_TABLE      0x0020 /* Do not use an index-only search */
#define WHERE_ONETABLE_ONLY    0x0040 /* Only code the 1st table in pTabList */
#define WHERE_AND_ONLY         0x0080 /* Don't use indices for OR terms */

/*
** The WHERE clause processing routine has two halves.  The
** first part does the start of the WHERE loop and the second
** half does the tail of the WHERE loop.  An instance of
** this structure is returned by the first half and passed
** into the second half to give some continuity.
*/
struct WhereInfo {
  Parse *pParse;       /* Parsing and code generating context */
  u16 wctrlFlags;      /* Flags originally passed to sqlite3WhereBegin() */
  u8 okOnePass;        /* Ok to use one-pass algorithm for UPDATE or DELETE */
  u8 untestedTerms;    /* Not all WHERE terms resolved by outer loop */
  u8 eDistinct;
  SrcList *pTabList;             /* List of tables in the join */
  int iTop;                      /* The very beginning of the WHERE loop */
  int iContinue;                 /* Jump here to continue with next record */
  int iBreak;                    /* Jump here to break out of the loop */
  int nLevel;                    /* Number of nested loop */
  struct WhereClause *pWC;       /* Decomposition of the WHERE clause */
  double savedNQueryLoop;        /* pParse->nQueryLoop outside the WHERE loop */
  double nRowOut;                /* Estimated number of output rows */
  WhereLevel a[1];               /* Information about each nest loop in WHERE */
};

#define WHERE_DISTINCT_UNIQUE 1
#define WHERE_DISTINCT_ORDERED 2

/*
** A NameContext defines a context in which to resolve table and column
** names.  The context consists of a list of tables (the pSrcList) field and
** a list of named expression (pEList).  The named expression list may
** be NULL.  The pSrc corresponds to the FROM clause of a SELECT or
** to the table being operated on by INSERT, UPDATE, or DELETE.  The
** pEList corresponds to the result set of a SELECT and is NULL for
** other statements.
**
** NameContexts can be nested.  When resolving names, the inner-most 
** context is searched first.  If no match is found, the next outer
** context is checked.  If there is still no match, the next context
** is checked.  This process continues until either a match is found
** or all contexts are check.  When a match is found, the nRef member of
** the context containing the match is incremented. 
**
** Each subquery gets a new NameContext.  The pNext field points to the
** NameContext in the parent query.  Thus the process of scanning the
** NameContext list corresponds to searching through successively outer
** subqueries looking for a match.
*/
struct NameContext {
  Parse *pParse;       /* The parser */
  SrcList *pSrcList;   /* One or more tables used to resolve names */
  ExprList *pEList;    /* Optional list of named expressions */
  int nRef;            /* Number of names resolved by this context */
  int nErr;            /* Number of errors encountered while resolving names */
  u8 allowAgg;         /* Aggregate functions allowed here */
  u8 hasAgg;           /* True if aggregates are seen */
  u8 isCheck;          /* True if resolving names in a CHECK constraint */
  int nDepth;          /* Depth of subquery recursion. 1 for no recursion */
  AggInfo *pAggInfo;   /* Information about aggregates at this level */
  NameContext *pNext;  /* Next outer name context.  NULL for outermost */
};

/*
** An instance of the following structure contains all information
** needed to generate code for a single SELECT statement.
**
** nLimit is set to -1 if there is no LIMIT clause.  nOffset is set to 0.
** If there is a LIMIT clause, the parser sets nLimit to the value of the
** limit and nOffset to the value of the offset (or 0 if there is not
** offset).  But later on, nLimit and nOffset become the memory locations
** in the VDBE that record the limit and offset counters.
**
** addrOpenEphm[] entries contain the address of OP_OpenEphemeral opcodes.
** These addresses must be stored so that we can go back and fill in
** the P4_KEYINFO and P2 parameters later.  Neither the KeyInfo nor
** the number of columns in P2 can be computed at the same time
** as the OP_OpenEphm instruction is coded because not
** enough information about the compound query is known at that point.
** The KeyInfo for addrOpenTran[0] and [1] contains collating sequences
** for the result set.  The KeyInfo for addrOpenTran[2] contains collating
** sequences for the ORDER BY clause.
*/
struct Select {
  ExprList *pEList;      /* The fields of the result */
  u8 op;                 /* One of: TK_UNION TK_ALL TK_INTERSECT TK_EXCEPT */
  char affinity;         /* MakeRecord with this affinity for SRT_Set */
  u16 selFlags;          /* Various SF_* values */
  SrcList *pSrc;         /* The FROM clause */
  Expr *pWhere;          /* The WHERE clause */
  ExprList *pGroupBy;    /* The GROUP BY clause */
  Expr *pHaving;         /* The HAVING clause */
  ExprList *pOrderBy;    /* The ORDER BY clause */
  Select *pPrior;        /* Prior select in a compound select statement */
  Select *pNext;         /* Next select to the left in a compound */
  Select *pRightmost;    /* Right-most select in a compound select statement */
  Expr *pLimit;          /* LIMIT expression. NULL means not used. */
  Expr *pOffset;         /* OFFSET expression. NULL means not used. */
  int iLimit, iOffset;   /* Memory registers holding LIMIT & OFFSET counters */
  int addrOpenEphm[3];   /* OP_OpenEphem opcodes related to this select */
  double nSelectRow;     /* Estimated number of result rows */
};

/*
** Allowed values for Select.selFlags.  The "SF" prefix stands for
** "Select Flag".
*/
#define SF_Distinct        0x0001  /* Output should be DISTINCT */
#define SF_Resolved        0x0002  /* Identifiers have been resolved */
#define SF_Aggregate       0x0004  /* Contains aggregate functions */
#define SF_UsesEphemeral   0x0008  /* Uses the OpenEphemeral opcode */
#define SF_Expanded        0x0010  /* sqlite3SelectExpand() called on this */
#define SF_HasTypeInfo     0x0020  /* FROM subqueries have Table metadata */
#define SF_UseSorter       0x0040  /* Sort using a sorter */


/*
** The results of a select can be distributed in several ways.  The
** "SRT" prefix means "SELECT Result Type".
*/
#define SRT_Union        1  /* Store result as keys in an index */
#define SRT_Except       2  /* Remove result from a UNION index */
#define SRT_Exists       3  /* Store 1 if the result is not empty */
#define SRT_Discard      4  /* Do not save the results anywhere */

/* The ORDER BY clause is ignored for all of the above */
#define IgnorableOrderby(X) ((X->eDest)<=SRT_Discard)

#define SRT_Output       5  /* Output each row of result */
#define SRT_Mem          6  /* Store result in a memory cell */
#define SRT_Set          7  /* Store results as keys in an index */
#define SRT_Table        8  /* Store result as data with an automatic rowid */
#define SRT_EphemTab     9  /* Create transient tab and store like SRT_Table */
#define SRT_Coroutine   10  /* Generate a single row of result */

/*
** A structure used to customize the behavior of sqlite3Select(). See
** comments above sqlite3Select() for details.
*/
typedef struct SelectDest SelectDest;
struct SelectDest {
  u8 eDest;         /* How to dispose of the results */
  u8 affinity;      /* Affinity used when eDest==SRT_Set */
  int iParm;        /* A parameter used by the eDest disposal method */
  int iMem;         /* Base register where results are written */
  int nMem;         /* Number of registers allocated */
};

/*
** During code generation of statements that do inserts into AUTOINCREMENT 
** tables, the following information is attached to the Table.u.autoInc.p
** pointer of each autoincrement table to record some side information that
** the code generator needs.  We have to keep per-table autoincrement
** information in case inserts are down within triggers.  Triggers do not
** normally coordinate their activities, but we do need to coordinate the
** loading and saving of autoincrement information.
*/
struct AutoincInfo {
  AutoincInfo *pNext;   /* Next info block in a list of them all */
  Table *pTab;          /* Table this info block refers to */
  int iDb;              /* Index in sqlite3.aDb[] of database holding pTab */
  int regCtr;           /* Memory register holding the rowid counter */
};

/*
** Size of the column cache
*/
#ifndef SQLITE_N_COLCACHE
# define SQLITE_N_COLCACHE 10
#endif

/*
** At least one instance of the following structure is created for each 
** trigger that may be fired while parsing an INSERT, UPDATE or DELETE
** statement. All such objects are stored in the linked list headed at
** Parse.pTriggerPrg and deleted once statement compilation has been
** completed.
**
** A Vdbe sub-program that implements the body and WHEN clause of trigger
** TriggerPrg.pTrigger, assuming a default ON CONFLICT clause of
** TriggerPrg.orconf, is stored in the TriggerPrg.pProgram variable.
** The Parse.pTriggerPrg list never contains two entries with the same
** values for both pTrigger and orconf.
**
** The TriggerPrg.aColmask[0] variable is set to a mask of old.* columns
** accessed (or set to 0 for triggers fired as a result of INSERT 
** statements). Similarly, the TriggerPrg.aColmask[1] variable is set to
** a mask of new.* columns used by the program.
*/
struct TriggerPrg {
  Trigger *pTrigger;      /* Trigger this program was coded from */
  int orconf;             /* Default ON CONFLICT policy */
  SubProgram *pProgram;   /* Program implementing pTrigger/orconf */
  u32 aColmask[2];        /* Masks of old.*, new.* columns accessed */
  TriggerPrg *pNext;      /* Next entry in Parse.pTriggerPrg list */
};

/*
** The yDbMask datatype for the bitmask of all attached databases.
*/
#if SQLITE_MAX_ATTACHED>30
  typedef sqlite3_uint64 yDbMask;
#else
  typedef unsigned int yDbMask;
#endif

/*
** An SQL parser context.  A copy of this structure is passed through
** the parser and down into all the parser action routine in order to
** carry around information that is global to the entire parse.
**
** The structure is divided into two parts.  When the parser and code
** generate call themselves recursively, the first part of the structure
** is constant but the second part is reset at the beginning and end of
** each recursion.
**
** The nTableLock and aTableLock variables are only used if the shared-cache 
** feature is enabled (if sqlite3Tsd()->useSharedData is true). They are
** used to store the set of table-locks required by the statement being
** compiled. Function sqlite3TableLock() is used to add entries to the
** list.
*/
struct Parse {
  sqlite3 *db;         /* The main database structure */
  int rc;              /* Return code from execution */
  char *zErrMsg;       /* An error message */
  Vdbe *pVdbe;         /* An engine for executing database bytecode */
  u8 colNamesSet;      /* TRUE after OP_ColumnName has been issued to pVdbe */
  u8 nameClash;        /* A permanent table name clashes with temp table name */
  u8 checkSchema;      /* Causes schema cookie check after an error */
  u8 nested;           /* Number of nested calls to the parser/code generator */
  u8 parseError;       /* True after a parsing error.  Ticket #1794 */
  u8 nTempReg;         /* Number of temporary registers in aTempReg[] */
  u8 nTempInUse;       /* Number of aTempReg[] currently checked out */
  int aTempReg[8];     /* Holding area for temporary registers */
  int nRangeReg;       /* Size of the temporary register block */
  int iRangeReg;       /* First register in temporary register block */
  int nErr;            /* Number of errors seen */
  int nTab;            /* Number of previously allocated VDBE cursors */
  int nMem;            /* Number of memory cells used so far */
  int nSet;            /* Number of sets used so far */
  int ckBase;          /* Base register of data during check constraints */
  int iCacheLevel;     /* ColCache valid when aColCache[].iLevel<=iCacheLevel */
  int iCacheCnt;       /* Counter used to generate aColCache[].lru values */
  u8 nColCache;        /* Number of entries in the column cache */
  u8 iColCache;        /* Next entry of the cache to replace */
  struct yColCache {
    int iTable;           /* Table cursor number */
    int iColumn;          /* Table column number */
    u8 tempReg;           /* iReg is a temp register that needs to be freed */
    int iLevel;           /* Nesting level */
    int iReg;             /* Reg with value of this column. 0 means none. */
    int lru;              /* Least recently used entry has the smallest value */
  } aColCache[SQLITE_N_COLCACHE];  /* One for each column cache entry */
  yDbMask writeMask;   /* Start a write transaction on these databases */
  yDbMask cookieMask;  /* Bitmask of schema verified databases */
  u8 isMultiWrite;     /* True if statement may affect/insert multiple rows */
  u8 mayAbort;         /* True if statement may throw an ABORT exception */
  int cookieGoto;      /* Address of OP_Goto to cookie verifier subroutine */
  int cookieValue[SQLITE_MAX_ATTACHED+2];  /* Values of cookies to verify */
#ifndef SQLITE_OMIT_SHARED_CACHE
  int nTableLock;        /* Number of locks in aTableLock */
  TableLock *aTableLock; /* Required table locks for shared-cache mode */
#endif
  int regRowid;        /* Register holding rowid of CREATE TABLE entry */
  int regRoot;         /* Register holding root page number for new objects */
  AutoincInfo *pAinc;  /* Information about AUTOINCREMENT counters */
  int nMaxArg;         /* Max args passed to user function by sub-program */

  /* Information used while coding trigger programs. */
  Parse *pToplevel;    /* Parse structure for main program (or NULL) */
  Table *pTriggerTab;  /* Table triggers are being coded for */
  u32 oldmask;         /* Mask of old.* columns referenced */
  u32 newmask;         /* Mask of new.* columns referenced */
  u8 eTriggerOp;       /* TK_UPDATE, TK_INSERT or TK_DELETE */
  u8 eOrconf;          /* Default ON CONFLICT policy for trigger steps */
  u8 disableTriggers;  /* True to disable triggers */
  double nQueryLoop;   /* Estimated number of iterations of a query */

  /* Above is constant between recursions.  Below is reset before and after
  ** each recursion */

  int nVar;            /* Number of '?' variables seen in the SQL so far */
  int nzVar;           /* Number of available slots in azVar[] */
  char **azVar;        /* Pointers to names of parameters */
  Vdbe *pReprepare;    /* VM being reprepared (sqlite3Reprepare()) */
  int nAlias;          /* Number of aliased result set columns */
  int nAliasAlloc;     /* Number of allocated slots for aAlias[] */
  int *aAlias;         /* Register used to hold aliased result */
  u8 explain;          /* True if the EXPLAIN flag is found on the query */
  Token sNameToken;    /* Token with unqualified schema object name */
  Token sLastToken;    /* The last token parsed */
  const char *zTail;   /* All SQL text past the last semicolon parsed */
  Table *pNewTable;    /* A table being constructed by CREATE TABLE */
  Trigger *pNewTrigger;     /* Trigger under construct by a CREATE TRIGGER */
  const char *zAuthContext; /* The 6th parameter to db->xAuth callbacks */
#ifndef SQLITE_OMIT_VIRTUALTABLE
  Token sArg;                /* Complete text of a module argument */
  u8 declareVtab;            /* True if inside sqlite3_declare_vtab() */
  int nVtabLock;             /* Number of virtual tables to lock */
  Table **apVtabLock;        /* Pointer to virtual tables needing locking */
#endif
  int nHeight;            /* Expression tree height of current sub-select */
  Table *pZombieTab;      /* List of Table objects to delete after code gen */
  TriggerPrg *pTriggerPrg;    /* Linked list of coded triggers */

#ifndef SQLITE_OMIT_EXPLAIN
  int iSelectId;
  int iNextSelectId;
#endif
};

#ifdef SQLITE_OMIT_VIRTUALTABLE
  #define IN_DECLARE_VTAB 0
#else
  #define IN_DECLARE_VTAB (pParse->declareVtab)
#endif

/*
** An instance of the following structure can be declared on a stack and used
** to save the Parse.zAuthContext value so that it can be restored later.
*/
struct AuthContext {
  const char *zAuthContext;   /* Put saved Parse.zAuthContext here */
  Parse *pParse;              /* The Parse structure */
};

/*
** Bitfield flags for P5 value in OP_Insert and OP_Delete
*/
#define OPFLAG_NCHANGE       0x01    /* Set to update db->nChange */
#define OPFLAG_LASTROWID     0x02    /* Set to update db->lastRowid */
#define OPFLAG_ISUPDATE      0x04    /* This OP_Insert is an sql UPDATE */
#define OPFLAG_APPEND        0x08    /* This is likely to be an append */
#define OPFLAG_USESEEKRESULT 0x10    /* Try to avoid a seek in BtreeInsert() */
#define OPFLAG_CLEARCACHE    0x20    /* Clear pseudo-table cache in OP_Column */

/*
 * Each trigger present in the database schema is stored as an instance of
 * struct Trigger. 
 *
 * Pointers to instances of struct Trigger are stored in two ways.
 * 1. In the "trigHash" hash table (part of the sqlite3* that represents the 
 *    database). This allows Trigger structures to be retrieved by name.
 * 2. All triggers associated with a single table form a linked list, using the
 *    pNext member of struct Trigger. A pointer to the first element of the
 *    linked list is stored as the "pTrigger" member of the associated
 *    struct Table.
 *
 * The "step_list" member points to the first element of a linked list
 * containing the SQL statements specified as the trigger program.
 */
struct Trigger {
  char *zName;            /* The name of the trigger                        */
  char *table;            /* The table or view to which the trigger applies */
  u8 op;                  /* One of TK_DELETE, TK_UPDATE, TK_INSERT         */
  u8 tr_tm;               /* One of TRIGGER_BEFORE, TRIGGER_AFTER */
  Expr *pWhen;            /* The WHEN clause of the expression (may be NULL) */
  IdList *pColumns;       /* If this is an UPDATE OF <column-list> trigger,
                             the <column-list> is stored here */
  Schema *pSchema;        /* Schema containing the trigger */
  Schema *pTabSchema;     /* Schema containing the table */
  TriggerStep *step_list; /* Link list of trigger program steps             */
  Trigger *pNext;         /* Next trigger associated with the table */
};

/*
** A trigger is either a BEFORE or an AFTER trigger.  The following constants
** determine which. 
**
** If there are multiple triggers, you might of some BEFORE and some AFTER.
** In that cases, the constants below can be ORed together.
*/
#define TRIGGER_BEFORE  1
#define TRIGGER_AFTER   2

/*
 * An instance of struct TriggerStep is used to store a single SQL statement
 * that is a part of a trigger-program. 
 *
 * Instances of struct TriggerStep are stored in a singly linked list (linked
 * using the "pNext" member) referenced by the "step_list" member of the 
 * associated struct Trigger instance. The first element of the linked list is
 * the first step of the trigger-program.
 * 
 * The "op" member indicates whether this is a "DELETE", "INSERT", "UPDATE" or
 * "SELECT" statement. The meanings of the other members is determined by the 
 * value of "op" as follows:
 *
 * (op == TK_INSERT)
 * orconf    -> stores the ON CONFLICT algorithm
 * pSelect   -> If this is an INSERT INTO ... SELECT ... statement, then
 *              this stores a pointer to the SELECT statement. Otherwise NULL.
 * target    -> A token holding the quoted name of the table to insert into.
 * pExprList -> If this is an INSERT INTO ... VALUES ... statement, then
 *              this stores values to be inserted. Otherwise NULL.
 * pIdList   -> If this is an INSERT INTO ... (<column-names>) VALUES ... 
 *              statement, then this stores the column-names to be
 *              inserted into.
 *
 * (op == TK_DELETE)
 * target    -> A token holding the quoted name of the table to delete from.
 * pWhere    -> The WHERE clause of the DELETE statement if one is specified.
 *              Otherwise NULL.
 * 
 * (op == TK_UPDATE)
 * target    -> A token holding the quoted name of the table to update rows of.
 * pWhere    -> The WHERE clause of the UPDATE statement if one is specified.
 *              Otherwise NULL.
 * pExprList -> A list of the columns to update and the expressions to update
 *              them to. See sqlite3Update() documentation of "pChanges"
 *              argument.
 * 
 */
struct TriggerStep {
  u8 op;               /* One of TK_DELETE, TK_UPDATE, TK_INSERT, TK_SELECT */
  u8 orconf;           /* OE_Rollback etc. */
  Trigger *pTrig;      /* The trigger that this step is a part of */
  Select *pSelect;     /* SELECT statment or RHS of INSERT INTO .. SELECT ... */
  Token target;        /* Target table for DELETE, UPDATE, INSERT */
  Expr *pWhere;        /* The WHERE clause for DELETE or UPDATE steps */
  ExprList *pExprList; /* SET clause for UPDATE.  VALUES clause for INSERT */
  IdList *pIdList;     /* Column names for INSERT */
  TriggerStep *pNext;  /* Next in the link-list */
  TriggerStep *pLast;  /* Last element in link-list. Valid for 1st elem only */
};

/*
** The following structure contains information used by the sqliteFix...
** routines as they walk the parse tree to make database references
** explicit.  
*/
typedef struct DbFixer DbFixer;
struct DbFixer {
  Parse *pParse;      /* The parsing context.  Error messages written here */
  const char *zDb;    /* Make sure all objects are contained in this database */
  const char *zType;  /* Type of the container - used for error messages */
  const Token *pName; /* Name of the container - used for error messages */
};

/*
** An objected used to accumulate the text of a string where we
** do not necessarily know how big the string will be in the end.
*/
struct StrAccum {
  sqlite3 *db;         /* Optional database for lookaside.  Can be NULL */
  char *zBase;         /* A base allocation.  Not from malloc. */
  char *zText;         /* The string collected so far */
  int  nChar;          /* Length of the string so far */
  int  nAlloc;         /* Amount of space allocated in zText */
  int  mxAlloc;        /* Maximum allowed string length */
  u8   mallocFailed;   /* Becomes true if any memory allocation fails */
  u8   useMalloc;      /* 0: none,  1: sqlite3DbMalloc,  2: sqlite3_malloc */
  u8   tooBig;         /* Becomes true if string size exceeds limits */
};

/*
** A pointer to this structure is used to communicate information
** from sqlite3Init and OP_ParseSchema into the sqlite3InitCallback.
*/
typedef struct {
  sqlite3 *db;        /* The database being initialized */
  int iDb;            /* 0 for main database.  1 for TEMP, 2.. for ATTACHed */
  char **pzErrMsg;    /* Error message stored here */
  int rc;             /* Result code stored here */
} InitData;

/*
** Structure containing global configuration data for the SQLite library.
**
** This structure also contains some state information.
*/
struct Sqlite3Config {
  int bMemstat;                     /* True to enable memory status */
  int bCoreMutex;                   /* True to enable core mutexing */
  int bFullMutex;                   /* True to enable full mutexing */
  int bOpenUri;                     /* True to interpret filenames as URIs */
  int mxStrlen;                     /* Maximum string length */
  int szLookaside;                  /* Default lookaside buffer size */
  int nLookaside;                   /* Default lookaside buffer count */
  sqlite3_mem_methods m;            /* Low-level memory allocation interface */
  sqlite3_mutex_methods mutex;      /* Low-level mutex interface */
  sqlite3_pcache_methods pcache;    /* Low-level page-cache interface */
  void *pHeap;                      /* Heap storage space */
  int nHeap;                        /* Size of pHeap[] */
  int mnReq, mxReq;                 /* Min and max heap requests sizes */
  void *pScratch;                   /* Scratch memory */
  int szScratch;                    /* Size of each scratch buffer */
  int nScratch;                     /* Number of scratch buffers */
  void *pPage;                      /* Page cache memory */
  int szPage;                       /* Size of each page in pPage[] */
  int nPage;                        /* Number of pages in pPage[] */
  int mxParserStack;                /* maximum depth of the parser stack */
  int sharedCacheEnabled;           /* true if shared-cache mode enabled */
  /* The above might be initialized to non-zero.  The following need to always
  ** initially be zero, however. */
  int isInit;                       /* True after initialization has finished */
  int inProgress;                   /* True while initialization in progress */
  int isMutexInit;                  /* True after mutexes are initialized */
  int isMallocInit;                 /* True after malloc is initialized */
  int isPCacheInit;                 /* True after malloc is initialized */
  sqlite3_mutex *pInitMutex;        /* Mutex used by sqlite3_initialize() */
  int nRefInitMutex;                /* Number of users of pInitMutex */
  void (*xLog)(void*,int,const char*); /* Function for logging */
  void *pLogArg;                       /* First argument to xLog() */
  int bLocaltimeFault;              /* True to fail localtime() calls */
};

/*
** Context pointer passed down through the tree-walk.
*/
struct Walker {
  int (*xExprCallback)(Walker*, Expr*);     /* Callback for expressions */
  int (*xSelectCallback)(Walker*,Select*);  /* Callback for SELECTs */
  Parse *pParse;                            /* Parser context.  */
  union {                                   /* Extra data for callback */
    NameContext *pNC;                          /* Naming context */
    int i;                                     /* Integer value */
  } u;
};

/* Forward declarations */
int sqlite3WalkExpr(Walker*, Expr*);
int sqlite3WalkExprList(Walker*, ExprList*);
int sqlite3WalkSelect(Walker*, Select*);
int sqlite3WalkSelectExpr(Walker*, Select*);
int sqlite3WalkSelectFrom(Walker*, Select*);

/*
** Return code from the parse-tree walking primitives and their
** callbacks.
*/
#define WRC_Continue    0   /* Continue down into children */
#define WRC_Prune       1   /* Omit children but continue walking siblings */
#define WRC_Abort       2   /* Abandon the tree walk */

/*
** Assuming zIn points to the first byte of a UTF-8 character,
** advance zIn to point to the first byte of the next UTF-8 character.
*/
#define SQLITE_SKIP_UTF8(zIn) {                        \
  if( (*(zIn++))>=0xc0 ){                              \
    while( (*zIn & 0xc0)==0x80 ){ zIn++; }             \
  }                                                    \
}

/*
** The SQLITE_*_BKPT macros are substitutes for the error codes with
** the same name but without the _BKPT suffix.  These macros invoke
** routines that report the line-number on which the error originated
** using sqlite3_log().  The routines also provide a convenient place
** to set a debugger breakpoint.
*/
int sqlite3CorruptError(int);
int sqlite3MisuseError(int);
int sqlite3CantopenError(int);
#define SQLITE_CORRUPT_BKPT sqlite3CorruptError(__LINE__)
#define SQLITE_MISUSE_BKPT sqlite3MisuseError(__LINE__)
#define SQLITE_CANTOPEN_BKPT sqlite3CantopenError(__LINE__)


/*
** FTS4 is really an extension for FTS3.  It is enabled using the
** SQLITE_ENABLE_FTS3 macro.  But to avoid confusion we also all
** the SQLITE_ENABLE_FTS4 macro to serve as an alisse for SQLITE_ENABLE_FTS3.
*/
#if defined(SQLITE_ENABLE_FTS4) && !defined(SQLITE_ENABLE_FTS3)
# define SQLITE_ENABLE_FTS3
#endif

/*
** The ctype.h header is needed for non-ASCII systems.  It is also
** needed by FTS3 when FTS3 is included in the amalgamation.
*/
#if !defined(SQLITE_ASCII) || \
    (defined(SQLITE_ENABLE_FTS3) && defined(SQLITE_AMALGAMATION))
# include <ctype.h>
#endif

/*
** The following macros mimic the standard library functions toupper(),
** isspace(), isalnum(), isdigit() and isxdigit(), respectively. The
** sqlite versions only work for ASCII characters, regardless of locale.
*/
#ifdef SQLITE_ASCII
# define sqlite3Toupper(x)  ((x)&~(sqlite3CtypeMap[(unsigned char)(x)]&0x20))
# define sqlite3Isspace(x)   (sqlite3CtypeMap[(unsigned char)(x)]&0x01)
# define sqlite3Isalnum(x)   (sqlite3CtypeMap[(unsigned char)(x)]&0x06)
# define sqlite3Isalpha(x)   (sqlite3CtypeMap[(unsigned char)(x)]&0x02)
# define sqlite3Isdigit(x)   (sqlite3CtypeMap[(unsigned char)(x)]&0x04)
# define sqlite3Isxdigit(x)  (sqlite3CtypeMap[(unsigned char)(x)]&0x08)
# define sqlite3Tolower(x)   (sqlite3UpperToLower[(unsigned char)(x)])
#else
# define sqlite3Toupper(x)   toupper((unsigned char)(x))
# define sqlite3Isspace(x)   isspace((unsigned char)(x))
# define sqlite3Isalnum(x)   isalnum((unsigned char)(x))
# define sqlite3Isalpha(x)   isalpha((unsigned char)(x))
# define sqlite3Isdigit(x)   isdigit((unsigned char)(x))
# define sqlite3Isxdigit(x)  isxdigit((unsigned char)(x))
# define sqlite3Tolower(x)   tolower((unsigned char)(x))
#endif

/*
** Internal function prototypes
*/
int sqlite3StrICmp(const char *, const char *);
int sqlite3Strlen30(const char*);
#define sqlite3StrNICmp sqlite3_strnicmp

int sqlite3MallocInit(void);
void sqlite3MallocEnd(void);
void *sqlite3Malloc(int);
void *sqlite3MallocZero(int);
void *sqlite3DbMallocZero(sqlite3*, int);
void *sqlite3DbMallocRaw(sqlite3*, int);
char *sqlite3DbStrDup(sqlite3*,const char*);
char *sqlite3DbStrNDup(sqlite3*,const char*, int);
void *sqlite3Realloc(void*, int);
void *sqlite3DbReallocOrFree(sqlite3 *, void *, int);
void *sqlite3DbRealloc(sqlite3 *, void *, int);
void sqlite3DbFree(sqlite3*, void*);
int sqlite3MallocSize(void*);
int sqlite3DbMallocSize(sqlite3*, void*);
void *sqlite3ScratchMalloc(int);
void sqlite3ScratchFree(void*);
void *sqlite3PageMalloc(int);
void sqlite3PageFree(void*);
void sqlite3MemSetDefault(void);
void sqlite3BenignMallocHooks(void (*)(void), void (*)(void));
int sqlite3HeapNearlyFull(void);

/*
** On systems with ample stack space and that support alloca(), make
** use of alloca() to obtain space for large automatic objects.  By default,
** obtain space from malloc().
**
** The alloca() routine never returns NULL.  This will cause code paths
** that deal with sqlite3StackAlloc() failures to be unreachable.
*/
#ifdef SQLITE_USE_ALLOCA
# define sqlite3StackAllocRaw(D,N)   alloca(N)
# define sqlite3StackAllocZero(D,N)  memset(alloca(N), 0, N)
# define sqlite3StackFree(D,P)       
#else
# define sqlite3StackAllocRaw(D,N)   sqlite3DbMallocRaw(D,N)
# define sqlite3StackAllocZero(D,N)  sqlite3DbMallocZero(D,N)
# define sqlite3StackFree(D,P)       sqlite3DbFree(D,P)
#endif

#ifdef SQLITE_ENABLE_MEMSYS3
const sqlite3_mem_methods *sqlite3MemGetMemsys3(void);
#endif
#ifdef SQLITE_ENABLE_MEMSYS5
const sqlite3_mem_methods *sqlite3MemGetMemsys5(void);
#endif


#ifndef SQLITE_MUTEX_OMIT
  sqlite3_mutex_methods const *sqlite3DefaultMutex(void);
  sqlite3_mutex_methods const *sqlite3NoopMutex(void);
  sqlite3_mutex *sqlite3MutexAlloc(int);
  int sqlite3MutexInit(void);
  int sqlite3MutexEnd(void);
#endif

int sqlite3StatusValue(int);
void sqlite3StatusAdd(int, int);
void sqlite3StatusSet(int, int);

#ifndef SQLITE_OMIT_FLOATING_POINT
  int sqlite3IsNaN(double);
#else
# define sqlite3IsNaN(X)  0
#endif

void sqlite3VXPrintf(StrAccum*, int, const char*, va_list);
#ifndef SQLITE_OMIT_TRACE
void sqlite3XPrintf(StrAccum*, const char*, ...);
#endif
char *sqlite3MPrintf(sqlite3*,const char*, ...);
char *sqlite3VMPrintf(sqlite3*,const char*, va_list);
char *sqlite3MAppendf(sqlite3*,char*,const char*,...);
#if defined(SQLITE_TEST) || defined(SQLITE_DEBUG)
  void sqlite3DebugPrintf(const char*, ...);
#endif
#if defined(SQLITE_TEST)
  void *sqlite3TestTextToPtr(const char*);
#endif
void sqlite3SetString(char **, sqlite3*, const char*, ...);
void sqlite3ErrorMsg(Parse*, const char*, ...);
int sqlite3Dequote(char*);
int sqlite3KeywordCode(const unsigned char*, int);
int sqlite3RunParser(Parse*, const char*, char **);
void sqlite3FinishCoding(Parse*);
int sqlite3GetTempReg(Parse*);
void sqlite3ReleaseTempReg(Parse*,int);
int sqlite3GetTempRange(Parse*,int);
void sqlite3ReleaseTempRange(Parse*,int,int);
Expr *sqlite3ExprAlloc(sqlite3*,int,const Token*,int);
Expr *sqlite3Expr(sqlite3*,int,const char*);
void sqlite3ExprAttachSubtrees(sqlite3*,Expr*,Expr*,Expr*);
Expr *sqlite3PExpr(Parse*, int, Expr*, Expr*, const Token*);
Expr *sqlite3ExprAnd(sqlite3*,Expr*, Expr*);
Expr *sqlite3ExprFunction(Parse*,ExprList*, Token*);
void sqlite3ExprAssignVarNumber(Parse*, Expr*);
void sqlite3ExprDelete(sqlite3*, Expr*);
ExprList *sqlite3ExprListAppend(Parse*,ExprList*,Expr*);
void sqlite3ExprListSetName(Parse*,ExprList*,Token*,int);
void sqlite3ExprListSetSpan(Parse*,ExprList*,ExprSpan*);
void sqlite3ExprListDelete(sqlite3*, ExprList*);
int sqlite3Init(sqlite3*, char**);
int sqlite3InitCallback(void*, int, char**, char**);
void sqlite3Pragma(Parse*,Token*,Token*,Token*,int);
void sqlite3ResetInternalSchema(sqlite3*, int);
void sqlite3BeginParse(Parse*,int);
void sqlite3CommitInternalChanges(sqlite3*);
Table *sqlite3ResultSetOfSelect(Parse*,Select*);
void sqlite3OpenMasterTable(Parse *, int);
void sqlite3StartTable(Parse*,Token*,Token*,int,int,int,int);
void sqlite3AddColumn(Parse*,Token*);
void sqlite3AddNotNull(Parse*, int);
void sqlite3AddPrimaryKey(Parse*, ExprList*, int, int, int);
void sqlite3AddCheckConstraint(Parse*, Expr*);
void sqlite3AddColumnType(Parse*,Token*);
void sqlite3AddDefaultValue(Parse*,ExprSpan*);
void sqlite3AddCollateType(Parse*, Token*);
void sqlite3EndTable(Parse*,Token*,Token*,Select*);
int sqlite3ParseUri(const char*,const char*,unsigned int*,
                    sqlite3_vfs**,char**,char **);

Bitvec *sqlite3BitvecCreate(u32);
int sqlite3BitvecTest(Bitvec*, u32);
int sqlite3BitvecSet(Bitvec*, u32);
void sqlite3BitvecClear(Bitvec*, u32, void*);
void sqlite3BitvecDestroy(Bitvec*);
u32 sqlite3BitvecSize(Bitvec*);
int sqlite3BitvecBuiltinTest(int,int*);

RowSet *sqlite3RowSetInit(sqlite3*, void*, unsigned int);
void sqlite3RowSetClear(RowSet*);
void sqlite3RowSetInsert(RowSet*, i64);
int sqlite3RowSetTest(RowSet*, u8 iBatch, i64);
int sqlite3RowSetNext(RowSet*, i64*);

void sqlite3CreateView(Parse*,Token*,Token*,Token*,Select*,int,int);

#if !defined(SQLITE_OMIT_VIEW) || !defined(SQLITE_OMIT_VIRTUALTABLE)
  int sqlite3ViewGetColumnNames(Parse*,Table*);
#else
# define sqlite3ViewGetColumnNames(A,B) 0
#endif

void sqlite3DropTable(Parse*, SrcList*, int, int);
void sqlite3CodeDropTable(Parse*, Table*, int, int);
void sqlite3DeleteTable(sqlite3*, Table*);
#ifndef SQLITE_OMIT_AUTOINCREMENT
  void sqlite3AutoincrementBegin(Parse *pParse);
  void sqlite3AutoincrementEnd(Parse *pParse);
#else
# define sqlite3AutoincrementBegin(X)
# define sqlite3AutoincrementEnd(X)
#endif
void sqlite3Insert(Parse*, SrcList*, ExprList*, Select*, IdList*, int);
void *sqlite3ArrayAllocate(sqlite3*,void*,int,int,int*,int*,int*);
IdList *sqlite3IdListAppend(sqlite3*, IdList*, Token*);
int sqlite3IdListIndex(IdList*,const char*);
SrcList *sqlite3SrcListEnlarge(sqlite3*, SrcList*, int, int);
SrcList *sqlite3SrcListAppend(sqlite3*, SrcList*, Token*, Token*);
SrcList *sqlite3SrcListAppendFromTerm(Parse*, SrcList*, Token*, Token*,
                                      Token*, Select*, Expr*, IdList*);
void sqlite3SrcListIndexedBy(Parse *, SrcList *, Token *);
int sqlite3IndexedByLookup(Parse *, struct SrcList_item *);
void sqlite3SrcListShiftJoinType(SrcList*);
void sqlite3SrcListAssignCursors(Parse*, SrcList*);
void sqlite3IdListDelete(sqlite3*, IdList*);
void sqlite3SrcListDelete(sqlite3*, SrcList*);
Index *sqlite3CreateIndex(Parse*,Token*,Token*,SrcList*,ExprList*,int,Token*,
                        Token*, int, int);
void sqlite3DropIndex(Parse*, SrcList*, int);
int sqlite3Select(Parse*, Select*, SelectDest*);
Select *sqlite3SelectNew(Parse*,ExprList*,SrcList*,Expr*,ExprList*,
                         Expr*,ExprList*,int,Expr*,Expr*);
void sqlite3SelectDelete(sqlite3*, Select*);
Table *sqlite3SrcListLookup(Parse*, SrcList*);
int sqlite3IsReadOnly(Parse*, Table*, int);
void sqlite3OpenTable(Parse*, int iCur, int iDb, Table*, int);
#if defined(SQLITE_ENABLE_UPDATE_DELETE_LIMIT) && !defined(SQLITE_OMIT_SUBQUERY)
Expr *sqlite3LimitWhere(Parse *, SrcList *, Expr *, ExprList *, Expr *, Expr *, char *);
#endif
void sqlite3DeleteFrom(Parse*, SrcList*, Expr*);
void sqlite3Update(Parse*, SrcList*, ExprList*, Expr*, int);
WhereInfo *sqlite3WhereBegin(Parse*, SrcList*, Expr*, ExprList**,ExprList*,u16);
void sqlite3WhereEnd(WhereInfo*);
int sqlite3ExprCodeGetColumn(Parse*, Table*, int, int, int);
void sqlite3ExprCodeGetColumnOfTable(Vdbe*, Table*, int, int, int);
void sqlite3ExprCodeMove(Parse*, int, int, int);
void sqlite3ExprCodeCopy(Parse*, int, int, int);
void sqlite3ExprCacheStore(Parse*, int, int, int);
void sqlite3ExprCachePush(Parse*);
void sqlite3ExprCachePop(Parse*, int);
void sqlite3ExprCacheRemove(Parse*, int, int);
void sqlite3ExprCacheClear(Parse*);
void sqlite3ExprCacheAffinityChange(Parse*, int, int);
int sqlite3ExprCode(Parse*, Expr*, int);
int sqlite3ExprCodeTemp(Parse*, Expr*, int*);
int sqlite3ExprCodeTarget(Parse*, Expr*, int);
int sqlite3ExprCodeAndCache(Parse*, Expr*, int);
void sqlite3ExprCodeConstants(Parse*, Expr*);
int sqlite3ExprCodeExprList(Parse*, ExprList*, int, int);
void sqlite3ExprIfTrue(Parse*, Expr*, int, int);
void sqlite3ExprIfFalse(Parse*, Expr*, int, int);
Table *sqlite3FindTable(sqlite3*,const char*, const char*);
Table *sqlite3LocateTable(Parse*,int isView,const char*, const char*);
Index *sqlite3FindIndex(sqlite3*,const char*, const char*);
void sqlite3UnlinkAndDeleteTable(sqlite3*,int,const char*);
void sqlite3UnlinkAndDeleteIndex(sqlite3*,int,const char*);
void sqlite3Vacuum(Parse*);
int sqlite3RunVacuum(char**, sqlite3*);
char *sqlite3NameFromToken(sqlite3*, Token*);
int sqlite3ExprCompare(Expr*, Expr*);
int sqlite3ExprListCompare(ExprList*, ExprList*);
void sqlite3ExprAnalyzeAggregates(NameContext*, Expr*);
void sqlite3ExprAnalyzeAggList(NameContext*,ExprList*);
Vdbe *sqlite3GetVdbe(Parse*);
void sqlite3PrngSaveState(void);
void sqlite3PrngRestoreState(void);
void sqlite3PrngResetState(void);
void sqlite3RollbackAll(sqlite3*);
void sqlite3CodeVerifySchema(Parse*, int);
void sqlite3CodeVerifyNamedSchema(Parse*, const char *zDb);
void sqlite3BeginTransaction(Parse*, int);
void sqlite3CommitTransaction(Parse*);
void sqlite3RollbackTransaction(Parse*);
void sqlite3Savepoint(Parse*, int, Token*);
void sqlite3CloseSavepoints(sqlite3 *);
int sqlite3ExprIsConstant(Expr*);
int sqlite3ExprIsConstantNotJoin(Expr*);
int sqlite3ExprIsConstantOrFunction(Expr*);
int sqlite3ExprIsInteger(Expr*, int*);
int sqlite3ExprCanBeNull(const Expr*);
void sqlite3ExprCodeIsNullJump(Vdbe*, const Expr*, int, int);
int sqlite3ExprNeedsNoAffinityChange(const Expr*, char);
int sqlite3IsRowid(const char*);
void sqlite3GenerateRowDelete(Parse*, Table*, int, int, int, Trigger *, int);
void sqlite3GenerateRowIndexDelete(Parse*, Table*, int, int*);
int sqlite3GenerateIndexKey(Parse*, Index*, int, int, int);
void sqlite3GenerateConstraintChecks(Parse*,Table*,int,int,
                                     int*,int,int,int,int,int*);
void sqlite3CompleteInsertion(Parse*, Table*, int, int, int*, int, int, int);
int sqlite3OpenTableAndIndices(Parse*, Table*, int, int);
void sqlite3BeginWriteOperation(Parse*, int, int);
void sqlite3MultiWrite(Parse*);
void sqlite3MayAbort(Parse*);
void sqlite3HaltConstraint(Parse*, int, char*, int);
Expr *sqlite3ExprDup(sqlite3*,Expr*,int);
ExprList *sqlite3ExprListDup(sqlite3*,ExprList*,int);
SrcList *sqlite3SrcListDup(sqlite3*,SrcList*,int);
IdList *sqlite3IdListDup(sqlite3*,IdList*);
Select *sqlite3SelectDup(sqlite3*,Select*,int);
void sqlite3FuncDefInsert(FuncDefHash*, FuncDef*);
FuncDef *sqlite3FindFunction(sqlite3*,const char*,int,int,u8,int);
void sqlite3RegisterBuiltinFunctions(sqlite3*);
void sqlite3RegisterDateTimeFunctions(void);
void sqlite3RegisterGlobalFunctions(void);
int sqlite3SafetyCheckOk(sqlite3*);
int sqlite3SafetyCheckSickOrOk(sqlite3*);
void sqlite3ChangeCookie(Parse*, int);

#if !defined(SQLITE_OMIT_VIEW) && !defined(SQLITE_OMIT_TRIGGER)
void sqlite3MaterializeView(Parse*, Table*, Expr*, int);
#endif

#ifndef SQLITE_OMIT_TRIGGER
  void sqlite3BeginTrigger(Parse*, Token*,Token*,int,int,IdList*,SrcList*,
                           Expr*,int, int);
  void sqlite3FinishTrigger(Parse*, TriggerStep*, Token*);
  void sqlite3DropTrigger(Parse*, SrcList*, int);
  void sqlite3DropTriggerPtr(Parse*, Trigger*);
  Trigger *sqlite3TriggersExist(Parse *, Table*, int, ExprList*, int *pMask);
  Trigger *sqlite3TriggerList(Parse *, Table *);
  void sqlite3CodeRowTrigger(Parse*, Trigger *, int, ExprList*, int, Table *,
                            int, int, int);
  void sqlite3CodeRowTriggerDirect(Parse *, Trigger *, Table *, int, int, int);
  void sqliteViewTriggers(Parse*, Table*, Expr*, int, ExprList*);
  void sqlite3DeleteTriggerStep(sqlite3*, TriggerStep*);
  TriggerStep *sqlite3TriggerSelectStep(sqlite3*,Select*);
  TriggerStep *sqlite3TriggerInsertStep(sqlite3*,Token*, IdList*,
                                        ExprList*,Select*,u8);
  TriggerStep *sqlite3TriggerUpdateStep(sqlite3*,Token*,ExprList*, Expr*, u8);
  TriggerStep *sqlite3TriggerDeleteStep(sqlite3*,Token*, Expr*);
  void sqlite3DeleteTrigger(sqlite3*, Trigger*);
  void sqlite3UnlinkAndDeleteTrigger(sqlite3*,int,const char*);
  u32 sqlite3TriggerColmask(Parse*,Trigger*,ExprList*,int,int,Table*,int);
# define sqlite3ParseToplevel(p) ((p)->pToplevel ? (p)->pToplevel : (p))
#else
# define sqlite3TriggersExist(B,C,D,E,F) 0
# define sqlite3DeleteTrigger(A,B)
# define sqlite3DropTriggerPtr(A,B)
# define sqlite3UnlinkAndDeleteTrigger(A,B,C)
# define sqlite3CodeRowTrigger(A,B,C,D,E,F,G,H,I)
# define sqlite3CodeRowTriggerDirect(A,B,C,D,E,F)
# define sqlite3TriggerList(X, Y) 0
# define sqlite3ParseToplevel(p) p
# define sqlite3TriggerColmask(A,B,C,D,E,F,G) 0
#endif

int sqlite3JoinType(Parse*, Token*, Token*, Token*);
void sqlite3CreateForeignKey(Parse*, ExprList*, Token*, ExprList*, int);
void sqlite3DeferForeignKey(Parse*, int);
#ifndef SQLITE_OMIT_AUTHORIZATION
  void sqlite3AuthRead(Parse*,Expr*,Schema*,SrcList*);
  int sqlite3AuthCheck(Parse*,int, const char*, const char*, const char*);
  void sqlite3AuthContextPush(Parse*, AuthContext*, const char*);
  void sqlite3AuthContextPop(AuthContext*);
  int sqlite3AuthReadCol(Parse*, const char *, const char *, int);
#else
# define sqlite3AuthRead(a,b,c,d)
# define sqlite3AuthCheck(a,b,c,d,e)    SQLITE_OK
# define sqlite3AuthContextPush(a,b,c)
# define sqlite3AuthContextPop(a)  ((void)(a))
#endif
void sqlite3Attach(Parse*, Expr*, Expr*, Expr*);
void sqlite3Detach(Parse*, Expr*);
int sqlite3FixInit(DbFixer*, Parse*, int, const char*, const Token*);
int sqlite3FixSrcList(DbFixer*, SrcList*);
int sqlite3FixSelect(DbFixer*, Select*);
int sqlite3FixExpr(DbFixer*, Expr*);
int sqlite3FixExprList(DbFixer*, ExprList*);
int sqlite3FixTriggerStep(DbFixer*, TriggerStep*);
int sqlite3AtoF(const char *z, double*, int, u8);
int sqlite3GetInt32(const char *, int*);
int sqlite3Atoi(const char*);
int sqlite3Utf16ByteLen(const void *pData, int nChar);
int sqlite3Utf8CharLen(const char *pData, int nByte);
u32 sqlite3Utf8Read(const u8*, const u8**);

/*
** Routines to read and write variable-length integers.  These used to
** be defined locally, but now we use the varint routines in the util.c
** file.  Code should use the MACRO forms below, as the Varint32 versions
** are coded to assume the single byte case is already handled (which 
** the MACRO form does).
*/
int sqlite3PutVarint(unsigned char*, u64);
int sqlite3PutVarint32(unsigned char*, u32);
u8 sqlite3GetVarint(const unsigned char *, u64 *);
u8 sqlite3GetVarint32(const unsigned char *, u32 *);
int sqlite3VarintLen(u64 v);

/*
** The header of a record consists of a sequence variable-length integers.
** These integers are almost always small and are encoded as a single byte.
** The following macros take advantage this fact to provide a fast encode
** and decode of the integers in a record header.  It is faster for the common
** case where the integer is a single byte.  It is a little slower when the
** integer is two or more bytes.  But overall it is faster.
**
** The following expressions are equivalent:
**
**     x = sqlite3GetVarint32( A, &B );
**     x = sqlite3PutVarint32( A, B );
**
**     x = getVarint32( A, B );
**     x = putVarint32( A, B );
**
*/
#define getVarint32(A,B)  (u8)((*(A)<(u8)0x80) ? ((B) = (u32)*(A)),1 : sqlite3GetVarint32((A), (u32 *)&(B)))
#define putVarint32(A,B)  (u8)(((u32)(B)<(u32)0x80) ? (*(A) = (unsigned char)(B)),1 : sqlite3PutVarint32((A), (B)))
#define getVarint    sqlite3GetVarint
#define putVarint    sqlite3PutVarint


const char *sqlite3IndexAffinityStr(Vdbe *, Index *);
void sqlite3TableAffinityStr(Vdbe *, Table *);
char sqlite3CompareAffinity(Expr *pExpr, char aff2);
int sqlite3IndexAffinityOk(Expr *pExpr, char idx_affinity);
char sqlite3ExprAffinity(Expr *pExpr);
int sqlite3Atoi64(const char*, i64*, int, u8);
void sqlite3Error(sqlite3*, int, const char*,...);
void *sqlite3HexToBlob(sqlite3*, const char *z, int n);
u8 sqlite3HexToInt(int h);
int sqlite3TwoPartName(Parse *, Token *, Token *, Token **);
const char *sqlite3ErrStr(int);
int sqlite3ReadSchema(Parse *pParse);
CollSeq *sqlite3FindCollSeq(sqlite3*,u8 enc, const char*,int);
CollSeq *sqlite3LocateCollSeq(Parse *pParse, const char*zName);
CollSeq *sqlite3ExprCollSeq(Parse *pParse, Expr *pExpr);
Expr *sqlite3ExprSetColl(Expr*, CollSeq*);
Expr *sqlite3ExprSetCollByToken(Parse *pParse, Expr*, Token*);
int sqlite3CheckCollSeq(Parse *, CollSeq *);
int sqlite3CheckObjectName(Parse *, const char *);
void sqlite3VdbeSetChanges(sqlite3 *, int);
int sqlite3AddInt64(i64*,i64);
int sqlite3SubInt64(i64*,i64);
int sqlite3MulInt64(i64*,i64);
int sqlite3AbsInt32(int);
#ifdef SQLITE_ENABLE_8_3_NAMES
void sqlite3FileSuffix3(const char*, char*);
#else
# define sqlite3FileSuffix3(X,Y)
#endif
u8 sqlite3GetBoolean(const char *z);

const void *sqlite3ValueText(sqlite3_value*, u8);
int sqlite3ValueBytes(sqlite3_value*, u8);
void sqlite3ValueSetStr(sqlite3_value*, int, const void *,u8, 
                        void(*)(void*));
void sqlite3ValueFree(sqlite3_value*);
sqlite3_value *sqlite3ValueNew(sqlite3 *);
char *sqlite3Utf16to8(sqlite3 *, const void*, int, u8);
#ifdef SQLITE_ENABLE_STAT3
char *sqlite3Utf8to16(sqlite3 *, u8, char *, int, int *);
#endif
int sqlite3ValueFromExpr(sqlite3 *, Expr *, u8, u8, sqlite3_value **);
void sqlite3ValueApplyAffinity(sqlite3_value *, u8, u8);
#ifndef SQLITE_AMALGAMATION
extern const unsigned char sqlite3OpcodeProperty[];
extern const unsigned char sqlite3UpperToLower[];
extern const unsigned char sqlite3CtypeMap[];
extern const Token sqlite3IntTokens[];
extern SQLITE_WSD struct Sqlite3Config sqlite3Config;
extern SQLITE_WSD FuncDefHash sqlite3GlobalFunctions;
#ifndef SQLITE_OMIT_WSD
extern int sqlite3PendingByte;
#endif
#endif
void sqlite3RootPageMoved(sqlite3*, int, int, int);
void sqlite3Reindex(Parse*, Token*, Token*);
void sqlite3AlterFunctions(void);
void sqlite3AlterRenameTable(Parse*, SrcList*, Token*);
int sqlite3GetToken(const unsigned char *, int *);
void sqlite3NestedParse(Parse*, const char*, ...);
void sqlite3ExpirePreparedStatements(sqlite3*);
int sqlite3CodeSubselect(Parse *, Expr *, int, int);
void sqlite3SelectPrep(Parse*, Select*, NameContext*);
int sqlite3ResolveExprNames(NameContext*, Expr*);
void sqlite3ResolveSelectNames(Parse*, Select*, NameContext*);
int sqlite3ResolveOrderGroupBy(Parse*, Select*, ExprList*, const char*);
void sqlite3ColumnDefault(Vdbe *, Table *, int, int);
void sqlite3AlterFinishAddColumn(Parse *, Token *);
void sqlite3AlterBeginAddColumn(Parse *, SrcList *);
CollSeq *sqlite3GetCollSeq(sqlite3*, u8, CollSeq *, const char*);
char sqlite3AffinityType(const char*);
void sqlite3Analyze(Parse*, Token*, Token*);
int sqlite3InvokeBusyHandler(BusyHandler*);
int sqlite3FindDb(sqlite3*, Token*);
int sqlite3FindDbName(sqlite3 *, const char *);
int sqlite3AnalysisLoad(sqlite3*,int iDB);
void sqlite3DeleteIndexSamples(sqlite3*,Index*);
void sqlite3DefaultRowEst(Index*);
void sqlite3RegisterLikeFunctions(sqlite3*, int);
int sqlite3IsLikeFunction(sqlite3*,Expr*,int*,char*);
void sqlite3MinimumFileFormat(Parse*, int, int);
void sqlite3SchemaClear(void *);
Schema *sqlite3SchemaGet(sqlite3 *, Btree *);
int sqlite3SchemaToIndex(sqlite3 *db, Schema *);
KeyInfo *sqlite3IndexKeyinfo(Parse *, Index *);
int sqlite3CreateFunc(sqlite3 *, const char *, int, int, void *, 
  void (*)(sqlite3_context*,int,sqlite3_value **),
  void (*)(sqlite3_context*,int,sqlite3_value **), void (*)(sqlite3_context*),
  FuncDestructor *pDestructor
);
int sqlite3ApiExit(sqlite3 *db, int);
int sqlite3OpenTempDatabase(Parse *);

void sqlite3StrAccumInit(StrAccum*, char*, int, int);
void sqlite3StrAccumAppend(StrAccum*,const char*,int);
char *sqlite3StrAccumFinish(StrAccum*);
void sqlite3StrAccumReset(StrAccum*);
void sqlite3SelectDestInit(SelectDest*,int,int);
Expr *sqlite3CreateColumnExpr(sqlite3 *, SrcList *, int, int);

void sqlite3BackupRestart(sqlite3_backup *);
void sqlite3BackupUpdate(sqlite3_backup *, Pgno, const u8 *);

/*
** The interface to the LEMON-generated parser
*/
void *sqlite3ParserAlloc(void*(*)(size_t));
void sqlite3ParserFree(void*, void(*)(void*));
void sqlite3Parser(void*, int, Token, Parse*);
#ifdef YYTRACKMAXSTACKDEPTH
  int sqlite3ParserStackPeak(void*);
#endif

void sqlite3AutoLoadExtensions(sqlite3*);
#ifndef SQLITE_OMIT_LOAD_EXTENSION
  void sqlite3CloseExtensions(sqlite3*);
#else
# define sqlite3CloseExtensions(X)
#endif

#ifndef SQLITE_OMIT_SHARED_CACHE
  void sqlite3TableLock(Parse *, int, int, u8, const char *);
#else
  #define sqlite3TableLock(v,w,x,y,z)
#endif

#ifdef SQLITE_TEST
  int sqlite3Utf8To8(unsigned char*);
#endif

#ifdef SQLITE_OMIT_VIRTUALTABLE
#  define sqlite3VtabClear(Y)
#  define sqlite3VtabSync(X,Y) SQLITE_OK
#  define sqlite3VtabRollback(X)
#  define sqlite3VtabCommit(X)
#  define sqlite3VtabInSync(db) 0
#  define sqlite3VtabLock(X) 
#  define sqlite3VtabUnlock(X)
#  define sqlite3VtabUnlockList(X)
#  define sqlite3VtabSavepoint(X, Y, Z) SQLITE_OK
<<<<<<< HEAD
=======
#  define sqlite3GetVTable(X,Y)  ((VTable*)0)
>>>>>>> dea8ae9a
#else
   void sqlite3VtabClear(sqlite3 *db, Table*);
   int sqlite3VtabSync(sqlite3 *db, char **);
   int sqlite3VtabRollback(sqlite3 *db);
   int sqlite3VtabCommit(sqlite3 *db);
   void sqlite3VtabLock(VTable *);
   void sqlite3VtabUnlock(VTable *);
   void sqlite3VtabUnlockList(sqlite3*);
   int sqlite3VtabSavepoint(sqlite3 *, int, int);
<<<<<<< HEAD
=======
   VTable *sqlite3GetVTable(sqlite3*, Table*);
>>>>>>> dea8ae9a
#  define sqlite3VtabInSync(db) ((db)->nVTrans>0 && (db)->aVTrans==0)
#endif
void sqlite3VtabMakeWritable(Parse*,Table*);
void sqlite3VtabBeginParse(Parse*, Token*, Token*, Token*);
void sqlite3VtabFinishParse(Parse*, Token*);
void sqlite3VtabArgInit(Parse*);
void sqlite3VtabArgExtend(Parse*, Token*);
int sqlite3VtabCallCreate(sqlite3*, int, const char *, char **);
int sqlite3VtabCallConnect(Parse*, Table*);
int sqlite3VtabCallDestroy(sqlite3*, int, const char *);
int sqlite3VtabBegin(sqlite3 *, VTable *);
FuncDef *sqlite3VtabOverloadFunction(sqlite3 *,FuncDef*, int nArg, Expr*);
void sqlite3InvalidFunction(sqlite3_context*,int,sqlite3_value**);
int sqlite3VdbeParameterIndex(Vdbe*, const char*, int);
int sqlite3TransferBindings(sqlite3_stmt *, sqlite3_stmt *);
int sqlite3Reprepare(Vdbe*);
void sqlite3ExprListCheckLength(Parse*, ExprList*, const char*);
CollSeq *sqlite3BinaryCompareCollSeq(Parse *, Expr *, Expr *);
int sqlite3TempInMemory(const sqlite3*);
const char *sqlite3JournalModename(int);
int sqlite3Checkpoint(sqlite3*, int, int, int*, int*);
int sqlite3WalDefaultHook(void*,sqlite3*,const char*,int);

/* Declarations for functions in fkey.c. All of these are replaced by
** no-op macros if OMIT_FOREIGN_KEY is defined. In this case no foreign
** key functionality is available. If OMIT_TRIGGER is defined but
** OMIT_FOREIGN_KEY is not, only some of the functions are no-oped. In
** this case foreign keys are parsed, but no other functionality is 
** provided (enforcement of FK constraints requires the triggers sub-system).
*/
#if !defined(SQLITE_OMIT_FOREIGN_KEY) && !defined(SQLITE_OMIT_TRIGGER)
  void sqlite3FkCheck(Parse*, Table*, int, int);
  void sqlite3FkDropTable(Parse*, SrcList *, Table*);
  void sqlite3FkActions(Parse*, Table*, ExprList*, int);
  int sqlite3FkRequired(Parse*, Table*, int*, int);
  u32 sqlite3FkOldmask(Parse*, Table*);
  FKey *sqlite3FkReferences(Table *);
#else
  #define sqlite3FkActions(a,b,c,d)
  #define sqlite3FkCheck(a,b,c,d)
  #define sqlite3FkDropTable(a,b,c)
  #define sqlite3FkOldmask(a,b)      0
  #define sqlite3FkRequired(a,b,c,d) 0
#endif
#ifndef SQLITE_OMIT_FOREIGN_KEY
  void sqlite3FkDelete(sqlite3 *, Table*);
#else
  #define sqlite3FkDelete(a,b)
#endif


/*
** Available fault injectors.  Should be numbered beginning with 0.
*/
#define SQLITE_FAULTINJECTOR_MALLOC     0
#define SQLITE_FAULTINJECTOR_COUNT      1

/*
** The interface to the code in fault.c used for identifying "benign"
** malloc failures. This is only present if SQLITE_OMIT_BUILTIN_TEST
** is not defined.
*/
#ifndef SQLITE_OMIT_BUILTIN_TEST
  void sqlite3BeginBenignMalloc(void);
  void sqlite3EndBenignMalloc(void);
#else
  #define sqlite3BeginBenignMalloc()
  #define sqlite3EndBenignMalloc()
#endif

#define IN_INDEX_ROWID           1
#define IN_INDEX_EPH             2
#define IN_INDEX_INDEX           3
int sqlite3FindInIndex(Parse *, Expr *, int*);

#ifdef SQLITE_ENABLE_ATOMIC_WRITE
  int sqlite3JournalOpen(sqlite3_vfs *, const char *, sqlite3_file *, int, int);
  int sqlite3JournalSize(sqlite3_vfs *);
  int sqlite3JournalCreate(sqlite3_file *);
#else
  #define sqlite3JournalSize(pVfs) ((pVfs)->szOsFile)
#endif

void sqlite3MemJournalOpen(sqlite3_file *);
int sqlite3MemJournalSize(void);
int sqlite3IsMemJournal(sqlite3_file *);

#if SQLITE_MAX_EXPR_DEPTH>0
  void sqlite3ExprSetHeight(Parse *pParse, Expr *p);
  int sqlite3SelectExprHeight(Select *);
  int sqlite3ExprCheckHeight(Parse*, int);
#else
  #define sqlite3ExprSetHeight(x,y)
  #define sqlite3SelectExprHeight(x) 0
  #define sqlite3ExprCheckHeight(x,y)
#endif

u32 sqlite3Get4byte(const u8*);
void sqlite3Put4byte(u8*, u32);

#ifdef SQLITE_ENABLE_UNLOCK_NOTIFY
  void sqlite3ConnectionBlocked(sqlite3 *, sqlite3 *);
  void sqlite3ConnectionUnlocked(sqlite3 *db);
  void sqlite3ConnectionClosed(sqlite3 *db);
#else
  #define sqlite3ConnectionBlocked(x,y)
  #define sqlite3ConnectionUnlocked(x)
  #define sqlite3ConnectionClosed(x)
#endif

#ifdef SQLITE_DEBUG
  void sqlite3ParserTrace(FILE*, char *);
#endif

/*
** If the SQLITE_ENABLE IOTRACE exists then the global variable
** sqlite3IoTrace is a pointer to a printf-like routine used to
** print I/O tracing messages. 
*/
#ifdef SQLITE_ENABLE_IOTRACE
# define IOTRACE(A)  if( sqlite3IoTrace ){ sqlite3IoTrace A; }
  void sqlite3VdbeIOTraceSql(Vdbe*);
SQLITE_EXTERN void (*sqlite3IoTrace)(const char*,...);
#else
# define IOTRACE(A)
# define sqlite3VdbeIOTraceSql(X)
#endif

/*
** These routines are available for the mem2.c debugging memory allocator
** only.  They are used to verify that different "types" of memory
** allocations are properly tracked by the system.
**
** sqlite3MemdebugSetType() sets the "type" of an allocation to one of
** the MEMTYPE_* macros defined below.  The type must be a bitmask with
** a single bit set.
**
** sqlite3MemdebugHasType() returns true if any of the bits in its second
** argument match the type set by the previous sqlite3MemdebugSetType().
** sqlite3MemdebugHasType() is intended for use inside assert() statements.
**
** sqlite3MemdebugNoType() returns true if none of the bits in its second
** argument match the type set by the previous sqlite3MemdebugSetType().
**
** Perhaps the most important point is the difference between MEMTYPE_HEAP
** and MEMTYPE_LOOKASIDE.  If an allocation is MEMTYPE_LOOKASIDE, that means
** it might have been allocated by lookaside, except the allocation was
** too large or lookaside was already full.  It is important to verify
** that allocations that might have been satisfied by lookaside are not
** passed back to non-lookaside free() routines.  Asserts such as the
** example above are placed on the non-lookaside free() routines to verify
** this constraint. 
**
** All of this is no-op for a production build.  It only comes into
** play when the SQLITE_MEMDEBUG compile-time option is used.
*/
#ifdef SQLITE_MEMDEBUG
  void sqlite3MemdebugSetType(void*,u8);
  int sqlite3MemdebugHasType(void*,u8);
  int sqlite3MemdebugNoType(void*,u8);
#else
# define sqlite3MemdebugSetType(X,Y)  /* no-op */
# define sqlite3MemdebugHasType(X,Y)  1
# define sqlite3MemdebugNoType(X,Y)   1
#endif
#define MEMTYPE_HEAP       0x01  /* General heap allocations */
#define MEMTYPE_LOOKASIDE  0x02  /* Might have been lookaside memory */
#define MEMTYPE_SCRATCH    0x04  /* Scratch allocations */
#define MEMTYPE_PCACHE     0x08  /* Page cache allocations */
#define MEMTYPE_DB         0x10  /* Uses sqlite3DbMalloc, not sqlite_malloc */

#endif /* _SQLITEINT_H_ */<|MERGE_RESOLUTION|>--- conflicted
+++ resolved
@@ -967,10 +967,7 @@
 #define SQLITE_GroupByOrder   0x20        /* Disable GROUPBY cover of ORDERBY */
 #define SQLITE_FactorOutConst 0x40        /* Disable factoring out constants */
 #define SQLITE_IdxRealAsInt   0x80        /* Store REAL as INT in indices */
-<<<<<<< HEAD
-=======
 #define SQLITE_DistinctOpt    0x80        /* DISTINCT using indexes */
->>>>>>> dea8ae9a
 #define SQLITE_OptMask        0xff        /* Mask of all disablable opts */
 
 /*
@@ -1292,11 +1289,7 @@
   Column *aCol;        /* Information about each column */
   Index *pIndex;       /* List of SQL indexes on this table. */
   int tnum;            /* Root BTree node for this table (see note above) */
-<<<<<<< HEAD
-  unsigned nRowEst;    /* Estimated rows in table - from sqlite_stat1 table */
-=======
   tRowcnt nRowEst;     /* Estimated rows in table - from sqlite_stat1 table */
->>>>>>> dea8ae9a
   Select *pSelect;     /* NULL for tables.  Points to definition if a view. */
   u16 nRef;            /* Number of pointers to this Table */
   u8 tabFlags;         /* Mask of TF_* values */
@@ -1877,10 +1870,7 @@
     int regReturn;    /* Register holding return address of addrFillSub */
     u8 jointype;      /* Type of join between this able and the previous */
     u8 notIndexed;    /* True if there is a NOT INDEXED clause */
-<<<<<<< HEAD
-=======
     u8 isCorrelated;  /* True if sub-query is correlated */
->>>>>>> dea8ae9a
 #ifndef SQLITE_OMIT_EXPLAIN
     u8 iSelectId;     /* If pSelect!=0, the id of the sub-select in EQP */
 #endif
@@ -3099,10 +3089,7 @@
 #  define sqlite3VtabUnlock(X)
 #  define sqlite3VtabUnlockList(X)
 #  define sqlite3VtabSavepoint(X, Y, Z) SQLITE_OK
-<<<<<<< HEAD
-=======
 #  define sqlite3GetVTable(X,Y)  ((VTable*)0)
->>>>>>> dea8ae9a
 #else
    void sqlite3VtabClear(sqlite3 *db, Table*);
    int sqlite3VtabSync(sqlite3 *db, char **);
@@ -3112,10 +3099,7 @@
    void sqlite3VtabUnlock(VTable *);
    void sqlite3VtabUnlockList(sqlite3*);
    int sqlite3VtabSavepoint(sqlite3 *, int, int);
-<<<<<<< HEAD
-=======
    VTable *sqlite3GetVTable(sqlite3*, Table*);
->>>>>>> dea8ae9a
 #  define sqlite3VtabInSync(db) ((db)->nVTrans>0 && (db)->aVTrans==0)
 #endif
 void sqlite3VtabMakeWritable(Parse*,Table*);
