--- conflicted
+++ resolved
@@ -467,11 +467,7 @@
     if( sqlite3ReadSchema(pParse) ) goto pragma_out;
     sqlite3CodeVerifySchema(pParse, iDb);
     iReg = ++pParse->nMem;
-<<<<<<< HEAD
-    if( zLeft[0]=='p' ){
-=======
     if( sqlite3Tolower(zLeft[0])=='p' ){
->>>>>>> dea8ae9a
       sqlite3VdbeAddOp2(v, OP_Pagecount, iDb, iReg);
     }else{
       sqlite3VdbeAddOp3(v, OP_MaxPgcnt, iDb, iReg, sqlite3Atoi(zRight));
