--- conflicted
+++ resolved
@@ -1325,13 +1325,9 @@
     { "STMT_USED",           SQLITE_DBSTATUS_STMT_USED           },
     { "LOOKASIDE_HIT",       SQLITE_DBSTATUS_LOOKASIDE_HIT       },
     { "LOOKASIDE_MISS_SIZE", SQLITE_DBSTATUS_LOOKASIDE_MISS_SIZE },
-<<<<<<< HEAD
-    { "LOOKASIDE_MISS_FULL", SQLITE_DBSTATUS_LOOKASIDE_MISS_FULL }
-=======
     { "LOOKASIDE_MISS_FULL", SQLITE_DBSTATUS_LOOKASIDE_MISS_FULL },
     { "CACHE_HIT",           SQLITE_DBSTATUS_CACHE_HIT           },
     { "CACHE_MISS",          SQLITE_DBSTATUS_CACHE_MISS          }
->>>>>>> dea8ae9a
   };
   Tcl_Obj *pResult;
   if( objc!=4 ){
