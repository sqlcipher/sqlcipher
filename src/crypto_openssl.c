/*
** SQLCipher
** http://sqlcipher.net
**
** Copyright (c) 2008 - 2013, ZETETIC LLC
** All rights reserved.
**
** Redistribution and use in source and binary forms, with or without
** modification, are permitted provided that the following conditions are met:
**     * Redistributions of source code must retain the above copyright
**       notice, this list of conditions and the following disclaimer.
**     * Redistributions in binary form must reproduce the above copyright
**       notice, this list of conditions and the following disclaimer in the
**       documentation and/or other materials provided with the distribution.
**     * Neither the name of the ZETETIC LLC nor the
**       names of its contributors may be used to endorse or promote products
**       derived from this software without specific prior written permission.
**
** THIS SOFTWARE IS PROVIDED BY ZETETIC LLC ''AS IS'' AND ANY
** EXPRESS OR IMPLIED WARRANTIES, INCLUDING, BUT NOT LIMITED TO, THE IMPLIED
** WARRANTIES OF MERCHANTABILITY AND FITNESS FOR A PARTICULAR PURPOSE ARE
** DISCLAIMED. IN NO EVENT SHALL ZETETIC LLC BE LIABLE FOR ANY
** DIRECT, INDIRECT, INCIDENTAL, SPECIAL, EXEMPLARY, OR CONSEQUENTIAL DAMAGES
** (INCLUDING, BUT NOT LIMITED TO, PROCUREMENT OF SUBSTITUTE GOODS OR SERVICES;
** LOSS OF USE, DATA, OR PROFITS; OR BUSINESS INTERRUPTION) HOWEVER CAUSED AND
** ON ANY THEORY OF LIABILITY, WHETHER IN CONTRACT, STRICT LIABILITY, OR TORT
** (INCLUDING NEGLIGENCE OR OTHERWISE) ARISING IN ANY WAY OUT OF THE USE OF THIS
** SOFTWARE, EVEN IF ADVISED OF THE POSSIBILITY OF SUCH DAMAGE.
**
*/
/* BEGIN SQLCIPHER */
#ifdef SQLITE_HAS_CODEC
#ifdef SQLCIPHER_CRYPTO_OPENSSL
#include "sqliteInt.h"
#include "crypto.h"
#include "sqlcipher.h"
#include <openssl/rand.h>
#include <openssl/evp.h>
#include <openssl/hmac.h>
#include <openssl/err.h>

typedef struct {
  EVP_CIPHER *evp_cipher;
} openssl_ctx;

static unsigned int openssl_external_init = 0;
static unsigned int openssl_init_count = 0;
static sqlite3_mutex* openssl_rand_mutex = NULL;

#if OPENSSL_VERSION_NUMBER < 0x10100000L || defined(LIBRESSL_VERSION_NUMBER)
static HMAC_CTX *HMAC_CTX_new(void)
{
  HMAC_CTX *ctx = OPENSSL_malloc(sizeof(*ctx));
  if (ctx != NULL) {
    HMAC_CTX_init(ctx);
  }
  return ctx;
}

// Per 1.1.0 (https://wiki.openssl.org/index.php/1.1_API_Changes)
// HMAC_CTX_free should call HMAC_CTX_cleanup, then EVP_MD_CTX_Cleanup.
// HMAC_CTX_cleanup internally calls EVP_MD_CTX_cleanup so these
// calls are not needed.
static void HMAC_CTX_free(HMAC_CTX *ctx)
{
  if (ctx != NULL) {
    HMAC_CTX_cleanup(ctx);
    OPENSSL_free(ctx);
  }
}
#endif

static int sqlcipher_openssl_add_random(void *ctx, void *buffer, int length) {
#ifndef SQLCIPHER_OPENSSL_NO_MUTEX_RAND
  CODEC_TRACE_MUTEX("sqlcipher_openssl_add_random: entering openssl_rand_mutex %p\n", openssl_rand_mutex);
  sqlite3_mutex_enter(openssl_rand_mutex);
  CODEC_TRACE_MUTEX("sqlcipher_openssl_add_random: entered openssl_rand_mutex %p\n", openssl_rand_mutex);
#endif
  RAND_add(buffer, length, 0);
#ifndef SQLCIPHER_OPENSSL_NO_MUTEX_RAND
  CODEC_TRACE_MUTEX("sqlcipher_openssl_add_random: leaving openssl_rand_mutex %p\n", openssl_rand_mutex);
  sqlite3_mutex_leave(openssl_rand_mutex);
  CODEC_TRACE_MUTEX("sqlcipher_openssl_add_random: left openssl_rand_mutex %p\n", openssl_rand_mutex);
#endif
  return SQLITE_OK;
}

/* activate and initialize sqlcipher. Most importantly, this will automatically
   intialize OpenSSL's EVP system if it hasn't already be externally. Note that
   this function may be called multiple times as new codecs are intiialized.
   Thus it performs some basic counting to ensure that only the last and final
   sqlcipher_openssl_deactivate() will free the EVP structures.
*/
static int sqlcipher_openssl_activate(void *ctx) {
  /* initialize openssl and increment the internal init counter
     but only if it hasn't been initalized outside of SQLCipher by this program
     e.g. on startup */
  CODEC_TRACE_MUTEX("sqlcipher_openssl_activate: entering static master mutex");
  sqlite3_mutex_enter(sqlite3_mutex_alloc(SQLITE_MUTEX_STATIC_MASTER));
  CODEC_TRACE_MUTEX("sqlcipher_openssl_activate: entered static master mutex");

  if(openssl_init_count == 0 && EVP_get_cipherbyname(CIPHER) != NULL) {
    /* if openssl has not yet been initialized by this library, but
       a call to get_cipherbyname works, then the openssl library
       has been initialized externally already. */
    openssl_external_init = 1;
  }

#ifdef SQLCIPHER_FIPS
  if(!FIPS_mode()){
    if(!FIPS_mode_set(1)){
      ERR_load_crypto_strings();
      ERR_print_errors_fp(stderr);
    }
  }
#endif

  if(openssl_init_count == 0 && openssl_external_init == 0)  {
    /* if the library was not externally initialized, then should be now */
#if OPENSSL_VERSION_NUMBER < 0x10100000L
    OpenSSL_add_all_algorithms();
<<<<<<< HEAD
  }
=======
#endif
  } 
>>>>>>> c6f709fc

#ifndef SQLCIPHER_OPENSSL_NO_MUTEX_RAND
  if(openssl_rand_mutex == NULL) {
    /* allocate a mutex to guard against concurrent calls to RAND_bytes() */
    CODEC_TRACE_MUTEX("sqlcipher_openssl_activate: allocating openssl_rand_mutex");
    openssl_rand_mutex = sqlite3_mutex_alloc(SQLITE_MUTEX_FAST);
    CODEC_TRACE_MUTEX("sqlcipher_openssl_activate: allocated openssl_rand_mutex %p", openssl_rand_mutex);
  }
#endif

<<<<<<< HEAD
  openssl_init_count++;
=======
  openssl_init_count++; 
  CODEC_TRACE_MUTEX("sqlcipher_openssl_activate: leaving static master mutex");
>>>>>>> c6f709fc
  sqlite3_mutex_leave(sqlite3_mutex_alloc(SQLITE_MUTEX_STATIC_MASTER));
  CODEC_TRACE_MUTEX("sqlcipher_openssl_activate: left static master mutex");
  return SQLITE_OK;
}

/* deactivate SQLCipher, most imporantly decremeting the activation count and
   freeing the EVP structures on the final deactivation to ensure that
   OpenSSL memory is cleaned up */
static int sqlcipher_openssl_deactivate(void *ctx) {
  CODEC_TRACE_MUTEX("sqlcipher_openssl_deactivate: entering static master mutex");
  sqlite3_mutex_enter(sqlite3_mutex_alloc(SQLITE_MUTEX_STATIC_MASTER));
  CODEC_TRACE_MUTEX("sqlcipher_openssl_deactivate: entered static master mutex");
  openssl_init_count--;

  if(openssl_init_count == 0) {
    if(openssl_external_init == 0) {
    /* if OpenSSL hasn't be initialized externally, and the counter reaches zero
       after it's decremented, release EVP memory
       Note: this code will only be reached if OpensSSL_add_all_algorithms()
       is called by SQLCipher internally. This should prevent SQLCipher from
       "cleaning up" openssl when it was initialized externally by the program */
#if OPENSSL_VERSION_NUMBER < 0x10100000L
      EVP_cleanup();
#endif
    } else {
      openssl_external_init = 0;
    }
#ifndef SQLCIPHER_OPENSSL_NO_MUTEX_RAND
    CODEC_TRACE_MUTEX("sqlcipher_openssl_deactivate: freeing openssl_rand_mutex %p", openssl_rand_mutex);
    sqlite3_mutex_free(openssl_rand_mutex);
    CODEC_TRACE_MUTEX("sqlcipher_openssl_deactivate: freed openssl_rand_mutex %p", openssl_rand_mutex);
    openssl_rand_mutex = NULL;
#endif
  }
  CODEC_TRACE_MUTEX("sqlcipher_openssl_deactivate: leaving static master mutex");
  sqlite3_mutex_leave(sqlite3_mutex_alloc(SQLITE_MUTEX_STATIC_MASTER));
  CODEC_TRACE_MUTEX("sqlcipher_openssl_deactivate: left static master mutex");
  return SQLITE_OK;
}

static const char* sqlcipher_openssl_get_provider_name(void *ctx) {
  return "openssl";
}

static const char* sqlcipher_openssl_get_provider_version(void *ctx) {
  return OPENSSL_VERSION_TEXT;
}

/* generate a defined number of random bytes */
static int sqlcipher_openssl_random (void *ctx, void *buffer, int length) {
  int rc = 0;
  /* concurrent calls to RAND_bytes can cause a crash under some openssl versions when a
     naive application doesn't use CRYPTO_set_locking_callback and
     CRYPTO_THREADID_set_callback to ensure openssl thread safety.
     This is simple workaround to prevent this common crash
     but a more proper solution is that applications setup platform-appropriate
     thread saftey in openssl externally */
#ifndef SQLCIPHER_OPENSSL_NO_MUTEX_RAND
  CODEC_TRACE_MUTEX("sqlcipher_openssl_random: entering openssl_rand_mutex %p", openssl_rand_mutex);
  sqlite3_mutex_enter(openssl_rand_mutex);
  CODEC_TRACE_MUTEX("sqlcipher_openssl_random: entered openssl_rand_mutex %p", openssl_rand_mutex);
#endif
  rc = RAND_bytes((unsigned char *)buffer, length);
#ifndef SQLCIPHER_OPENSSL_NO_MUTEX_RAND
  CODEC_TRACE_MUTEX("sqlcipher_openssl_random: leaving openssl_rand_mutex %p", openssl_rand_mutex);
  sqlite3_mutex_leave(openssl_rand_mutex);
  CODEC_TRACE_MUTEX("sqlcipher_openssl_random: left openssl_rand_mutex %p", openssl_rand_mutex);
#endif
  return (rc == 1) ? SQLITE_OK : SQLITE_ERROR;
}

static int sqlcipher_openssl_hmac(void *ctx, unsigned char *hmac_key, int key_sz, unsigned char *in, int in_sz, unsigned char *in2, int in2_sz, unsigned char *out) {
  unsigned int outlen;
  HMAC_CTX* hctx = HMAC_CTX_new();
<<<<<<< HEAD
  if(hctx == NULL) return SQLITE_ERROR;
  HMAC_Init_ex(hctx, hmac_key, key_sz, EVP_sha256(), NULL);
=======
  if(hctx == NULL || in == NULL) return SQLITE_ERROR;
  HMAC_Init_ex(hctx, hmac_key, key_sz, EVP_sha1(), NULL);
>>>>>>> c6f709fc
  HMAC_Update(hctx, in, in_sz);
  if(in2 != NULL) HMAC_Update(hctx, in2, in2_sz);
  HMAC_Final(hctx, out, &outlen);
  HMAC_CTX_free(hctx);
  return SQLITE_OK;
}

static int sqlcipher_openssl_kdf(void *ctx, const unsigned char *pass, int pass_sz, unsigned char* salt, int salt_sz, int workfactor, int key_sz, unsigned char *key) {
  PKCS5_PBKDF2_HMAC((const char *)pass, pass_sz, salt, salt_sz, workfactor, EVP_sha256(), key_sz, key);
  return SQLITE_OK;
}

static int sqlcipher_openssl_cipher(void *ctx, int mode, unsigned char *key, int key_sz, unsigned char *iv, unsigned char *in, int in_sz, unsigned char *out) {
  int tmp_csz, csz;
  EVP_CIPHER_CTX* ectx = EVP_CIPHER_CTX_new();
  if(ectx == NULL) return SQLITE_ERROR;
  EVP_CipherInit_ex(ectx, ((openssl_ctx *)ctx)->evp_cipher, NULL, NULL, NULL, mode);
  EVP_CIPHER_CTX_set_padding(ectx, 0); // no padding
  EVP_CipherInit_ex(ectx, NULL, NULL, key, iv, mode);
  EVP_CipherUpdate(ectx, out, &tmp_csz, in, in_sz);
  csz = tmp_csz;
  out += tmp_csz;
  EVP_CipherFinal_ex(ectx, out, &tmp_csz);
  csz += tmp_csz;
  EVP_CIPHER_CTX_free(ectx);
  assert(in_sz == csz);
  return SQLITE_OK;
}

static int sqlcipher_openssl_set_cipher(void *ctx, const char *cipher_name) {
  openssl_ctx *o_ctx = (openssl_ctx *)ctx;
  EVP_CIPHER* cipher = (EVP_CIPHER *) EVP_get_cipherbyname(cipher_name);
  if(cipher != NULL) {
    o_ctx->evp_cipher = cipher;
  }
  return cipher != NULL ? SQLITE_OK : SQLITE_ERROR;
}

static const char* sqlcipher_openssl_get_cipher(void *ctx) {
  return EVP_CIPHER_name(((openssl_ctx *)ctx)->evp_cipher);
}

static int sqlcipher_openssl_get_key_sz(void *ctx) {
  return EVP_CIPHER_key_length(((openssl_ctx *)ctx)->evp_cipher);
}

static int sqlcipher_openssl_get_iv_sz(void *ctx) {
  return EVP_CIPHER_iv_length(((openssl_ctx *)ctx)->evp_cipher);
}

static int sqlcipher_openssl_get_block_sz(void *ctx) {
  return EVP_CIPHER_block_size(((openssl_ctx *)ctx)->evp_cipher);
}

static int sqlcipher_openssl_get_hmac_sz(void *ctx) {
  return EVP_MD_size(EVP_sha256());
}

static int sqlcipher_openssl_ctx_copy(void *target_ctx, void *source_ctx) {
  memcpy(target_ctx, source_ctx, sizeof(openssl_ctx));
  return SQLITE_OK;
}

static int sqlcipher_openssl_ctx_cmp(void *c1, void *c2) {
  return ((openssl_ctx *)c1)->evp_cipher == ((openssl_ctx *)c2)->evp_cipher;
}

static int sqlcipher_openssl_ctx_init(void **ctx) {
  *ctx = sqlcipher_malloc(sizeof(openssl_ctx));
  if(*ctx == NULL) return SQLITE_NOMEM;
  sqlcipher_openssl_activate(*ctx);
  return SQLITE_OK;
}

static int sqlcipher_openssl_ctx_free(void **ctx) {
  sqlcipher_openssl_deactivate(*ctx);
  sqlcipher_free(*ctx, sizeof(openssl_ctx));
  return SQLITE_OK;
}

static int sqlcipher_openssl_fips_status(void *ctx) {
#ifdef SQLCIPHER_FIPS
  return FIPS_mode();
#else
  return 0;
#endif
}

int sqlcipher_openssl_setup(sqlcipher_provider *p) {
  p->activate = sqlcipher_openssl_activate;
  p->deactivate = sqlcipher_openssl_deactivate;
  p->get_provider_name = sqlcipher_openssl_get_provider_name;
  p->random = sqlcipher_openssl_random;
  p->hmac = sqlcipher_openssl_hmac;
  p->kdf = sqlcipher_openssl_kdf;
  p->cipher = sqlcipher_openssl_cipher;
  p->set_cipher = sqlcipher_openssl_set_cipher;
  p->get_cipher = sqlcipher_openssl_get_cipher;
  p->get_key_sz = sqlcipher_openssl_get_key_sz;
  p->get_iv_sz = sqlcipher_openssl_get_iv_sz;
  p->get_block_sz = sqlcipher_openssl_get_block_sz;
  p->get_hmac_sz = sqlcipher_openssl_get_hmac_sz;
  p->ctx_copy = sqlcipher_openssl_ctx_copy;
  p->ctx_cmp = sqlcipher_openssl_ctx_cmp;
  p->ctx_init = sqlcipher_openssl_ctx_init;
  p->ctx_free = sqlcipher_openssl_ctx_free;
  p->add_random = sqlcipher_openssl_add_random;
  p->fips_status = sqlcipher_openssl_fips_status;
  p->get_provider_version = sqlcipher_openssl_get_provider_version;
  return SQLITE_OK;
}

#endif
#endif
/* END SQLCIPHER */<|MERGE_RESOLUTION|>--- conflicted
+++ resolved
@@ -119,12 +119,8 @@
     /* if the library was not externally initialized, then should be now */
 #if OPENSSL_VERSION_NUMBER < 0x10100000L
     OpenSSL_add_all_algorithms();
-<<<<<<< HEAD
-  }
-=======
 #endif
   } 
->>>>>>> c6f709fc
 
 #ifndef SQLCIPHER_OPENSSL_NO_MUTEX_RAND
   if(openssl_rand_mutex == NULL) {
@@ -135,12 +131,8 @@
   }
 #endif
 
-<<<<<<< HEAD
-  openssl_init_count++;
-=======
   openssl_init_count++; 
   CODEC_TRACE_MUTEX("sqlcipher_openssl_activate: leaving static master mutex");
->>>>>>> c6f709fc
   sqlite3_mutex_leave(sqlite3_mutex_alloc(SQLITE_MUTEX_STATIC_MASTER));
   CODEC_TRACE_MUTEX("sqlcipher_openssl_activate: left static master mutex");
   return SQLITE_OK;
@@ -215,13 +207,8 @@
 static int sqlcipher_openssl_hmac(void *ctx, unsigned char *hmac_key, int key_sz, unsigned char *in, int in_sz, unsigned char *in2, int in2_sz, unsigned char *out) {
   unsigned int outlen;
   HMAC_CTX* hctx = HMAC_CTX_new();
-<<<<<<< HEAD
-  if(hctx == NULL) return SQLITE_ERROR;
+  if(hctx == NULL || in == NULL) return SQLITE_ERROR;
   HMAC_Init_ex(hctx, hmac_key, key_sz, EVP_sha256(), NULL);
-=======
-  if(hctx == NULL || in == NULL) return SQLITE_ERROR;
-  HMAC_Init_ex(hctx, hmac_key, key_sz, EVP_sha1(), NULL);
->>>>>>> c6f709fc
   HMAC_Update(hctx, in, in_sz);
   if(in2 != NULL) HMAC_Update(hctx, in2, in2_sz);
   HMAC_Final(hctx, out, &outlen);
