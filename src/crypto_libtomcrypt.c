/*
** SQLCipher
** http://sqlcipher.net
**
** Copyright (c) 2008 - 2013, ZETETIC LLC
** All rights reserved.
**
** Redistribution and use in source and binary forms, with or without
** modification, are permitted provided that the following conditions are met:
**     * Redistributions of source code must retain the above copyright
**       notice, this list of conditions and the following disclaimer.
**     * Redistributions in binary form must reproduce the above copyright
**       notice, this list of conditions and the following disclaimer in the
**       documentation and/or other materials provided with the distribution.
**     * Neither the name of the ZETETIC LLC nor the
**       names of its contributors may be used to endorse or promote products
**       derived from this software without specific prior written permission.
**
** THIS SOFTWARE IS PROVIDED BY ZETETIC LLC ''AS IS'' AND ANY
** EXPRESS OR IMPLIED WARRANTIES, INCLUDING, BUT NOT LIMITED TO, THE IMPLIED
** WARRANTIES OF MERCHANTABILITY AND FITNESS FOR A PARTICULAR PURPOSE ARE
** DISCLAIMED. IN NO EVENT SHALL ZETETIC LLC BE LIABLE FOR ANY
** DIRECT, INDIRECT, INCIDENTAL, SPECIAL, EXEMPLARY, OR CONSEQUENTIAL DAMAGES
** (INCLUDING, BUT NOT LIMITED TO, PROCUREMENT OF SUBSTITUTE GOODS OR SERVICES;
** LOSS OF USE, DATA, OR PROFITS; OR BUSINESS INTERRUPTION) HOWEVER CAUSED AND
** ON ANY THEORY OF LIABILITY, WHETHER IN CONTRACT, STRICT LIABILITY, OR TORT
** (INCLUDING NEGLIGENCE OR OTHERWISE) ARISING IN ANY WAY OUT OF THE USE OF THIS
** SOFTWARE, EVEN IF ADVISED OF THE POSSIBILITY OF SUCH DAMAGE.
**
*/
/* BEGIN SQLCIPHER */
#ifdef SQLITE_HAS_CODEC
#ifdef SQLCIPHER_CRYPTO_LIBTOMCRYPT
#include "sqliteInt.h"
#include "sqlcipher.h"
#include <tomcrypt.h>

#define FORTUNA_MAX_SZ 32
static prng_state prng;
static unsigned int ltc_init = 0;
static unsigned int ltc_ref_count = 0;
static sqlite3_mutex* ltc_rand_mutex = NULL;

static int sqlcipher_ltc_add_random(void *ctx, void *buffer, int length) {
  int rc = 0;
  int data_to_read = length;
  int block_sz = data_to_read < FORTUNA_MAX_SZ ? data_to_read : FORTUNA_MAX_SZ;
  const unsigned char * data = (const unsigned char *)buffer;
#ifndef SQLCIPHER_LTC_NO_MUTEX_RAND
  sqlite3_mutex_enter(ltc_rand_mutex);
#endif
    while(data_to_read > 0){
      rc = fortuna_add_entropy(data, block_sz, &prng);
      rc = rc != CRYPT_OK ? SQLITE_ERROR : SQLITE_OK;
      if(rc != SQLITE_OK){
        break;
      }
      data_to_read -= block_sz;
      data += block_sz;
      block_sz = data_to_read < FORTUNA_MAX_SZ ? data_to_read : FORTUNA_MAX_SZ;
    }
    fortuna_ready(&prng);
#ifndef SQLCIPHER_LTC_NO_MUTEX_RAND
  sqlite3_mutex_leave(ltc_rand_mutex);
#endif
  return rc;
}

static int sqlcipher_ltc_activate(void *ctx) {
  unsigned char random_buffer[FORTUNA_MAX_SZ];
#ifndef SQLCIPHER_LTC_NO_MUTEX_RAND
  if(ltc_rand_mutex == NULL){
    ltc_rand_mutex = sqlite3_mutex_alloc(SQLITE_MUTEX_FAST);
  }
  sqlite3_mutex_enter(ltc_rand_mutex);
#endif
  sqlcipher_memset(random_buffer, 0, FORTUNA_MAX_SZ);
  if(ltc_init == 0) {
    if(register_prng(&fortuna_desc) != CRYPT_OK) return SQLITE_ERROR;
    if(register_cipher(&rijndael_desc) != CRYPT_OK) return SQLITE_ERROR;
    if(register_hash(&sha256_desc) != CRYPT_OK) return SQLITE_ERROR;
    if(fortuna_start(&prng) != CRYPT_OK) {
      return SQLITE_ERROR;
    }
    ltc_init = 1;
  }
  ltc_ref_count++;
#ifndef SQLCIPHER_TEST
  sqlite3_randomness(FORTUNA_MAX_SZ, random_buffer);
#endif
#ifndef SQLCIPHER_LTC_NO_MUTEX_RAND
  sqlite3_mutex_leave(ltc_rand_mutex);
#endif
  if(sqlcipher_ltc_add_random(ctx, random_buffer, FORTUNA_MAX_SZ) != SQLITE_OK) {
    return SQLITE_ERROR;
  }
  sqlcipher_memset(random_buffer, 0, FORTUNA_MAX_SZ);
  return SQLITE_OK;
}

static int sqlcipher_ltc_deactivate(void *ctx) {
#ifndef SQLCIPHER_LTC_NO_MUTEX_RAND
  sqlite3_mutex_enter(ltc_rand_mutex);
#endif
  ltc_ref_count--;
  if(ltc_ref_count == 0){
    fortuna_done(&prng);
    sqlcipher_memset((void *)&prng, 0, sizeof(prng));
#ifndef SQLCIPHER_LTC_NO_MUTEX_RAND
    sqlite3_mutex_leave(ltc_rand_mutex);
    sqlite3_mutex_free(ltc_rand_mutex);
    ltc_rand_mutex = NULL;
#endif
  }
#ifndef SQLCIPHER_LTC_NO_MUTEX_RAND
  else {
    sqlite3_mutex_leave(ltc_rand_mutex);
  }
#endif
  return SQLITE_OK;
}

static const char* sqlcipher_ltc_get_provider_name(void *ctx) {
  return "libtomcrypt";
}

static const char* sqlcipher_ltc_get_provider_version(void *ctx) {
  return SCRYPT;
}

static int sqlcipher_ltc_random(void *ctx, void *buffer, int length) {
#ifndef SQLCIPHER_LTC_NO_MUTEX_RAND
  sqlite3_mutex_enter(ltc_rand_mutex);
#endif
  fortuna_read(buffer, length, &prng);
#ifndef SQLCIPHER_LTC_NO_MUTEX_RAND
  sqlite3_mutex_leave(ltc_rand_mutex);
#endif
  return SQLITE_OK;
}

static int sqlcipher_ltc_hmac(void *ctx, unsigned char *hmac_key, int key_sz, unsigned char *in, int in_sz, unsigned char *in2, int in2_sz, unsigned char *out) {
  int rc, hash_idx;
  hmac_state hmac;
  unsigned long outlen = key_sz;

<<<<<<< HEAD
  hash_idx = find_hash("sha256");
=======
  hash_idx = find_hash("sha1");
  if(in == NULL) return SQLITE_ERROR;
>>>>>>> c6f709fc
  if((rc = hmac_init(&hmac, hash_idx, hmac_key, key_sz)) != CRYPT_OK) return SQLITE_ERROR;
  if((rc = hmac_process(&hmac, in, in_sz)) != CRYPT_OK) return SQLITE_ERROR;
  if(in2 != NULL && (rc = hmac_process(&hmac, in2, in2_sz)) != CRYPT_OK) return SQLITE_ERROR;
  if((rc = hmac_done(&hmac, out, &outlen)) != CRYPT_OK) return SQLITE_ERROR;
  return SQLITE_OK;
}

static int sqlcipher_ltc_kdf(void *ctx, const unsigned char *pass, int pass_sz, unsigned char* salt, int salt_sz, int workfactor, int key_sz, unsigned char *key) {
  int rc, hash_idx;
  unsigned long outlen = key_sz;
  unsigned long random_buffer_sz = sizeof(char) * 256;
  unsigned char *random_buffer = sqlcipher_malloc(random_buffer_sz);
  sqlcipher_memset(random_buffer, 0, random_buffer_sz);

  hash_idx = find_hash("sha256");
  if((rc = pkcs_5_alg2(pass, pass_sz, salt, salt_sz,
                       workfactor, hash_idx, key, &outlen)) != CRYPT_OK) {
    return SQLITE_ERROR;
  }
  if((rc = pkcs_5_alg2(key, key_sz, salt, salt_sz,
                       1, hash_idx, random_buffer, &random_buffer_sz)) != CRYPT_OK) {
    return SQLITE_ERROR;
  }
  sqlcipher_ltc_add_random(ctx, random_buffer, random_buffer_sz);
  sqlcipher_free(random_buffer, random_buffer_sz);
  return SQLITE_OK;
}

static const char* sqlcipher_ltc_get_cipher(void *ctx) {
  return "rijndael";
}

static int sqlcipher_ltc_cipher(void *ctx, int mode, unsigned char *key, int key_sz, unsigned char *iv, unsigned char *in, int in_sz, unsigned char *out) {
  int rc, cipher_idx;
  symmetric_CBC cbc;

  if((cipher_idx = find_cipher(sqlcipher_ltc_get_cipher(ctx))) == -1) return SQLITE_ERROR;
  if((rc = cbc_start(cipher_idx, iv, key, key_sz, 0, &cbc)) != CRYPT_OK) return SQLITE_ERROR;
  rc = mode == 1 ? cbc_encrypt(in, out, in_sz, &cbc) : cbc_decrypt(in, out, in_sz, &cbc);
  if(rc != CRYPT_OK) return SQLITE_ERROR;
  cbc_done(&cbc);
  return SQLITE_OK;
}

static int sqlcipher_ltc_set_cipher(void *ctx, const char *cipher_name) {
  return SQLITE_OK;
}

static int sqlcipher_ltc_get_key_sz(void *ctx) {
  int cipher_idx = find_cipher(sqlcipher_ltc_get_cipher(ctx));
  return cipher_descriptor[cipher_idx].max_key_length;
}

static int sqlcipher_ltc_get_iv_sz(void *ctx) {
  int cipher_idx = find_cipher(sqlcipher_ltc_get_cipher(ctx));
  return cipher_descriptor[cipher_idx].block_length;
}

static int sqlcipher_ltc_get_block_sz(void *ctx) {
  int cipher_idx = find_cipher(sqlcipher_ltc_get_cipher(ctx));
  return cipher_descriptor[cipher_idx].block_length;
}

static int sqlcipher_ltc_get_hmac_sz(void *ctx) {
  int hash_idx = find_hash("sha256");
  return hash_descriptor[hash_idx].hashsize;
}

static int sqlcipher_ltc_ctx_copy(void *target_ctx, void *source_ctx) {
  return SQLITE_OK;
}

static int sqlcipher_ltc_ctx_cmp(void *c1, void *c2) {
  return 1;
}

static int sqlcipher_ltc_ctx_init(void **ctx) {
  sqlcipher_ltc_activate(NULL);
  return SQLITE_OK;
}

static int sqlcipher_ltc_ctx_free(void **ctx) {
  sqlcipher_ltc_deactivate(&ctx);
  return SQLITE_OK;
}

static int sqlcipher_ltc_fips_status(void *ctx) {
  return 0;
}

int sqlcipher_ltc_setup(sqlcipher_provider *p) {
  p->activate = sqlcipher_ltc_activate;
  p->deactivate = sqlcipher_ltc_deactivate;
  p->get_provider_name = sqlcipher_ltc_get_provider_name;
  p->random = sqlcipher_ltc_random;
  p->hmac = sqlcipher_ltc_hmac;
  p->kdf = sqlcipher_ltc_kdf;
  p->cipher = sqlcipher_ltc_cipher;
  p->set_cipher = sqlcipher_ltc_set_cipher;
  p->get_cipher = sqlcipher_ltc_get_cipher;
  p->get_key_sz = sqlcipher_ltc_get_key_sz;
  p->get_iv_sz = sqlcipher_ltc_get_iv_sz;
  p->get_block_sz = sqlcipher_ltc_get_block_sz;
  p->get_hmac_sz = sqlcipher_ltc_get_hmac_sz;
  p->ctx_copy = sqlcipher_ltc_ctx_copy;
  p->ctx_cmp = sqlcipher_ltc_ctx_cmp;
  p->ctx_init = sqlcipher_ltc_ctx_init;
  p->ctx_free = sqlcipher_ltc_ctx_free;
  p->add_random = sqlcipher_ltc_add_random;
  p->fips_status = sqlcipher_ltc_fips_status;
  p->get_provider_version = sqlcipher_ltc_get_provider_version;
  return SQLITE_OK;
}

#endif
#endif
/* END SQLCIPHER */<|MERGE_RESOLUTION|>--- conflicted
+++ resolved
@@ -144,12 +144,8 @@
   hmac_state hmac;
   unsigned long outlen = key_sz;
 
-<<<<<<< HEAD
   hash_idx = find_hash("sha256");
-=======
-  hash_idx = find_hash("sha1");
   if(in == NULL) return SQLITE_ERROR;
->>>>>>> c6f709fc
   if((rc = hmac_init(&hmac, hash_idx, hmac_key, key_sz)) != CRYPT_OK) return SQLITE_ERROR;
   if((rc = hmac_process(&hmac, in, in_sz)) != CRYPT_OK) return SQLITE_ERROR;
   if(in2 != NULL && (rc = hmac_process(&hmac, in2, in2_sz)) != CRYPT_OK) return SQLITE_ERROR;
