--- conflicted
+++ resolved
@@ -198,7 +198,6 @@
 fi
 
 ##########
-<<<<<<< HEAD
 # Which crypto library do we use
 #
 AC_ARG_WITH([crypto-lib],
@@ -247,8 +246,6 @@
 AC_SUBST(XTHREADCONNECT)
 
 ##########
-=======
->>>>>>> d4954191
 # Do we want to support release
 #
 AC_ARG_ENABLE(releasemode, 
