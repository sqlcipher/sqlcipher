--- conflicted
+++ resolved
@@ -219,27 +219,26 @@
       AC_CHECK_LIB([tomcrypt], [register_cipher], ,
                    AC_MSG_ERROR([Library crypto not found. Install libtomcrypt!"]))
     else
-<<<<<<< HEAD
       if test "$crypto_lib" = "mbedtls"; then
         CFLAGS+=" -DSQLCIPHER_CRYPTO_MBEDTLS"
         BUILD_CFLAGS+=" -DSQLCIPHER_CRYPTO_MBEDTLS"
         AC_MSG_RESULT([libmbedtls])
         AC_CHECK_LIB([mbedcrypto], [mbedtls_cipher_list], ,
                      AC_MSG_ERROR([Library mbedtls not found. Install mbedtls!]))
-=======
-      if test "$crypto_lib" = "nss"; then
-        CFLAGS+=" -DSQLCIPHER_CRYPTO_NSS"
-        BUILD_CFLAGS+=" -DSQLCIPHER_CRYPTO_NSS"
-        AC_MSG_RESULT([nss3])
-        AC_CHECK_LIB([nss3], [PK11_Decrypt], ,
-                     AC_MSG_ERROR([Library crypto not found. Install nss!"]))
->>>>>>> 95bedd31
       else
-        CFLAGS+=" -DSQLCIPHER_CRYPTO_OPENSSL"
-        BUILD_CFLAGS+=" -DSQLCIPHER_CRYPTO_OPENSSL"
-        AC_MSG_RESULT([openssl])
-        AC_CHECK_LIB([crypto], [HMAC_Init_ex], ,
-                     AC_MSG_ERROR([Library crypto not found. Install openssl!"]))
+        if test "$crypto_lib" = "nss"; then
+          CFLAGS+=" -DSQLCIPHER_CRYPTO_NSS"
+          BUILD_CFLAGS+=" -DSQLCIPHER_CRYPTO_NSS"
+          AC_MSG_RESULT([nss3])
+          AC_CHECK_LIB([nss3], [PK11_Decrypt], ,
+                       AC_MSG_ERROR([Library crypto not found. Install nss!"]))
+        else
+          CFLAGS+=" -DSQLCIPHER_CRYPTO_OPENSSL"
+          BUILD_CFLAGS+=" -DSQLCIPHER_CRYPTO_OPENSSL"
+          AC_MSG_RESULT([openssl])
+          AC_CHECK_LIB([crypto], [HMAC_Init_ex], ,
+                       AC_MSG_ERROR([Library crypto not found. Install openssl!"]))
+        fi
       fi
     fi
   fi
