--- conflicted
+++ resolved
@@ -149,11 +149,7 @@
 			);
 			runOnlyForDeploymentPostprocessing = 0;
 			shellPath = /bin/sh;
-<<<<<<< HEAD
-			shellScript = "./configure --enable-tempstore=yes --with-crypto-lib=openssl CFLAGS=\"-DSQLITE_HAS_CODEC -DSQLITE_TEMP_STORE=2 -DSQLCIPHER_CRYPTO_OPENSSL\"\nmake sqlite3.c\nexit 0";
-=======
 			shellScript = "./configure --enable-tempstore=yes --with-crypto-lib=commoncrypto CFLAGS=\"-DSQLITE_HAS_CODEC -DSQLITE_TEMP_STORE=2 -DSQLCIPHER_CRYPTO_CC\"\nmake sqlite3.c\nexit 0";
->>>>>>> 423fd374
 		};
 /* End PBXShellScriptBuildPhase section */
 
@@ -240,12 +236,8 @@
 		1DEB91F008733DB70010E9CD /* Debug */ = {
 			isa = XCBuildConfiguration;
 			buildSettings = {
-<<<<<<< HEAD
-				"ARCHS[sdk=iphoneos*]" = "$(ARCHS_STANDARD)";
-=======
 				"ARCHS[sdk=iphoneos*]" = "$(ARCHS_STANDARD_INCLUDING_64_BIT)";
 				"ARCHS[sdk=iphonesimulator*]" = "$(ARCHS_STANDARD_INCLUDING_64_BIT)";
->>>>>>> 423fd374
 				"ARCHS[sdk=macosx*]" = (
 					x86_64,
 					i386,
@@ -267,17 +259,6 @@
 		1DEB91F108733DB70010E9CD /* Release */ = {
 			isa = XCBuildConfiguration;
 			buildSettings = {
-<<<<<<< HEAD
-				ARCHS = "$(ARCHS_STANDARD_32_BIT)";
-				"ARCHS[sdk=iphoneos*]" = (
-					armv7s,
-					armv7,
-				);
-				"ARCHS[sdk=macosx*]" = "$(ARCHS_STANDARD)";
-				GCC_C_LANGUAGE_STANDARD = c99;
-				GCC_WARN_ABOUT_RETURN_TYPE = YES;
-				GCC_WARN_UNUSED_VARIABLE = YES;
-=======
 				"ARCHS[sdk=iphoneos*]" = "$(ARCHS_STANDARD_INCLUDING_64_BIT)";
 				"ARCHS[sdk=iphonesimulator*]" = "$(ARCHS_STANDARD_INCLUDING_64_BIT)";
 				"ARCHS[sdk=macosx*]" = (
@@ -289,7 +270,6 @@
 				GCC_WARN_UNUSED_VARIABLE = YES;
 				IPHONEOS_DEPLOYMENT_TARGET = 4.3;
 				"IPHONEOS_DEPLOYMENT_TARGET[arch=arm64]" = 6.0;
->>>>>>> 423fd374
 				SDKROOT = iphoneos;
 				SKIP_INSTALL = YES;
 				SUPPORTED_PLATFORMS = "iphonesimulator macosx iphoneos";
