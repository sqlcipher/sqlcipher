--- conflicted
+++ resolved
@@ -174,15 +174,11 @@
 				GCC_DYNAMIC_NO_PIC = NO;
 				GCC_MODEL_TUNING = G5;
 				GCC_OPTIMIZATION_LEVEL = 0;
-<<<<<<< HEAD
 				HEADER_SEARCH_PATHS = (
 					"$(PROJECT_DIR)",
 					"$(OPENSSL_SRC)/include",
 					"$(DITTO_SRC)",
 				);
-=======
-				HEADER_SEARCH_PATHS = "$(PROJECT_DIR)";
->>>>>>> 3343aaf7
 				INSTALL_PATH = /usr/local/lib;
 				OTHER_CFLAGS = (
 					"-DSQLITE_HAS_CODEC",
@@ -209,15 +205,11 @@
 				COMBINE_HIDPI_IMAGES = YES;
 				DEBUG_INFORMATION_FORMAT = "dwarf-with-dsym";
 				GCC_MODEL_TUNING = G5;
-<<<<<<< HEAD
 				HEADER_SEARCH_PATHS = (
 					"$(PROJECT_DIR)",
 					"$(OPENSSL_SRC)/include",
 					"$(DITTO_SRC)",
 				);
-=======
-				HEADER_SEARCH_PATHS = "$(PROJECT_DIR)";
->>>>>>> 3343aaf7
 				INSTALL_PATH = /usr/local/lib;
 				OTHER_CFLAGS = (
 					"-DSQLITE_HAS_CODEC",
@@ -244,14 +236,7 @@
 		1DEB91F008733DB70010E9CD /* Debug */ = {
 			isa = XCBuildConfiguration;
 			buildSettings = {
-<<<<<<< HEAD
-				"ARCHS[sdk=iphoneos*]" = (
-					armv7s,
-					armv7,
-				);
-=======
 				"ARCHS[sdk=iphoneos*]" = "$(ARCHS_STANDARD)";
->>>>>>> 3343aaf7
 				"ARCHS[sdk=macosx*]" = (
 					x86_64,
 					i386,
