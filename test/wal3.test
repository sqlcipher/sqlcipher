--- conflicted
+++ resolved
@@ -707,11 +707,7 @@
 # and continues.
 #
 set nConn 50
-<<<<<<< HEAD
-if { [string match *BSD $tcl_platform(os)] } { set nConn 35 }
-=======
 if { [string match *BSD $tcl_platform(os)] } { set nConn 25 }
->>>>>>> dea8ae9a
 do_test wal3-9.0 {
   forcedelete test.db test.db-journal test.db wal
   sqlite3 db test.db
