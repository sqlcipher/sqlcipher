# SQLCipher
# codec.test developed by Stephen Lombardo (Zetetic LLC) 
# sjlombardo at zetetic dot net
# http://zetetic.net
# 
# Copyright (c) 2009, ZETETIC LLC
# All rights reserved.
# 
# Redistribution and use in source and binary forms, with or without
# modification, are permitted provided that the following conditions are met:
#     * Redistributions of source code must retain the above copyright
#       notice, this list of conditions and the following disclaimer.
#     * Redistributions in binary form must reproduce the above copyright
#       notice, this list of conditions and the following disclaimer in the
#       documentation and/or other materials provided with the distribution.
#     * Neither the name of the ZETETIC LLC nor the
#       names of its contributors may be used to endorse or promote products
#       derived from this software without specific prior written permission.
# 
# THIS SOFTWARE IS PROVIDED BY ZETETIC LLC ''AS IS'' AND ANY
# EXPRESS OR IMPLIED WARRANTIES, INCLUDING, BUT NOT LIMITED TO, THE IMPLIED
# WARRANTIES OF MERCHANTABILITY AND FITNESS FOR A PARTICULAR PURPOSE ARE
# DISCLAIMED. IN NO EVENT SHALL ZETETIC LLC BE LIABLE FOR ANY
# DIRECT, INDIRECT, INCIDENTAL, SPECIAL, EXEMPLARY, OR CONSEQUENTIAL DAMAGES
# (INCLUDING, BUT NOT LIMITED TO, PROCUREMENT OF SUBSTITUTE GOODS OR SERVICES;
# LOSS OF USE, DATA, OR PROFITS; OR BUSINESS INTERRUPTION) HOWEVER CAUSED AND
# ON ANY THEORY OF LIABILITY, WHETHER IN CONTRACT, STRICT LIABILITY, OR TORT
# (INCLUDING NEGLIGENCE OR OTHERWISE) ARISING IN ANY WAY OUT OF THE USE OF THIS
# SOFTWARE, EVEN IF ADVISED OF THE POSSIBILITY OF SUCH DAMAGE.
#
# This file implements regression tests for SQLite library.  The
# focus of this script is testing code cipher features.
#
# NOTE: tester.tcl has overridden the definition of sqlite3 to 
# automatically pass in a key value. Thus tests in this file
# should explicitly close and open db with sqlite_orig in order
# to bypass default key assignment.


file delete -force test.db
file delete -force test2.db
file delete -force test3.db
file delete -force test4.db

set testdir [file dirname $argv0]
source $testdir/tester.tcl

# If the library is not compiled with has_codec support then
# skip all tests in this file.
if {![sqlite_orig -has-codec]} {
  finish_test
  return
}

proc setup {file key} {
  sqlite_orig db $file
  execsql "PRAGMA key=$key;"
  execsql {
    CREATE table t1(a,b);
    INSERT INTO t1 VALUES ('test1', 'test2'); 
  } db
  db close
}

# The database is initially empty.
# set an hex key create some basic data
# create table and insert operations should work
# close database, open it again with the same
# hex key. verify that the table is readable
# and the data just inserted is visible
setup test.db "\"x'98483C6EB40B6C31A448C22A66DED3B5E5E8D5119CAC8327B655C8B5C4836481'\""
do_test codec-1.1 {
  sqlite_orig db test.db
  execsql {
    PRAGMA key = "x'98483C6EB40B6C31A448C22A66DED3B5E5E8D5119CAC8327B655C8B5C4836481'";
    SELECT name FROM sqlite_master WHERE type='table';
    SELECT * from t1;
  }
} {t1 test1 test2}
db close
file delete -force test.db

# set an encryption key (non-hex) and create some basic data
# create table and insert operations should work
# close database, open it again with the same
# key. verify that the table is readable
# and the data just inserted is visible
setup test.db "'testkey'"
do_test codec-1.2 {

  sqlite_orig db test.db
  execsql {
    PRAGMA key = 'testkey';
    SELECT name FROM sqlite_master WHERE type='table';
    SELECT * from t1;
  }
} {t1 test1 test2}
db close
file delete -force test.db

# open the database and try to read from it without
# providing a passphrase. verify that the 
# an error is returned from the library
setup test.db "'testkey'"
do_test codec-1.3 {
  sqlite_orig db test.db
  catchsql {
    SELECT name FROM sqlite_master WHERE type='table';
  }
} {1 {file is encrypted or is not a database}}
db close
file delete -force test.db

# open the database and try to set an invalid
# passphrase. verify that an error is returned
# and that data couldn't be read
setup test.db "'testkey'"
do_test codec-1.3.1 {
  sqlite_orig db test.db
  catchsql {
    PRAGMA key = 'testkey2';
    SELECT name FROM sqlite_master WHERE type='table';
  }
} {1 {file is encrypted or is not a database}}
db close
file delete -force test.db

setup test.db "'testkey'"
do_test codec-1.3.2 {
  sqlite_orig db test.db
  catchsql {
    PRAGMA key = "x'98483C6EB40B6C31A448C22A66DED3B5E5E8D5119CAC8327B655C8B5C4836480'";
    SELECT name FROM sqlite_master WHERE type='table';
  }

} {1 {file is encrypted or is not a database}}
db close
file delete -force test.db

# open the database and try to set an invalid
# hex key. verify that an error is returned
# and that data couldn't be read
setup test.db "'testkey'"
do_test codec-1.5 {
  sqlite_orig db test.db
  catchsql {
    PRAGMA key = "x'98483C6EB40B6C31A448C22A66DED3B5E5E8D5119CAC8327B655C8B5C4836480'";
    SELECT name FROM sqlite_master WHERE type='table';
  }
} {1 {file is encrypted or is not a database}}
db close
file delete -force test.db

# test a large number of inserts in a transaction to a memory database 
do_test codec-1.6 {
  sqlite_orig db :memory:
  execsql {
    PRAGMA key = 'testkey3';
    BEGIN;
    CREATE TABLE t2(a,b);
  }
  for {set i 1} {$i<=25000} {incr i} {
    set r [expr {int(rand()*500000)}]
    execsql "INSERT INTO t2 VALUES($i,$r);" 
  }
  execsql {
    COMMIT;
    SELECT count(*) FROM t2;
    DELETE FROM t2;
    SELECT count(*) FROM t2;
  } 
} {25000 0}
db close

# test a large number of inserts in a transaction for multiple pages
do_test codec-1.7 {
  sqlite_orig db test.db
  execsql {
    PRAGMA key = 'testkey';
    CREATE TABLE t2(a,b);
    BEGIN;
  }
  for {set i 1} {$i<=25000} {incr i} {
    set r [expr {int(rand()*500000)}]
    execsql "INSERT INTO t2 VALUES($i,$r);" 
  }
  execsql {
    COMMIT;
    SELECT count(*) FROM t2;
  } 
} {25000}
db close
file delete -force test.db

# test a rekey operation as the first op on a database
# then test that now the new key opens the database
# now close database re-open with new key
setup test.db "'testkey'"
do_test codec-1.8 {
  sqlite_orig db test.db
  execsql {
    PRAGMA key = 'testkey';
    PRAGMA rekey = 'testkeynew';
  }
  db close

  sqlite_orig db test.db
  execsql {
    PRAGMA key = 'testkeynew';
    SELECT name FROM sqlite_master WHERE type='table';
  }
} {t1}
db close
file delete -force test.db

# attach an encrypted database
# where both database have the same
# key
setup test.db "'testkey'"
do_test codec-1.10 {
  sqlite_orig db2 test2.db

  execsql {
    PRAGMA key = 'testkey';
    CREATE TABLE t2(a,b);
    INSERT INTO t2 VALUES ('test1', 'test2'); 
  } db2
 
  execsql {
    SELECT count(*) FROM t2;
    ATTACH 'test.db' AS db;
    SELECT count(*) FROM db.t1;
  } db2

} {1 1}
db2 close
file delete -force test.db
file delete -force test2.db

# attach an encrypted database
# where databases have different keys
setup test.db "'testkey'"
do_test codec-1.11 {
  sqlite_orig db2 test2.db

  execsql {
    PRAGMA key = 'testkey2';
    CREATE TABLE t2(a,b);
    INSERT INTO t2 VALUES ('test1', 'test2'); 
  } db2
  
  execsql {
    ATTACH 'test.db' AS db KEY 'testkey';
    SELECT count(*) FROM db.t1;
    SELECT count(*) FROM t2;
  } db2

} {1 1}
db2 close
file delete -force test.db
file delete -force test2.db

# test locking across multiple handles
setup test.db "'testkey'"
do_test codec-1.12 {
  sqlite_orig db test.db

  execsql {
    PRAGMA key = 'testkey';
    BEGIN EXCLUSIVE;
    INSERT INTO t1 VALUES(1,2);
  } 
  
  sqlite_orig dba test.db
  catchsql {
    PRAGMA key = 'testkey';
      SELECT count(*) FROM t1;
  } dba

 } {1 {database is locked}} 

do_test codec-1.12.1 {
 execsql {
    COMMIT;
  }

  execsql {
    SELECT count(*) FROM t1;
  } dba
} {2}
db close
dba close
file delete -force test.db

# alter schema
setup test.db "'testkey'"
do_test codec-1.13 {
  sqlite_orig db test.db
  execsql {
    PRAGMA key = 'testkey';
    ALTER TABLE t1 ADD COLUMN c;
    INSERT INTO t1 VALUES (1,2,3);
    INSERT INTO t1 VALUES (1,2,4);
    CREATE TABLE t1a (a);
    INSERT INTO t1a VALUES ('teststring');
  }
  db close

  sqlite_orig db test.db
  execsql {
    PRAGMA key = 'testkey';
    SELECT count(*) FROM t1 WHERE a IS NOT NULL;
    SELECT count(*) FROM t1 WHERE c IS NOT NULL;
    SELECT * FROM t1a;
  } 

} {3 2 teststring}
db close
file delete -force test.db

# test alterations of KDF iterations and ciphers
# rekey then add
setup test.db "'testkey'"
do_test codec-1.14 {
  sqlite_orig db test.db
  execsql {
    PRAGMA key = 'testkey';
    PRAGMA rekey_kdf_iter = 1000;
    PRAGMA rekey_cipher = 'aes-256-cfb';
    PRAGMA rekey = 'testkey2';
    INSERT INTO t1 VALUES (1,2);
  } 
  db close

  sqlite_orig db test.db
  execsql {
    PRAGMA key = 'testkey2';
    PRAGMA kdf_iter = 1000;
    PRAGMA cipher = 'aes-256-cfb';
    SELECT count(*) FROM t1;
  } 

} {2}
db close
file delete -force test.db

# test alterations of CIPHER from CBC Mode requiring
# IV to ECB mode that does not
setup test.db "'testkey'"
do_test codec-1.15 {
  sqlite_orig db test.db
  execsql {
    PRAGMA key = 'testkey';
    BEGIN;
  }

  for {set i 1} {$i<=1000} {incr i} {
    set r [expr {int(rand()*500000)}]
    execsql "INSERT INTO t1 VALUES($i,$r);" 
  }
  
  execsql {
    COMMIT;
    PRAGMA rekey_kdf_iter = 1000;
    PRAGMA rekey_cipher = 'aes-128-ecb';
    PRAGMA rekey = 'testkey';
  } 
  db close

  sqlite_orig db test.db
  execsql {
    PRAGMA key = 'testkey';
    PRAGMA kdf_iter = 1000;
    PRAGMA cipher = 'aes-128-ecb';
    SELECT count(*) FROM t1;
  } 

} {1001}
db close
file delete -force test.db

# test alterations of CIPHER from ECB Mode (no IV) to CBC Mode
do_test codec-1.16 {
  sqlite_orig db test.db
  execsql {
    PRAGMA key = 'testkey';
    PRAGMA cipher = 'aes-256-ecb';
    CREATE table t1(a,b);
    BEGIN;
  }

  for {set i 1} {$i<=1000} {incr i} {
    set r [expr {int(rand()*500000)}]
    execsql "INSERT INTO t1 VALUES($i,$r);" 
  }
  
  execsql {
    COMMIT;
    PRAGMA rekey_cipher = 'aes-256-cbc';
    PRAGMA rekey = 'testkey';
  } 
  db close

  sqlite_orig db test.db
  execsql {
    PRAGMA key = 'testkey';
    SELECT count(*) FROM t1;
  } 

} {1000}
db close
file delete -force test.db

# create an unencrypted database, attach a new encrypted volume
# copy data between, verify the encypted database is good afterwards
do_test unencryped-attach {
  sqlite_orig db test.db

  execsql {
    CREATE TABLE t1(a,b);
    BEGIN;
  } 

  for {set i 1} {$i<=1000} {incr i} {
    set r [expr {int(rand()*500000)}]
    execsql "INSERT INTO t1 VALUES($i,$r);" 
  }
  
  execsql {
    COMMIT;
    ATTACH DATABASE 'test2.db' AS db2 KEY 'testkey';
    CREATE TABLE db2.t1(a,b);
    INSERT INTO db2.t1 SELECT * FROM t1;
    DETACH DATABASE db2;
  }
  
  sqlite_orig db2 test2.db
  execsql {
    PRAGMA  key='testkey';
    SELECT count(*) FROM t1;
  } db2 
} {1000}
db2 close
file delete -force test.db
file delete -force test2.db

# create an encrypted database, attach an unencrypted volume
# copy data between, verify the unencypted database is good afterwards
do_test encryped-attach-unencrypted {
  sqlite_orig db test.db

  execsql {
    CREATE TABLE t1(a,b);
  } 

  sqlite_orig db2 test2.db
  execsql {
    PRAGMA  key='testkey';
    CREATE TABLE t1(a,b);
    BEGIN;
  }  db2

  for {set i 1} {$i<=1000} {incr i} {
    set r [expr {int(rand()*500000)}]
    execsql "INSERT INTO t1 VALUES($i,$r);" db2 
  }
  
  execsql {
    COMMIT;
    ATTACH DATABASE 'test.db' AS test KEY '';
    INSERT INTO test.t1 SELECT * FROM t1;
    DETACH DATABASE test;
  } db2

  execsql {
    SELECT count(*) FROM t1;
  } 
} {1000}
db close
db2 close
file delete -force test.db
file delete -force test2.db

# create an unencrypted database, attach an unencrypted volume
# copy data between, verify the unencypted database is good afterwards
do_test unencryped-attach-unencrypted {
  sqlite_orig db test.db

  execsql {
    CREATE TABLE t1(a,b);
  } 

  sqlite_orig db2 test2.db
  execsql {
    CREATE TABLE t1(a,b);
    BEGIN;
  }  db2

  for {set i 1} {$i<=1000} {incr i} {
    set r [expr {int(rand()*500000)}]
    execsql "INSERT INTO t1 VALUES($i,$r);" db2 
  }
  
  execsql {
    COMMIT;
    ATTACH DATABASE 'test.db' AS test;
    INSERT INTO test.t1 SELECT * FROM t1;
    DETACH DATABASE test;
  } db2

  execsql {
    SELECT count(*) FROM t1;
  } 
} {1000}
db close
db2 close
file delete -force test.db
file delete -force test2.db

# 1. create a database with a custom page size, 
# 2. create table and insert operations should work
# 3. close database, open it again with the same
#    key and page size
# 4. verify that the table is readable
#    and the data just inserted is visible
do_test custom-pagesize {
  sqlite_orig db test.db

  execsql {
    PRAGMA key = 'testkey';
    PRAGMA cipher_page_size = 4096;
    CREATE table t1(a,b);
    BEGIN;
  }

  for {set i 1} {$i<=1000} {incr i} {
    set r [expr {int(rand()*500000)}]
    execsql "INSERT INTO t1 VALUES($i,'value $r');" 
  }

  execsql {
    COMMIT;
  } 

  db close
  sqlite_orig db test.db

  execsql {
    PRAGMA key = 'testkey';
    PRAGMA cipher_page_size = 4096;
    SELECT count(*) FROM t1;
  }

} {1000}
db close

# open the database with the default page size
## and verfiy that it is not readable 
do_test custom-pagesize-must-match {
  sqlite_orig db test.db
  catchsql {
    PRAGMA key = 'testkey';
    SELECT name FROM sqlite_master WHERE type='table';
  }
} {1 {file is encrypted or is not a database}}
db close
file delete -force test.db

# 1. create a database and insert a bunch of data, close the database
# 2. seek to the middle of a database page and write some junk
# 3. Open the database and verify that the database is no longer readable
do_test hmac-tamper-resistence {
  sqlite_orig db test.db

  execsql {
    PRAGMA key = 'testkey';
    CREATE table t1(a,b);
    BEGIN;
  }

  for {set i 1} {$i<=1000} {incr i} {
    set r [expr {int(rand()*500000)}]
    execsql "INSERT INTO t1 VALUES($i,'value $r');" 
  }

  execsql {
    COMMIT;
  } 

  db close

  # write some junk into the middle of the page
  hexio_write test.db 2560 00

  sqlite_orig db test.db

  catchsql {
    PRAGMA key = 'testkey';
    SELECT count(*) FROM t1;
  }

} {1 {database disk image is malformed}}
db close
file delete -force test.db

# 1. create a database and insert a bunch of data, close the database
# 2. seek to the middle of a database page and write some junk
# 3. Open the database and verify that the database is still readable
do_test nohmac-not-tamper-resistent {
  sqlite_orig db test.db

  execsql {
    PRAGMA key = 'testkey';
    PRAGMA cipher_use_hmac = OFF;
    PRAGMA cipher_page_size = 1024;
    CREATE table t1(a,b);
    BEGIN;
  }

  for {set i 1} {$i<=1000} {incr i} {
    set r [expr {int(rand()*500000)}]
    execsql "INSERT INTO t1 VALUES($i,'value $r');" 
  }

  execsql {
    COMMIT;
  } 

  db close

  # write some junk into the middle of the page
  hexio_write test.db 2560 00

  sqlite_orig db test.db

  execsql {
    PRAGMA key = 'testkey';
    PRAGMA cipher_use_hmac = OFF;
    PRAGMA cipher_page_size = 1024;
    SELECT count(*) FROM t1;
  }

} {1000}
db close
file delete -force test.db

# open a 1.1.8 database using the new code, HMAC disabled
do_test open-1.1.8-database {
  sqlite_orig db sqlcipher-1.1.8-testkey.db
  execsql {
    PRAGMA key = 'testkey';
    PRAGMA cipher_use_hmac = OFF;
    SELECT count(*) FROM t1;
    SELECT * FROM t1;
  } 
} {4 1 1 one one 1 2 one two}
db close


# open a 1.1.8 database without hmac, then copy the data
do_test attach-and-copy-1.1.8 {
  sqlite_orig db sqlcipher-1.1.8-testkey.db

  execsql {
    PRAGMA key = 'testkey';
    PRAGMA cipher_use_hmac = OFF;
    ATTACH DATABASE 'test.db' AS db2 KEY 'testkey-hmac'; 
    CREATE TABLE db2.t1(a,b);
    INSERT INTO db2.t1 SELECT * FROM main.t1;
    DETACH DATABASE db2;
  }
  db close

  sqlite_orig db test.db
  execsql {
    PRAGMA key = 'testkey-hmac';
    SELECT count(*) FROM t1;
    SELECT * FROM t1;
  }
} {4 1 1 one one 1 2 one two}
db close
file delete -force test.db

# open a standard database, then attach a new 
# database with completely different options. 
# copy data between them, and verify that the
# new database can be opened with the proper data
do_test attached-database-pragmas {
  sqlite_orig db test.db

  execsql {
    PRAGMA key = 'testkey';
    CREATE TABLE t1(a,b);
    BEGIN;
  }

  for {set i 1} {$i<=1000} {incr i} {
    set r [expr {int(rand()*500000)}]
    execsql "INSERT INTO t1 VALUES($i,'value $r');" 
  } 

  execsql {
    COMMIT;
    ATTACH DATABASE 'test2.db' AS db2 KEY 'testkey2'; 
    PRAGMA db2.cipher_page_size = 4096;
    PRAGMA db2.cipher = 'aes-128-cbc';
    PRAGMA db2.kdf_iter = 1000;
    PRAGMA db2.cipher_use_hmac = OFF;
    CREATE TABLE db2.t1(a,b);
    INSERT INTO db2.t1 SELECT * FROM main.t1;
    DETACH DATABASE db2;
  }
  db close

  sqlite_orig db test2.db
  execsql {
    PRAGMA key = 'testkey2';
    PRAGMA cipher_page_size = 4096;
    PRAGMA cipher = 'aes-128-cbc';
    PRAGMA kdf_iter = 1000;
    PRAGMA cipher_use_hmac = OFF;
    SELECT count(*) FROM t1;
  }
} {1000}
db close
file delete -force test.db
file delete -force test2.db

# use the sqlcipher_export function
# on a non-existent database. Verify 
# the error gets through.
do_test export-error {
  sqlite_orig db test.db

  catchsql {
    PRAGMA key = 'testkey';
    CREATE TABLE t1(a,b);
    SELECT sqlcipher_export('nodb');
  } 
} {1 {unknown database nodb}}
db close
file delete -force test.db

# use the sqlcipher_export function
# to copy a complicated database. 
# tests autoincrement fields,
# indexes, views, and triggers,
# tables and virtual tables
do_test export-database {
  sqlite_orig db test.db

  execsql {
    PRAGMA key = 'testkey';
    CREATE TABLE t1(a INTEGER PRIMARY KEY AUTOINCREMENT, b, c);
    CREATE UNIQUE INDEX b_idx ON t1(b);
    CREATE INDEX c_idx ON t1(c);

    CREATE TABLE t2(b,c);
    CREATE TRIGGER t2_after_insert AFTER INSERT ON t2
    BEGIN 
      INSERT INTO t1(b,c) VALUES (new.b, new.c);
    END;

    CREATE VIEW v1 AS
      SELECT c FROM t1;

    CREATE VIRTUAL TABLE fts USING fts3(a,b); 

    BEGIN;
    -- start with one known value
    INSERT INTO t2 VALUES(1000000,'value 1000000');
  }

<<<<<<< HEAD
  for {set i 1} {$i<=10000} {incr i} {
=======
  for {set i 1} {$i<=999} {incr i} {
>>>>>>> 0ae6fc9c
    set r [expr {int(rand()*500000)}]
    execsql "INSERT INTO t2 VALUES($i,'value $r');" 
  } 

  execsql {
<<<<<<< HEAD
    CREATE VIRTUAL TABLE t1_fts USING fts3(a integer, c text);
    INSERT INTO t1_fts SELECT a, c FROM t1;
=======
    INSERT INTO fts SELECT b,c FROM t1;
>>>>>>> 0ae6fc9c
    COMMIT;

    ATTACH DATABASE 'test2.db' AS db2 KEY 'testkey2'; 
    PRAGMA db2.cipher_page_size = 4096;

    SELECT sqlcipher_export('db2');

    DETACH DATABASE db2;
  }
  db close

  sqlite_orig db test2.db
  execsql {
    PRAGMA key = 'testkey2';
    PRAGMA cipher_page_size = 4096;
    SELECT count(*) FROM t1;
    SELECT count(*) FROM v1;
    SELECT count(*) FROM sqlite_sequence;
    SELECT seq FROM sqlite_sequence WHERE name = 't1';
    INSERT INTO t2 VALUES(10001, 'value 938383');
    SELECT count(*) FROM t1; -- verify the trigger worked
    SELECT seq FROM sqlite_sequence WHERE name = 't1'; -- verify that autoincrement worked
<<<<<<< HEAD
    SELECT count(*) FROM t1 INNER JOIN t1_fts ON t1.a = t1_fts.a WHERE t1_fts.c match "value" AND t1.b = 1000;
  }
} {10000 10000 1 10000 10001 10001 1}
=======
    SELECT a FROM fts WHERE b MATCH '1000000';  
  }
} {1000 1000 1 1000 1001 1001 1000000}
>>>>>>> 0ae6fc9c
db close
file copy -force test.db test-debug.db
file copy -force test2.db test2-debug.db
file delete -force test.db
file delete -force test2.db

# 1. create a database with WAL journal mode
# 2. create table and insert operations should work
# 3. close database, open it again
# 4. verify that the table is present, readable, and that
#    the journal mode is WAL
do_test journal-mode-wal {
  sqlite_orig db test.db

  execsql {
    PRAGMA key = 'testkey';
    PRAGMA journal_mode = WAL;
    CREATE table t1(a,b);
    BEGIN;
  }

  for {set i 1} {$i<=1000} {incr i} {
    set r [expr {int(rand()*500000)}]
    execsql "INSERT INTO t1 VALUES($i,'value $r');" 
  }

  execsql {
    COMMIT;
  } 

  db close
  sqlite_orig db test.db

  execsql {
    PRAGMA key = 'testkey';
    SELECT count(*) FROM t1;
    PRAGMA journal_mode;
  }

} {1000 wal}
db close
file delete -force test.db

# Test rekey as first operation on an empty database. should be a no-op
do_test rekey-as-first-op {
  sqlite_orig db test.db

  execsql {
    PRAGMA rekey = 'testkey';
    CREATE table t1(a,b);
    BEGIN;
  }

  for {set i 1} {$i<=100} {incr i} {
    set r [expr {int(rand()*500000)}]
    execsql "INSERT INTO t1 VALUES($i,'value $r');" 
  }

  execsql {
    COMMIT;
  } 

  db close
  sqlite_orig db test.db

  execsql {
    PRAGMA rekey = 'testkey';
    SELECT count(*) FROM t1;
  }

} {100}
db close
file delete -force test.db

# Test rekey as first operation follwed by key
do_test rekey-then-key-as-first-ops {
  sqlite_orig db test.db

  execsql {
    PRAGMA rekey = '1234';
    PRAGMA key = 'testkey';
    CREATE table t1(a,b);
    BEGIN;
  }

  for {set i 1} {$i<=100} {incr i} {
    set r [expr {int(rand()*500000)}]
    execsql "INSERT INTO t1 VALUES($i,'value $r');" 
  }

  execsql {
    COMMIT;
  } 

  db close
  sqlite_orig db test.db

  execsql {
    PRAGMA rekey = '4321';
    PRAGMA key = 'testkey';
    SELECT count(*) FROM t1;
  }

} {100}
db close

finish_test<|MERGE_RESOLUTION|>--- conflicted
+++ resolved
@@ -771,22 +771,13 @@
     INSERT INTO t2 VALUES(1000000,'value 1000000');
   }
 
-<<<<<<< HEAD
-  for {set i 1} {$i<=10000} {incr i} {
-=======
   for {set i 1} {$i<=999} {incr i} {
->>>>>>> 0ae6fc9c
     set r [expr {int(rand()*500000)}]
     execsql "INSERT INTO t2 VALUES($i,'value $r');" 
   } 
 
   execsql {
-<<<<<<< HEAD
-    CREATE VIRTUAL TABLE t1_fts USING fts3(a integer, c text);
-    INSERT INTO t1_fts SELECT a, c FROM t1;
-=======
     INSERT INTO fts SELECT b,c FROM t1;
->>>>>>> 0ae6fc9c
     COMMIT;
 
     ATTACH DATABASE 'test2.db' AS db2 KEY 'testkey2'; 
@@ -809,15 +800,9 @@
     INSERT INTO t2 VALUES(10001, 'value 938383');
     SELECT count(*) FROM t1; -- verify the trigger worked
     SELECT seq FROM sqlite_sequence WHERE name = 't1'; -- verify that autoincrement worked
-<<<<<<< HEAD
-    SELECT count(*) FROM t1 INNER JOIN t1_fts ON t1.a = t1_fts.a WHERE t1_fts.c match "value" AND t1.b = 1000;
-  }
-} {10000 10000 1 10000 10001 10001 1}
-=======
     SELECT a FROM fts WHERE b MATCH '1000000';  
   }
 } {1000 1000 1 1000 1001 1001 1000000}
->>>>>>> 0ae6fc9c
 db close
 file copy -force test.db test-debug.db
 file copy -force test2.db test2-debug.db
