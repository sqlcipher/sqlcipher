--- conflicted
+++ resolved
@@ -1541,11 +1541,7 @@
     execsql {
         PRAGMA cipher_version;
     }
-<<<<<<< HEAD
-} {3.1.0}
-=======
 } {3.2.0}
->>>>>>> c0b9920f
 db close
 file delete -force test.db
 
