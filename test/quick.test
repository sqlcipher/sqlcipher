#
#    May you do good and not evil.
#    May you find forgiveness for yourself and forgive others.
#    May you share freely, never taking more than you give.
#
#***********************************************************************
# This file runs all tests.
#

set testdir [file dirname $argv0]
<<<<<<< HEAD
source $testdir/tester.tcl
rename finish_test really_finish_test
proc finish_test {} {
  catch {db close}
  show_memstats
}
set ISQUICK 1

set EXCLUDE {
  all.test
  async.test
  async2.test
  async3.test
  backup_ioerr.test
  corrupt.test
  corruptC.test
  crash.test
  crash2.test
  crash3.test
  crash4.test
  crash5.test
  crash6.test
  crash7.test
  delete3.test
  e_fts3.test
  fts3.test
  fts3rnd.test
  fkey_malloc.test
  fuzz.test
  fuzz3.test
  fuzz_malloc.test
  in2.test
  loadext.test
  memleak.test
  misc7.test
  misuse.test
  mutex2.test
  notify2.test
  onefile.test
  permutations.test
  quick.test
  savepoint4.test
  savepoint6.test
  select9.test
  soak.test
  speed1.test
  speed1p.test
  speed2.test
  speed3.test
  speed4.test
  speed4p.test
  sqllimits1.test
  tkt2686.test
  thread001.test
  thread002.test
  thread003.test
  thread004.test
  thread005.test
  trans2.test
  vacuum3.test

  incrvacuum_ioerr.test
  autovacuum_crash.test
  btree8.test
  shared_err.test
  vtab_err.test
  veryquick.test
  mallocAll.test
}

if {[sqlite3 -has-codec]} {
  # lappend EXCLUDE \
  #  conflict.test
  lappend EXCLUDE corrupt2.test
  lappend EXCLUDE corrupt3.test
  lappend EXCLUDE corrupt4.test
  lappend EXCLUDE corrupt5.test
  lappend EXCLUDE corrupt6.test
  lappend EXCLUDE corrupt7.test
  lappend EXCLUDE corrupt8.test
  lappend EXCLUDE corrupt9.test
  lappend EXCLUDE corruptA.test
  lappend EXCLUDE filefmt.test
  lappend EXCLUDE lock4.test
  lappend EXCLUDE memsubsys1.test
  lappend EXCLUDE pagesize.test
  lappend EXCLUDE shared.test
}


# Files to include in the test.  If this list is empty then everything
# that is not in the EXCLUDE list is run.
#
set INCLUDE {
}

# If the QUICKTEST_INCLUDE environment variable is set, then interpret
# it as a list of test files. Always run these files, even if they
# begin with "malloc*" or "ioerr*" or are part of the EXCLUDE list
# defined above.
#
set QUICKTEST_INCLUDE {}
catch { set QUICKTEST_INCLUDE $env(QUICKTEST_INCLUDE) }
=======
source $testdir/permutations.test
>>>>>>> 7b63a4ed

run_test_suite quick

finish_test<|MERGE_RESOLUTION|>--- conflicted
+++ resolved
@@ -8,113 +8,7 @@
 #
 
 set testdir [file dirname $argv0]
-<<<<<<< HEAD
-source $testdir/tester.tcl
-rename finish_test really_finish_test
-proc finish_test {} {
-  catch {db close}
-  show_memstats
-}
-set ISQUICK 1
-
-set EXCLUDE {
-  all.test
-  async.test
-  async2.test
-  async3.test
-  backup_ioerr.test
-  corrupt.test
-  corruptC.test
-  crash.test
-  crash2.test
-  crash3.test
-  crash4.test
-  crash5.test
-  crash6.test
-  crash7.test
-  delete3.test
-  e_fts3.test
-  fts3.test
-  fts3rnd.test
-  fkey_malloc.test
-  fuzz.test
-  fuzz3.test
-  fuzz_malloc.test
-  in2.test
-  loadext.test
-  memleak.test
-  misc7.test
-  misuse.test
-  mutex2.test
-  notify2.test
-  onefile.test
-  permutations.test
-  quick.test
-  savepoint4.test
-  savepoint6.test
-  select9.test
-  soak.test
-  speed1.test
-  speed1p.test
-  speed2.test
-  speed3.test
-  speed4.test
-  speed4p.test
-  sqllimits1.test
-  tkt2686.test
-  thread001.test
-  thread002.test
-  thread003.test
-  thread004.test
-  thread005.test
-  trans2.test
-  vacuum3.test
-
-  incrvacuum_ioerr.test
-  autovacuum_crash.test
-  btree8.test
-  shared_err.test
-  vtab_err.test
-  veryquick.test
-  mallocAll.test
-}
-
-if {[sqlite3 -has-codec]} {
-  # lappend EXCLUDE \
-  #  conflict.test
-  lappend EXCLUDE corrupt2.test
-  lappend EXCLUDE corrupt3.test
-  lappend EXCLUDE corrupt4.test
-  lappend EXCLUDE corrupt5.test
-  lappend EXCLUDE corrupt6.test
-  lappend EXCLUDE corrupt7.test
-  lappend EXCLUDE corrupt8.test
-  lappend EXCLUDE corrupt9.test
-  lappend EXCLUDE corruptA.test
-  lappend EXCLUDE filefmt.test
-  lappend EXCLUDE lock4.test
-  lappend EXCLUDE memsubsys1.test
-  lappend EXCLUDE pagesize.test
-  lappend EXCLUDE shared.test
-}
-
-
-# Files to include in the test.  If this list is empty then everything
-# that is not in the EXCLUDE list is run.
-#
-set INCLUDE {
-}
-
-# If the QUICKTEST_INCLUDE environment variable is set, then interpret
-# it as a list of test files. Always run these files, even if they
-# begin with "malloc*" or "ioerr*" or are part of the EXCLUDE list
-# defined above.
-#
-set QUICKTEST_INCLUDE {}
-catch { set QUICKTEST_INCLUDE $env(QUICKTEST_INCLUDE) }
-=======
 source $testdir/permutations.test
->>>>>>> 7b63a4ed
 
 run_test_suite quick
 
