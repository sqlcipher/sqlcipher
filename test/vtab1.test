--- conflicted
+++ resolved
@@ -1178,8 +1178,6 @@
   catchsql { CREATE VIRTUAL TABLE t4 USING echo(t3); }
 } {1 {vtable constructor failed: t4}}
 
-<<<<<<< HEAD
-=======
 # This test verifies that ticket 48f29963 is fixed.
 #
 do_test vtab1-17.1 {
@@ -1195,6 +1193,5 @@
   }
 } {}
 
->>>>>>> dea8ae9a
 unset -nocomplain echo_module_begin_fail
 finish_test