--- conflicted
+++ resolved
@@ -364,11 +364,7 @@
   } {
     0 0 0 {SEARCH TABLE t1 USING INTEGER PRIMARY KEY (rowid=?) (~1 rows)} 
     0 1 1 {SEARCH TABLE t2 USING INDEX t2d (d=?) (~2 rows)} 
-<<<<<<< HEAD
-    0 1 1 {SEARCH TABLE t2 USING COVERING INDEX t2f (f=?) (~10 rows)}
-=======
     0 1 1 {SEARCH TABLE t2 USING COVERING INDEX t2f (f=?) (~5 rows)}
->>>>>>> dea8ae9a
   }
   do_execsql_test where9-3.2 {
     EXPLAIN QUERY PLAN
@@ -378,11 +374,7 @@
   } {
     0 0 0 {SEARCH TABLE t1 USING INTEGER PRIMARY KEY (rowid=?) (~1 rows)} 
     0 1 1 {SEARCH TABLE t2 USING INDEX t2d (d=?) (~2 rows)} 
-<<<<<<< HEAD
-    0 1 1 {SEARCH TABLE t2 USING COVERING INDEX t2f (f=?) (~10 rows)}
-=======
     0 1 1 {SEARCH TABLE t2 USING COVERING INDEX t2f (f=?) (~5 rows)}
->>>>>>> dea8ae9a
   }
 } 
 
@@ -461,13 +453,8 @@
   do_execsql_test where9-5.1 {
     EXPLAIN QUERY PLAN SELECT a FROM t1 WHERE b>1000 AND (c=31031 OR d IS NULL)
   } {
-<<<<<<< HEAD
-    0 0 0 {SEARCH TABLE t1 USING INDEX t1c (c=?) (~10 rows)} 
-    0 0 0 {SEARCH TABLE t1 USING INDEX t1d (d=?) (~10 rows)}
-=======
     0 0 0 {SEARCH TABLE t1 USING INDEX t1c (c=?) (~2 rows)} 
     0 0 0 {SEARCH TABLE t1 USING INDEX t1d (d=?) (~2 rows)}
->>>>>>> dea8ae9a
   }
 
   # In contrast, b=1000 is preferred over any OR-clause.
