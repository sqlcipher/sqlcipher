--- conflicted
+++ resolved
@@ -656,9 +656,9 @@
 		-version-info "8:6:8" \
 		-avoid-version
 
-sqlcipher$(TEXE):	shell.c libsqlcipher.la
+sqlcipher$(TEXE):	shell.c sqlite3.c
 	$(LTLINK) $(READLINE_FLAGS) $(SHELL_OPT) -o $@ \
-		shell.c libsqlcipher.la \
+		shell.c sqlite3.c \
 		$(LIBREADLINE) $(TLIBS) -rpath "$(libdir)"
 
 sqldiff$(TEXE):	$(TOP)/tool/sqldiff.c sqlite3.lo sqlite3.h
@@ -1414,15 +1414,9 @@
 #
 lib_install:	libsqlcipher.la
 	$(INSTALL) -d $(DESTDIR)$(libdir)
-<<<<<<< HEAD
 	$(LTINSTALL) libsqlcipher.la $(DESTDIR)$(libdir)
 
 install:	sqlcipher$(TEXE) lib_install sqlite3.h sqlcipher.pc ${HAVE_TCL:1=tcl_install}
-=======
-	$(LTINSTALL) libsqlite3.la $(DESTDIR)$(libdir)
-
-install:	sqlite3$(TEXE) lib_install sqlite3.h sqlite3.pc ${HAVE_TCL:1=tcl_install}
->>>>>>> 4d9565b8
 	$(INSTALL) -d $(DESTDIR)$(bindir)
 	$(LTINSTALL) sqlcipher$(TEXE) $(DESTDIR)$(bindir)
 	$(INSTALL) -d $(DESTDIR)$(includedir)
@@ -1439,13 +1433,8 @@
 	rm -f $(DESTDIR)$(TCLLIBDIR)/libtclsqlite3.la $(DESTDIR)$(TCLLIBDIR)/libtclsqlite3.a
 	$(INSTALL) -m 0644 pkgIndex.tcl $(DESTDIR)$(TCLLIBDIR)
 
-<<<<<<< HEAD
 clean:	
 	rm -f *.lo *.la *.o sqlcipher$(TEXE) libsqlcipher.la
-=======
-clean:
-	rm -f *.lo *.la *.o sqlite3$(TEXE) libsqlite3.la
->>>>>>> 4d9565b8
 	rm -f sqlite3.h opcodes.*
 	rm -rf .libs .deps
 	rm -f lemon$(BEXE) lempar.c parse.* sqlite*.tar.gz
