/* config.h.in.  Generated from configure.ac by autoheader.  */

/* Define to 1 if you have the <dlfcn.h> header file. */
#undef HAVE_DLFCN_H

/* Define to 1 if you have the `fdatasync' function. */
#undef HAVE_FDATASYNC

/* Define to 1 if you have the `gmtime_r' function. */
#undef HAVE_GMTIME_R

/* Define to 1 if the system has the type `int16_t'. */
#undef HAVE_INT16_T

/* Define to 1 if the system has the type `int32_t'. */
#undef HAVE_INT32_T

/* Define to 1 if the system has the type `int64_t'. */
#undef HAVE_INT64_T

/* Define to 1 if the system has the type `int8_t'. */
#undef HAVE_INT8_T

/* Define to 1 if the system has the type `intptr_t'. */
#undef HAVE_INTPTR_T

/* Define to 1 if you have the <inttypes.h> header file. */
#undef HAVE_INTTYPES_H

/* Define to 1 if you have the `isnan' function. */
#undef HAVE_ISNAN

/* Define to 1 if you have the `crypto' library (-lcrypto). */
#undef HAVE_LIBCRYPTO

<<<<<<< HEAD
/* Define to 1 if you have the `mbedcrypto' library (-lmbedcrypto). */
#undef HAVE_LIBMBEDCRYPTO
=======
/* Define to 1 if you have the `nss3' library (-lnss3). */
#undef HAVE_LIBNSS3
>>>>>>> 95bedd31

/* Define to 1 if you have the `tomcrypt' library (-ltomcrypt). */
#undef HAVE_LIBTOMCRYPT

/* Define to 1 if you have the `localtime_r' function. */
#undef HAVE_LOCALTIME_R

/* Define to 1 if you have the `localtime_s' function. */
#undef HAVE_LOCALTIME_S

/* Define to 1 if you have the <malloc.h> header file. */
#undef HAVE_MALLOC_H

/* Define to 1 if you have the `malloc_usable_size' function. */
#undef HAVE_MALLOC_USABLE_SIZE

/* Define to 1 if you have the <memory.h> header file. */
#undef HAVE_MEMORY_H

/* Define to 1 if you have the `pread' function. */
#undef HAVE_PREAD

/* Define to 1 if you have the `pread64' function. */
#undef HAVE_PREAD64

/* Define to 1 if you have the `pwrite' function. */
#undef HAVE_PWRITE

/* Define to 1 if you have the `pwrite64' function. */
#undef HAVE_PWRITE64

/* Define to 1 if you have the <stdint.h> header file. */
#undef HAVE_STDINT_H

/* Define to 1 if you have the <stdlib.h> header file. */
#undef HAVE_STDLIB_H

/* Define to 1 if you have the `strchrnul' function. */
#undef HAVE_STRCHRNUL

/* Define to 1 if you have the <strings.h> header file. */
#undef HAVE_STRINGS_H

/* Define to 1 if you have the <string.h> header file. */
#undef HAVE_STRING_H

/* Define to 1 if you have the <sys/stat.h> header file. */
#undef HAVE_SYS_STAT_H

/* Define to 1 if you have the <sys/types.h> header file. */
#undef HAVE_SYS_TYPES_H

/* Define to 1 if the system has the type `uint16_t'. */
#undef HAVE_UINT16_T

/* Define to 1 if the system has the type `uint32_t'. */
#undef HAVE_UINT32_T

/* Define to 1 if the system has the type `uint64_t'. */
#undef HAVE_UINT64_T

/* Define to 1 if the system has the type `uint8_t'. */
#undef HAVE_UINT8_T

/* Define to 1 if the system has the type `uintptr_t'. */
#undef HAVE_UINTPTR_T

/* Define to 1 if you have the <unistd.h> header file. */
#undef HAVE_UNISTD_H

/* Define to 1 if you have the `usleep' function. */
#undef HAVE_USLEEP

/* Define to 1 if you have the `utime' function. */
#undef HAVE_UTIME

/* Define to 1 if you have the <zlib.h> header file. */
#undef HAVE_ZLIB_H

/* Define to the sub-directory where libtool stores uninstalled libraries. */
#undef LT_OBJDIR

/* Define to the address where bug reports for this package should be sent. */
#undef PACKAGE_BUGREPORT

/* Define to the full name of this package. */
#undef PACKAGE_NAME

/* Define to the full name and version of this package. */
#undef PACKAGE_STRING

/* Define to the one symbol short name of this package. */
#undef PACKAGE_TARNAME

/* Define to the home page for this package. */
#undef PACKAGE_URL

/* Define to the version of this package. */
#undef PACKAGE_VERSION

/* Define to 1 if you have the ANSI C header files. */
#undef STDC_HEADERS

/* Enable large inode numbers on Mac OS X 10.5.  */
#ifndef _DARWIN_USE_64_BIT_INODE
# define _DARWIN_USE_64_BIT_INODE 1
#endif

/* Number of bits in a file offset, on hosts where this is settable. */
#undef _FILE_OFFSET_BITS

/* Define for large files, on AIX-style hosts. */
#undef _LARGE_FILES<|MERGE_RESOLUTION|>--- conflicted
+++ resolved
@@ -33,13 +33,11 @@
 /* Define to 1 if you have the `crypto' library (-lcrypto). */
 #undef HAVE_LIBCRYPTO
 
-<<<<<<< HEAD
 /* Define to 1 if you have the `mbedcrypto' library (-lmbedcrypto). */
 #undef HAVE_LIBMBEDCRYPTO
-=======
+
 /* Define to 1 if you have the `nss3' library (-lnss3). */
 #undef HAVE_LIBNSS3
->>>>>>> 95bedd31
 
 /* Define to 1 if you have the `tomcrypt' library (-ltomcrypt). */
 #undef HAVE_LIBTOMCRYPT
